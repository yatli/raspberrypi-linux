VERSION = 3
PATCHLEVEL = 18
<<<<<<< HEAD
SUBLEVEL = 14
=======
SUBLEVEL = 16
>>>>>>> d048c068
EXTRAVERSION =
NAME = Diseased Newt

# *DOCUMENTATION*
# To see a list of typical targets execute "make help"
# More info can be located in ./README
# Comments in this file are targeted only to the developer, do not
# expect to learn how to build the kernel reading this file.

# Do not use make's built-in rules and variables
# (this increases performance and avoids hard-to-debug behaviour);
MAKEFLAGS += -rR

# Avoid funny character set dependencies
unexport LC_ALL
LC_COLLATE=C
LC_NUMERIC=C
export LC_COLLATE LC_NUMERIC

# Avoid interference with shell env settings
unexport GREP_OPTIONS

# We are using a recursive build, so we need to do a little thinking
# to get the ordering right.
#
# Most importantly: sub-Makefiles should only ever modify files in
# their own directory. If in some directory we have a dependency on
# a file in another dir (which doesn't happen often, but it's often
# unavoidable when linking the built-in.o targets which finally
# turn into vmlinux), we will call a sub make in that other dir, and
# after that we are sure that everything which is in that other dir
# is now up to date.
#
# The only cases where we need to modify files which have global
# effects are thus separated out and done before the recursive
# descending is started. They are now explicitly listed as the
# prepare rule.

# Beautify output
# ---------------------------------------------------------------------------
#
# Normally, we echo the whole command before executing it. By making
# that echo $($(quiet)$(cmd)), we now have the possibility to set
# $(quiet) to choose other forms of output instead, e.g.
#
#         quiet_cmd_cc_o_c = Compiling $(RELDIR)/$@
#         cmd_cc_o_c       = $(CC) $(c_flags) -c -o $@ $<
#
# If $(quiet) is empty, the whole command will be printed.
# If it is set to "quiet_", only the short version will be printed.
# If it is set to "silent_", nothing will be printed at all, since
# the variable $(silent_cmd_cc_o_c) doesn't exist.
#
# A simple variant is to prefix commands with $(Q) - that's useful
# for commands that shall be hidden in non-verbose mode.
#
#	$(Q)ln $@ :<
#
# If KBUILD_VERBOSE equals 0 then the above command will be hidden.
# If KBUILD_VERBOSE equals 1 then the above command is displayed.
#
# To put more focus on warnings, be less verbose as default
# Use 'make V=1' to see the full commands

ifeq ("$(origin V)", "command line")
  KBUILD_VERBOSE = $(V)
endif
ifndef KBUILD_VERBOSE
  KBUILD_VERBOSE = 0
endif

ifeq ($(KBUILD_VERBOSE),1)
  quiet =
  Q =
else
  quiet=quiet_
  Q = @
endif

# If the user is running make -s (silent mode), suppress echoing of
# commands

ifneq ($(filter 4.%,$(MAKE_VERSION)),)	# make-4
ifneq ($(filter %s ,$(firstword x$(MAKEFLAGS))),)
  quiet=silent_
endif
else					# make-3.8x
ifneq ($(filter s% -s%,$(MAKEFLAGS)),)
  quiet=silent_
endif
endif

export quiet Q KBUILD_VERBOSE

# kbuild supports saving output files in a separate directory.
# To locate output files in a separate directory two syntaxes are supported.
# In both cases the working directory must be the root of the kernel src.
# 1) O=
# Use "make O=dir/to/store/output/files/"
#
# 2) Set KBUILD_OUTPUT
# Set the environment variable KBUILD_OUTPUT to point to the directory
# where the output files shall be placed.
# export KBUILD_OUTPUT=dir/to/store/output/files/
# make
#
# The O= assignment takes precedence over the KBUILD_OUTPUT environment
# variable.

# KBUILD_SRC is set on invocation of make in OBJ directory
# KBUILD_SRC is not intended to be used by the regular user (for now)
ifeq ($(KBUILD_SRC),)

# OK, Make called in directory where kernel src resides
# Do we want to locate output files in a separate directory?
ifeq ("$(origin O)", "command line")
  KBUILD_OUTPUT := $(O)
endif

# That's our default target when none is given on the command line
PHONY := _all
_all:

# Cancel implicit rules on top Makefile
$(CURDIR)/Makefile Makefile: ;

ifneq ($(KBUILD_OUTPUT),)
# Invoke a second make in the output directory, passing relevant variables
# check that the output directory actually exists
saved-output := $(KBUILD_OUTPUT)
KBUILD_OUTPUT := $(shell mkdir -p $(KBUILD_OUTPUT) && cd $(KBUILD_OUTPUT) \
								&& /bin/pwd)
$(if $(KBUILD_OUTPUT),, \
     $(error failed to create output directory "$(saved-output)"))

PHONY += $(MAKECMDGOALS) sub-make

$(filter-out _all sub-make $(CURDIR)/Makefile, $(MAKECMDGOALS)) _all: sub-make
	@:

sub-make: FORCE
	$(Q)$(MAKE) -C $(KBUILD_OUTPUT) KBUILD_SRC=$(CURDIR) \
	-f $(CURDIR)/Makefile $(filter-out _all sub-make,$(MAKECMDGOALS))

# Leave processing to above invocation of make
skip-makefile := 1
endif # ifneq ($(KBUILD_OUTPUT),)
endif # ifeq ($(KBUILD_SRC),)

# We process the rest of the Makefile if this is the final invocation of make
ifeq ($(skip-makefile),)

# Do not print "Entering directory ...",
# but we want to display it when entering to the output directory
# so that IDEs/editors are able to understand relative filenames.
MAKEFLAGS += --no-print-directory

# Call a source code checker (by default, "sparse") as part of the
# C compilation.
#
# Use 'make C=1' to enable checking of only re-compiled files.
# Use 'make C=2' to enable checking of *all* source files, regardless
# of whether they are re-compiled or not.
#
# See the file "Documentation/sparse.txt" for more details, including
# where to get the "sparse" utility.

ifeq ("$(origin C)", "command line")
  KBUILD_CHECKSRC = $(C)
endif
ifndef KBUILD_CHECKSRC
  KBUILD_CHECKSRC = 0
endif

# Use make M=dir to specify directory of external module to build
# Old syntax make ... SUBDIRS=$PWD is still supported
# Setting the environment variable KBUILD_EXTMOD take precedence
ifdef SUBDIRS
  KBUILD_EXTMOD ?= $(SUBDIRS)
endif

ifeq ("$(origin M)", "command line")
  KBUILD_EXTMOD := $(M)
endif

# If building an external module we do not care about the all: rule
# but instead _all depend on modules
PHONY += all
ifeq ($(KBUILD_EXTMOD),)
_all: all
else
_all: modules
endif

ifeq ($(KBUILD_SRC),)
        # building in the source tree
        srctree := .
else
        ifeq ($(KBUILD_SRC)/,$(dir $(CURDIR)))
                # building in a subdirectory of the source tree
                srctree := ..
        else
                srctree := $(KBUILD_SRC)
        endif
endif
objtree		:= .
src		:= $(srctree)
obj		:= $(objtree)

VPATH		:= $(srctree)$(if $(KBUILD_EXTMOD),:$(KBUILD_EXTMOD))

export srctree objtree VPATH


# SUBARCH tells the usermode build what the underlying arch is.  That is set
# first, and if a usermode build is happening, the "ARCH=um" on the command
# line overrides the setting of ARCH below.  If a native build is happening,
# then ARCH is assigned, getting whatever value it gets normally, and
# SUBARCH is subsequently ignored.

SUBARCH := $(shell uname -m | sed -e s/i.86/x86/ -e s/x86_64/x86/ \
				  -e s/sun4u/sparc64/ \
				  -e s/arm.*/arm/ -e s/sa110/arm/ \
				  -e s/s390x/s390/ -e s/parisc64/parisc/ \
				  -e s/ppc.*/powerpc/ -e s/mips.*/mips/ \
				  -e s/sh[234].*/sh/ -e s/aarch64.*/arm64/ )

# Cross compiling and selecting different set of gcc/bin-utils
# ---------------------------------------------------------------------------
#
# When performing cross compilation for other architectures ARCH shall be set
# to the target architecture. (See arch/* for the possibilities).
# ARCH can be set during invocation of make:
# make ARCH=ia64
# Another way is to have ARCH set in the environment.
# The default ARCH is the host where make is executed.

# CROSS_COMPILE specify the prefix used for all executables used
# during compilation. Only gcc and related bin-utils executables
# are prefixed with $(CROSS_COMPILE).
# CROSS_COMPILE can be set on the command line
# make CROSS_COMPILE=ia64-linux-
# Alternatively CROSS_COMPILE can be set in the environment.
# A third alternative is to store a setting in .config so that plain
# "make" in the configured kernel build directory always uses that.
# Default value for CROSS_COMPILE is not to prefix executables
# Note: Some architectures assign CROSS_COMPILE in their arch/*/Makefile
ARCH		?= $(SUBARCH)
CROSS_COMPILE	?= $(CONFIG_CROSS_COMPILE:"%"=%)

# Architecture as present in compile.h
UTS_MACHINE 	:= $(ARCH)
SRCARCH 	:= $(ARCH)

# Additional ARCH settings for x86
ifeq ($(ARCH),i386)
        SRCARCH := x86
endif
ifeq ($(ARCH),x86_64)
        SRCARCH := x86
endif

# Additional ARCH settings for sparc
ifeq ($(ARCH),sparc32)
       SRCARCH := sparc
endif
ifeq ($(ARCH),sparc64)
       SRCARCH := sparc
endif

# Additional ARCH settings for sh
ifeq ($(ARCH),sh64)
       SRCARCH := sh
endif

# Additional ARCH settings for tile
ifeq ($(ARCH),tilepro)
       SRCARCH := tile
endif
ifeq ($(ARCH),tilegx)
       SRCARCH := tile
endif

# Where to locate arch specific headers
hdr-arch  := $(SRCARCH)

KCONFIG_CONFIG	?= .config
export KCONFIG_CONFIG

# SHELL used by kbuild
CONFIG_SHELL := $(shell if [ -x "$$BASH" ]; then echo $$BASH; \
	  else if [ -x /bin/bash ]; then echo /bin/bash; \
	  else echo sh; fi ; fi)

HOSTCC       = gcc
HOSTCXX      = g++
HOSTCFLAGS   = -Wall -Wmissing-prototypes -Wstrict-prototypes -O2 -fomit-frame-pointer -std=gnu89
HOSTCXXFLAGS = -O2

ifeq ($(shell $(HOSTCC) -v 2>&1 | grep -c "clang version"), 1)
HOSTCFLAGS  += -Wno-unused-value -Wno-unused-parameter \
		-Wno-missing-field-initializers -fno-delete-null-pointer-checks
endif

# Decide whether to build built-in, modular, or both.
# Normally, just do built-in.

KBUILD_MODULES :=
KBUILD_BUILTIN := 1

# If we have only "make modules", don't compile built-in objects.
# When we're building modules with modversions, we need to consider
# the built-in objects during the descend as well, in order to
# make sure the checksums are up to date before we record them.

ifeq ($(MAKECMDGOALS),modules)
  KBUILD_BUILTIN := $(if $(CONFIG_MODVERSIONS),1)
endif

# If we have "make <whatever> modules", compile modules
# in addition to whatever we do anyway.
# Just "make" or "make all" shall build modules as well

ifneq ($(filter all _all modules,$(MAKECMDGOALS)),)
  KBUILD_MODULES := 1
endif

ifeq ($(MAKECMDGOALS),)
  KBUILD_MODULES := 1
endif

export KBUILD_MODULES KBUILD_BUILTIN
export KBUILD_CHECKSRC KBUILD_SRC KBUILD_EXTMOD

ifneq ($(CC),)
ifeq ($(shell $(CC) -v 2>&1 | grep -c "clang version"), 1)
COMPILER := clang
else
COMPILER := gcc
endif
export COMPILER
endif

# Look for make include files relative to root of kernel src
MAKEFLAGS += --include-dir=$(srctree)

# We need some generic definitions (do not try to remake the file).
$(srctree)/scripts/Kbuild.include: ;
include $(srctree)/scripts/Kbuild.include

# Make variables (CC, etc...)
AS		= $(CROSS_COMPILE)as
LD		= $(CROSS_COMPILE)ld
CC		= $(CROSS_COMPILE)gcc
CPP		= $(CC) -E
AR		= $(CROSS_COMPILE)ar
NM		= $(CROSS_COMPILE)nm
STRIP		= $(CROSS_COMPILE)strip
OBJCOPY		= $(CROSS_COMPILE)objcopy
OBJDUMP		= $(CROSS_COMPILE)objdump
AWK		= awk
GENKSYMS	= scripts/genksyms/genksyms
INSTALLKERNEL  := installkernel
DEPMOD		= /sbin/depmod
PERL		= perl
PYTHON		= python
CHECK		= sparse

CHECKFLAGS     := -D__linux__ -Dlinux -D__STDC__ -Dunix -D__unix__ \
		  -Wbitwise -Wno-return-void $(CF)
CFLAGS_MODULE   =
AFLAGS_MODULE   =
LDFLAGS_MODULE  =
CFLAGS_KERNEL	=
AFLAGS_KERNEL	=
CFLAGS_GCOV	= -fprofile-arcs -ftest-coverage


# Use USERINCLUDE when you must reference the UAPI directories only.
USERINCLUDE    := \
		-I$(srctree)/arch/$(hdr-arch)/include/uapi \
		-Iarch/$(hdr-arch)/include/generated/uapi \
		-I$(srctree)/include/uapi \
		-Iinclude/generated/uapi \
                -include $(srctree)/include/linux/kconfig.h

# Use LINUXINCLUDE when you must reference the include/ directory.
# Needed to be compatible with the O= option
LINUXINCLUDE    := \
		-I$(srctree)/arch/$(hdr-arch)/include \
		-Iarch/$(hdr-arch)/include/generated \
		$(if $(KBUILD_SRC), -I$(srctree)/include) \
		-Iinclude \
		$(USERINCLUDE)

KBUILD_CPPFLAGS := -D__KERNEL__

KBUILD_CFLAGS   := -Wall -Wundef -Wstrict-prototypes -Wno-trigraphs \
		   -fno-strict-aliasing -fno-common \
		   -Werror-implicit-function-declaration \
		   -Wno-format-security \
		   -std=gnu89

KBUILD_AFLAGS_KERNEL :=
KBUILD_CFLAGS_KERNEL :=
KBUILD_AFLAGS   := -D__ASSEMBLY__
KBUILD_AFLAGS_MODULE  := -DMODULE
KBUILD_CFLAGS_MODULE  := -DMODULE
KBUILD_LDFLAGS_MODULE := -T $(srctree)/scripts/module-common.lds

# Read KERNELRELEASE from include/config/kernel.release (if it exists)
KERNELRELEASE = $(shell cat include/config/kernel.release 2> /dev/null)
KERNELVERSION = $(VERSION)$(if $(PATCHLEVEL),.$(PATCHLEVEL)$(if $(SUBLEVEL),.$(SUBLEVEL)))$(EXTRAVERSION)

export VERSION PATCHLEVEL SUBLEVEL KERNELRELEASE KERNELVERSION
export ARCH SRCARCH CONFIG_SHELL HOSTCC HOSTCFLAGS CROSS_COMPILE AS LD CC
export CPP AR NM STRIP OBJCOPY OBJDUMP
export MAKE AWK GENKSYMS INSTALLKERNEL PERL PYTHON UTS_MACHINE
export HOSTCXX HOSTCXXFLAGS LDFLAGS_MODULE CHECK CHECKFLAGS

export KBUILD_CPPFLAGS NOSTDINC_FLAGS LINUXINCLUDE OBJCOPYFLAGS LDFLAGS
export KBUILD_CFLAGS CFLAGS_KERNEL CFLAGS_MODULE CFLAGS_GCOV
export KBUILD_AFLAGS AFLAGS_KERNEL AFLAGS_MODULE
export KBUILD_AFLAGS_MODULE KBUILD_CFLAGS_MODULE KBUILD_LDFLAGS_MODULE
export KBUILD_AFLAGS_KERNEL KBUILD_CFLAGS_KERNEL
export KBUILD_ARFLAGS

# When compiling out-of-tree modules, put MODVERDIR in the module
# tree rather than in the kernel tree. The kernel tree might
# even be read-only.
export MODVERDIR := $(if $(KBUILD_EXTMOD),$(firstword $(KBUILD_EXTMOD))/).tmp_versions

# Files to ignore in find ... statements

export RCS_FIND_IGNORE := \( -name SCCS -o -name BitKeeper -o -name .svn -o    \
			  -name CVS -o -name .pc -o -name .hg -o -name .git \) \
			  -prune -o
export RCS_TAR_IGNORE := --exclude SCCS --exclude BitKeeper --exclude .svn \
			 --exclude CVS --exclude .pc --exclude .hg --exclude .git

# ===========================================================================
# Rules shared between *config targets and build targets

# Basic helpers built in scripts/
PHONY += scripts_basic
scripts_basic:
	$(Q)$(MAKE) $(build)=scripts/basic
	$(Q)rm -f .tmp_quiet_recordmcount

# To avoid any implicit rule to kick in, define an empty command.
scripts/basic/%: scripts_basic ;

PHONY += outputmakefile
# outputmakefile generates a Makefile in the output directory, if using a
# separate output directory. This allows convenient use of make in the
# output directory.
outputmakefile:
ifneq ($(KBUILD_SRC),)
	$(Q)ln -fsn $(srctree) source
	$(Q)$(CONFIG_SHELL) $(srctree)/scripts/mkmakefile \
	    $(srctree) $(objtree) $(VERSION) $(PATCHLEVEL)
endif

# Support for using generic headers in asm-generic
PHONY += asm-generic
asm-generic:
	$(Q)$(MAKE) -f $(srctree)/scripts/Makefile.asm-generic \
	            src=asm obj=arch/$(SRCARCH)/include/generated/asm
	$(Q)$(MAKE) -f $(srctree)/scripts/Makefile.asm-generic \
	            src=uapi/asm obj=arch/$(SRCARCH)/include/generated/uapi/asm

# To make sure we do not include .config for any of the *config targets
# catch them early, and hand them over to scripts/kconfig/Makefile
# It is allowed to specify more targets when calling make, including
# mixing *config targets and build targets.
# For example 'make oldconfig all'.
# Detect when mixed targets is specified, and make a second invocation
# of make so .config is not included in this case either (for *config).

version_h := include/generated/uapi/linux/version.h

no-dot-config-targets := clean mrproper distclean \
			 cscope gtags TAGS tags help %docs check% coccicheck \
			 $(version_h) headers_% archheaders archscripts \
			 kernelversion %src-pkg

config-targets := 0
mixed-targets  := 0
dot-config     := 1

ifneq ($(filter $(no-dot-config-targets), $(MAKECMDGOALS)),)
	ifeq ($(filter-out $(no-dot-config-targets), $(MAKECMDGOALS)),)
		dot-config := 0
	endif
endif

ifeq ($(KBUILD_EXTMOD),)
        ifneq ($(filter config %config,$(MAKECMDGOALS)),)
                config-targets := 1
                ifneq ($(filter-out config %config,$(MAKECMDGOALS)),)
                        mixed-targets := 1
                endif
        endif
endif

ifeq ($(mixed-targets),1)
# ===========================================================================
# We're called with mixed targets (*config and build targets).
# Handle them one by one.

PHONY += $(MAKECMDGOALS) __build_one_by_one

$(filter-out __build_one_by_one, $(MAKECMDGOALS)): __build_one_by_one
	@:

__build_one_by_one:
	$(Q)set -e; \
	for i in $(MAKECMDGOALS); do \
		$(MAKE) -f $(srctree)/Makefile $$i; \
	done

else
ifeq ($(config-targets),1)
# ===========================================================================
# *config targets only - make sure prerequisites are updated, and descend
# in scripts/kconfig to make the *config target

# Read arch specific Makefile to set KBUILD_DEFCONFIG as needed.
# KBUILD_DEFCONFIG may point out an alternative default configuration
# used for 'make defconfig'
include $(srctree)/arch/$(SRCARCH)/Makefile
export KBUILD_DEFCONFIG KBUILD_KCONFIG

config: scripts_basic outputmakefile FORCE
	$(Q)$(MAKE) $(build)=scripts/kconfig $@

%config: scripts_basic outputmakefile FORCE
	$(Q)$(MAKE) $(build)=scripts/kconfig $@

else
# ===========================================================================
# Build targets only - this includes vmlinux, arch specific targets, clean
# targets and others. In general all targets except *config targets.

ifeq ($(KBUILD_EXTMOD),)
# Additional helpers built in scripts/
# Carefully list dependencies so we do not try to build scripts twice
# in parallel
PHONY += scripts
scripts: scripts_basic include/config/auto.conf include/config/tristate.conf \
	 asm-generic
	$(Q)$(MAKE) $(build)=$(@)

# Objects we will link into vmlinux / subdirs we need to visit
init-y		:= init/
drivers-y	:= drivers/ sound/ firmware/
net-y		:= net/
libs-y		:= lib/
core-y		:= usr/
endif # KBUILD_EXTMOD

ifeq ($(dot-config),1)
# Read in config
-include include/config/auto.conf

ifeq ($(KBUILD_EXTMOD),)
# Read in dependencies to all Kconfig* files, make sure to run
# oldconfig if changes are detected.
-include include/config/auto.conf.cmd

# To avoid any implicit rule to kick in, define an empty command
$(KCONFIG_CONFIG) include/config/auto.conf.cmd: ;

# If .config is newer than include/config/auto.conf, someone tinkered
# with it and forgot to run make oldconfig.
# if auto.conf.cmd is missing then we are probably in a cleaned tree so
# we execute the config step to be sure to catch updated Kconfig files
include/config/%.conf: $(KCONFIG_CONFIG) include/config/auto.conf.cmd
	$(Q)$(MAKE) -f $(srctree)/Makefile silentoldconfig
else
# external modules needs include/generated/autoconf.h and include/config/auto.conf
# but do not care if they are up-to-date. Use auto.conf to trigger the test
PHONY += include/config/auto.conf

include/config/auto.conf:
	$(Q)test -e include/generated/autoconf.h -a -e $@ || (		\
	echo >&2;							\
	echo >&2 "  ERROR: Kernel configuration is invalid.";		\
	echo >&2 "         include/generated/autoconf.h or $@ are missing.";\
	echo >&2 "         Run 'make oldconfig && make prepare' on kernel src to fix it.";	\
	echo >&2 ;							\
	/bin/false)

endif # KBUILD_EXTMOD

else
# Dummy target needed, because used as prerequisite
include/config/auto.conf: ;
endif # $(dot-config)

# The all: target is the default when no target is given on the
# command line.
# This allow a user to issue only 'make' to build a kernel including modules
# Defaults to vmlinux, but the arch makefile usually adds further targets
all: vmlinux

include $(srctree)/arch/$(SRCARCH)/Makefile

KBUILD_CFLAGS	+= $(call cc-option,-fno-delete-null-pointer-checks,)

ifdef CONFIG_CC_OPTIMIZE_FOR_SIZE
KBUILD_CFLAGS	+= -Os $(call cc-disable-warning,maybe-uninitialized,)
else
KBUILD_CFLAGS	+= -O2
endif

# Tell gcc to never replace conditional load with a non-conditional one
KBUILD_CFLAGS	+= $(call cc-option,--param=allow-store-data-races=0)

ifdef CONFIG_READABLE_ASM
# Disable optimizations that make assembler listings hard to read.
# reorder blocks reorders the control in the function
# ipa clone creates specialized cloned functions
# partial inlining inlines only parts of functions
KBUILD_CFLAGS += $(call cc-option,-fno-reorder-blocks,) \
                 $(call cc-option,-fno-ipa-cp-clone,) \
                 $(call cc-option,-fno-partial-inlining)
endif

ifneq ($(CONFIG_FRAME_WARN),0)
KBUILD_CFLAGS += $(call cc-option,-Wframe-larger-than=${CONFIG_FRAME_WARN})
endif

# Handle stack protector mode.
#
# Since kbuild can potentially perform two passes (first with the old
# .config values and then with updated .config values), we cannot error out
# if a desired compiler option is unsupported. If we were to error, kbuild
# could never get to the second pass and actually notice that we changed
# the option to something that was supported.
#
# Additionally, we don't want to fallback and/or silently change which compiler
# flags will be used, since that leads to producing kernels with different
# security feature characteristics depending on the compiler used. ("But I
# selected CC_STACKPROTECTOR_STRONG! Why did it build with _REGULAR?!")
#
# The middle ground is to warn here so that the failed option is obvious, but
# to let the build fail with bad compiler flags so that we can't produce a
# kernel when there is a CONFIG and compiler mismatch.
#
ifdef CONFIG_CC_STACKPROTECTOR_REGULAR
  stackp-flag := -fstack-protector
  ifeq ($(call cc-option, $(stackp-flag)),)
    $(warning Cannot use CONFIG_CC_STACKPROTECTOR_REGULAR: \
             -fstack-protector not supported by compiler)
  endif
else
ifdef CONFIG_CC_STACKPROTECTOR_STRONG
  stackp-flag := -fstack-protector-strong
  ifeq ($(call cc-option, $(stackp-flag)),)
    $(warning Cannot use CONFIG_CC_STACKPROTECTOR_STRONG: \
	      -fstack-protector-strong not supported by compiler)
  endif
else
  # Force off for distro compilers that enable stack protector by default.
  stackp-flag := $(call cc-option, -fno-stack-protector)
endif
endif
KBUILD_CFLAGS += $(stackp-flag)

ifeq ($(COMPILER),clang)
KBUILD_CPPFLAGS += $(call cc-option,-Qunused-arguments,)
KBUILD_CPPFLAGS += $(call cc-option,-Wno-unknown-warning-option,)
KBUILD_CFLAGS += $(call cc-disable-warning, unused-variable)
KBUILD_CFLAGS += $(call cc-disable-warning, format-invalid-specifier)
KBUILD_CFLAGS += $(call cc-disable-warning, gnu)
# Quiet clang warning: comparison of unsigned expression < 0 is always false
KBUILD_CFLAGS += $(call cc-disable-warning, tautological-compare)
# CLANG uses a _MergedGlobals as optimization, but this breaks modpost, as the
# source of a reference will be _MergedGlobals and not on of the whitelisted names.
# See modpost pattern 2
KBUILD_CFLAGS += $(call cc-option, -mno-global-merge,)
KBUILD_CFLAGS += $(call cc-option, -fcatch-undefined-behavior)
else

# This warning generated too much noise in a regular build.
# Use make W=1 to enable this warning (see scripts/Makefile.build)
KBUILD_CFLAGS += $(call cc-disable-warning, unused-but-set-variable)
endif

ifdef CONFIG_FRAME_POINTER
KBUILD_CFLAGS	+= -fno-omit-frame-pointer -fno-optimize-sibling-calls
else
# Some targets (ARM with Thumb2, for example), can't be built with frame
# pointers.  For those, we don't have FUNCTION_TRACER automatically
# select FRAME_POINTER.  However, FUNCTION_TRACER adds -pg, and this is
# incompatible with -fomit-frame-pointer with current GCC, so we don't use
# -fomit-frame-pointer with FUNCTION_TRACER.
ifndef CONFIG_FUNCTION_TRACER
KBUILD_CFLAGS	+= -fomit-frame-pointer
endif
endif

KBUILD_CFLAGS   += $(call cc-option, -fno-var-tracking-assignments)

ifdef CONFIG_DEBUG_INFO
ifdef CONFIG_DEBUG_INFO_SPLIT
KBUILD_CFLAGS   += $(call cc-option, -gsplit-dwarf, -g)
else
KBUILD_CFLAGS	+= -g
endif
KBUILD_AFLAGS	+= -Wa,-gdwarf-2
endif
ifdef CONFIG_DEBUG_INFO_DWARF4
KBUILD_CFLAGS	+= $(call cc-option, -gdwarf-4,)
endif

ifdef CONFIG_DEBUG_INFO_REDUCED
KBUILD_CFLAGS 	+= $(call cc-option, -femit-struct-debug-baseonly) \
		   $(call cc-option,-fno-var-tracking)
endif

ifdef CONFIG_FUNCTION_TRACER
ifdef CONFIG_HAVE_FENTRY
CC_USING_FENTRY	:= $(call cc-option, -mfentry -DCC_USING_FENTRY)
endif
KBUILD_CFLAGS	+= -pg $(CC_USING_FENTRY)
KBUILD_AFLAGS	+= $(CC_USING_FENTRY)
ifdef CONFIG_DYNAMIC_FTRACE
	ifdef CONFIG_HAVE_C_RECORDMCOUNT
		BUILD_C_RECORDMCOUNT := y
		export BUILD_C_RECORDMCOUNT
	endif
endif
endif

# We trigger additional mismatches with less inlining
ifdef CONFIG_DEBUG_SECTION_MISMATCH
KBUILD_CFLAGS += $(call cc-option, -fno-inline-functions-called-once)
endif

# arch Makefile may override CC so keep this after arch Makefile is included
NOSTDINC_FLAGS += -nostdinc -isystem $(shell $(CC) -print-file-name=include)
CHECKFLAGS     += $(NOSTDINC_FLAGS)

# warn about C99 declaration after statement
KBUILD_CFLAGS += $(call cc-option,-Wdeclaration-after-statement,)

# disable pointer signed / unsigned warnings in gcc 4.0
KBUILD_CFLAGS += $(call cc-disable-warning, pointer-sign)

# disable invalid "can't wrap" optimizations for signed / pointers
KBUILD_CFLAGS	+= $(call cc-option,-fno-strict-overflow)

# conserve stack if available
KBUILD_CFLAGS   += $(call cc-option,-fconserve-stack)

# disallow errors like 'EXPORT_GPL(foo);' with missing header
KBUILD_CFLAGS   += $(call cc-option,-Werror=implicit-int)

# require functions to have arguments in prototypes, not empty 'int foo()'
KBUILD_CFLAGS   += $(call cc-option,-Werror=strict-prototypes)

# Prohibit date/time macros, which would make the build non-deterministic
KBUILD_CFLAGS   += $(call cc-option,-Werror=date-time)

# use the deterministic mode of AR if available
KBUILD_ARFLAGS := $(call ar-option,D)

# check for 'asm goto'
ifeq ($(shell $(CONFIG_SHELL) $(srctree)/scripts/gcc-goto.sh $(CC)), y)
	KBUILD_CFLAGS += -DCC_HAVE_ASM_GOTO
endif

include $(srctree)/scripts/Makefile.extrawarn

# Add user supplied CPPFLAGS, AFLAGS and CFLAGS as the last assignments
KBUILD_CPPFLAGS += $(KCPPFLAGS)
KBUILD_AFLAGS += $(KAFLAGS)
KBUILD_CFLAGS += $(KCFLAGS)

# Use --build-id when available.
LDFLAGS_BUILD_ID = $(patsubst -Wl$(comma)%,%,\
			      $(call cc-ldoption, -Wl$(comma)--build-id,))
KBUILD_LDFLAGS_MODULE += $(LDFLAGS_BUILD_ID)
LDFLAGS_vmlinux += $(LDFLAGS_BUILD_ID)

ifeq ($(CONFIG_STRIP_ASM_SYMS),y)
LDFLAGS_vmlinux	+= $(call ld-option, -X,)
endif

# Default kernel image to build when no specific target is given.
# KBUILD_IMAGE may be overruled on the command line or
# set in the environment
# Also any assignments in arch/$(ARCH)/Makefile take precedence over
# this default value
export KBUILD_IMAGE ?= vmlinux

#
# INSTALL_PATH specifies where to place the updated kernel and system map
# images. Default is /boot, but you can set it to other values
export	INSTALL_PATH ?= /boot

#
# INSTALL_DTBS_PATH specifies a prefix for relocations required by build roots.
# Like INSTALL_MOD_PATH, it isn't defined in the Makefile, but can be passed as
# an argument if needed. Otherwise it defaults to the kernel install path
#
export INSTALL_DTBS_PATH ?= $(INSTALL_PATH)/dtbs/$(KERNELRELEASE)

#
# INSTALL_MOD_PATH specifies a prefix to MODLIB for module directory
# relocations required by build roots.  This is not defined in the
# makefile but the argument can be passed to make if needed.
#

MODLIB	= $(INSTALL_MOD_PATH)/lib/modules/$(KERNELRELEASE)
export MODLIB

#
# INSTALL_MOD_STRIP, if defined, will cause modules to be
# stripped after they are installed.  If INSTALL_MOD_STRIP is '1', then
# the default option --strip-debug will be used.  Otherwise,
# INSTALL_MOD_STRIP value will be used as the options to the strip command.

ifdef INSTALL_MOD_STRIP
ifeq ($(INSTALL_MOD_STRIP),1)
mod_strip_cmd = $(STRIP) --strip-debug
else
mod_strip_cmd = $(STRIP) $(INSTALL_MOD_STRIP)
endif # INSTALL_MOD_STRIP=1
else
mod_strip_cmd = true
endif # INSTALL_MOD_STRIP
export mod_strip_cmd

# CONFIG_MODULE_COMPRESS, if defined, will cause module to be compressed
# after they are installed in agreement with CONFIG_MODULE_COMPRESS_GZIP
# or CONFIG_MODULE_COMPRESS_XZ.

mod_compress_cmd = true
ifdef CONFIG_MODULE_COMPRESS
  ifdef CONFIG_MODULE_COMPRESS_GZIP
    mod_compress_cmd = gzip -n
  endif # CONFIG_MODULE_COMPRESS_GZIP
  ifdef CONFIG_MODULE_COMPRESS_XZ
    mod_compress_cmd = xz
  endif # CONFIG_MODULE_COMPRESS_XZ
endif # CONFIG_MODULE_COMPRESS
export mod_compress_cmd

# Select initial ramdisk compression format, default is gzip(1).
# This shall be used by the dracut(8) tool while creating an initramfs image.
#
INITRD_COMPRESS-y                  := gzip
INITRD_COMPRESS-$(CONFIG_RD_BZIP2) := bzip2
INITRD_COMPRESS-$(CONFIG_RD_LZMA)  := lzma
INITRD_COMPRESS-$(CONFIG_RD_XZ)    := xz
INITRD_COMPRESS-$(CONFIG_RD_LZO)   := lzo
INITRD_COMPRESS-$(CONFIG_RD_LZ4)   := lz4
# do not export INITRD_COMPRESS, since we didn't actually
# choose a sane default compression above.
# export INITRD_COMPRESS := $(INITRD_COMPRESS-y)

ifdef CONFIG_MODULE_SIG_ALL
MODSECKEY = ./signing_key.priv
MODPUBKEY = ./signing_key.x509
export MODPUBKEY
mod_sign_cmd = perl $(srctree)/scripts/sign-file $(CONFIG_MODULE_SIG_HASH) $(MODSECKEY) $(MODPUBKEY)
else
mod_sign_cmd = true
endif
export mod_sign_cmd


ifeq ($(KBUILD_EXTMOD),)
core-y		+= kernel/ mm/ fs/ ipc/ security/ crypto/ block/

vmlinux-dirs	:= $(patsubst %/,%,$(filter %/, $(init-y) $(init-m) \
		     $(core-y) $(core-m) $(drivers-y) $(drivers-m) \
		     $(net-y) $(net-m) $(libs-y) $(libs-m)))

vmlinux-alldirs	:= $(sort $(vmlinux-dirs) $(patsubst %/,%,$(filter %/, \
		     $(init-) $(core-) $(drivers-) $(net-) $(libs-))))

init-y		:= $(patsubst %/, %/built-in.o, $(init-y))
core-y		:= $(patsubst %/, %/built-in.o, $(core-y))
drivers-y	:= $(patsubst %/, %/built-in.o, $(drivers-y))
net-y		:= $(patsubst %/, %/built-in.o, $(net-y))
libs-y1		:= $(patsubst %/, %/lib.a, $(libs-y))
libs-y2		:= $(patsubst %/, %/built-in.o, $(libs-y))
libs-y		:= $(libs-y1) $(libs-y2)

# Externally visible symbols (used by link-vmlinux.sh)
export KBUILD_VMLINUX_INIT := $(head-y) $(init-y)
export KBUILD_VMLINUX_MAIN := $(core-y) $(libs-y) $(drivers-y) $(net-y)
export KBUILD_LDS          := arch/$(SRCARCH)/kernel/vmlinux.lds
export LDFLAGS_vmlinux
# used by scripts/pacmage/Makefile
export KBUILD_ALLDIRS := $(sort $(filter-out arch/%,$(vmlinux-alldirs)) arch Documentation include samples scripts tools virt)

vmlinux-deps := $(KBUILD_LDS) $(KBUILD_VMLINUX_INIT) $(KBUILD_VMLINUX_MAIN)

# Final link of vmlinux
      cmd_link-vmlinux = $(CONFIG_SHELL) $< $(LD) $(LDFLAGS) $(LDFLAGS_vmlinux)
quiet_cmd_link-vmlinux = LINK    $@

# Include targets which we want to
# execute if the rest of the kernel build went well.
vmlinux: scripts/link-vmlinux.sh $(vmlinux-deps) FORCE
ifdef CONFIG_HEADERS_CHECK
	$(Q)$(MAKE) -f $(srctree)/Makefile headers_check
endif
ifdef CONFIG_SAMPLES
	$(Q)$(MAKE) $(build)=samples
endif
ifdef CONFIG_BUILD_DOCSRC
	$(Q)$(MAKE) $(build)=Documentation
endif
	+$(call if_changed,link-vmlinux)

# The actual objects are generated when descending,
# make sure no implicit rule kicks in
$(sort $(vmlinux-deps)): $(vmlinux-dirs) ;

# Handle descending into subdirectories listed in $(vmlinux-dirs)
# Preset locale variables to speed up the build process. Limit locale
# tweaks to this spot to avoid wrong language settings when running
# make menuconfig etc.
# Error messages still appears in the original language

PHONY += $(vmlinux-dirs)
$(vmlinux-dirs): prepare scripts
	$(Q)$(MAKE) $(build)=$@

define filechk_kernel.release
	echo "$(KERNELVERSION)$$($(CONFIG_SHELL) $(srctree)/scripts/setlocalversion $(srctree))"
endef

# Store (new) KERNELRELEASE string in include/config/kernel.release
include/config/kernel.release: include/config/auto.conf FORCE
	$(call filechk,kernel.release)


# Things we need to do before we recursively start building the kernel
# or the modules are listed in "prepare".
# A multi level approach is used. prepareN is processed before prepareN-1.
# archprepare is used in arch Makefiles and when processed asm symlink,
# version.h and scripts_basic is processed / created.

# Listed in dependency order
PHONY += prepare archprepare prepare0 prepare1 prepare2 prepare3

# prepare3 is used to check if we are building in a separate output directory,
# and if so do:
# 1) Check that make has not been executed in the kernel src $(srctree)
prepare3: include/config/kernel.release
ifneq ($(KBUILD_SRC),)
	@$(kecho) '  Using $(srctree) as source for kernel'
	$(Q)if [ -f $(srctree)/.config -o -d $(srctree)/include/config ]; then \
		echo >&2 "  $(srctree) is not clean, please run 'make mrproper'"; \
		echo >&2 "  in the '$(srctree)' directory.";\
		/bin/false; \
	fi;
endif

# prepare2 creates a makefile if using a separate output directory
prepare2: prepare3 outputmakefile asm-generic

prepare1: prepare2 $(version_h) include/generated/utsrelease.h \
                   include/config/auto.conf
	$(cmd_crmodverdir)

archprepare: archheaders archscripts prepare1 scripts_basic

prepare0: archprepare FORCE
	$(Q)$(MAKE) $(build)=.

# All the preparing..
prepare: prepare0

# Generate some files
# ---------------------------------------------------------------------------

# KERNELRELEASE can change from a few different places, meaning version.h
# needs to be updated, so this check is forced on all builds

uts_len := 64
define filechk_utsrelease.h
	if [ `echo -n "$(KERNELRELEASE)" | wc -c ` -gt $(uts_len) ]; then \
	  echo '"$(KERNELRELEASE)" exceeds $(uts_len) characters' >&2;    \
	  exit 1;                                                         \
	fi;                                                               \
	(echo \#define UTS_RELEASE \"$(KERNELRELEASE)\";)
endef

define filechk_version.h
	(echo \#define LINUX_VERSION_CODE $(shell                         \
	expr $(VERSION) \* 65536 + 0$(PATCHLEVEL) \* 256 + 0$(SUBLEVEL)); \
	echo '#define KERNEL_VERSION(a,b,c) (((a) << 16) + ((b) << 8) + (c))';)
endef

$(version_h): $(srctree)/Makefile FORCE
	$(call filechk,version.h)

include/generated/utsrelease.h: include/config/kernel.release FORCE
	$(call filechk,utsrelease.h)

PHONY += headerdep
headerdep:
	$(Q)find $(srctree)/include/ -name '*.h' | xargs --max-args 1 \
	$(srctree)/scripts/headerdep.pl -I$(srctree)/include

# ---------------------------------------------------------------------------

PHONY += depend dep
depend dep:
	@echo '*** Warning: make $@ is unnecessary now.'

# ---------------------------------------------------------------------------
# Firmware install
INSTALL_FW_PATH=$(INSTALL_MOD_PATH)/lib/firmware
export INSTALL_FW_PATH

PHONY += firmware_install
firmware_install: FORCE
	@mkdir -p $(objtree)/firmware
	$(Q)$(MAKE) -f $(srctree)/scripts/Makefile.fwinst obj=firmware __fw_install

# ---------------------------------------------------------------------------
# Kernel headers

#Default location for installed headers
export INSTALL_HDR_PATH = $(objtree)/usr

hdr-inst := -rR -f $(srctree)/scripts/Makefile.headersinst obj

# If we do an all arch process set dst to asm-$(hdr-arch)
hdr-dst = $(if $(KBUILD_HEADERS), dst=include/asm-$(hdr-arch), dst=include/asm)

PHONY += archheaders
archheaders:

PHONY += archscripts
archscripts:

PHONY += __headers
__headers: $(version_h) scripts_basic asm-generic archheaders archscripts FORCE
	$(Q)$(MAKE) $(build)=scripts build_unifdef

PHONY += headers_install_all
headers_install_all:
	$(Q)$(CONFIG_SHELL) $(srctree)/scripts/headers.sh install

PHONY += headers_install
headers_install: __headers
	$(if $(wildcard $(srctree)/arch/$(hdr-arch)/include/uapi/asm/Kbuild),, \
	  $(error Headers not exportable for the $(SRCARCH) architecture))
	$(Q)$(MAKE) $(hdr-inst)=include/uapi
	$(Q)$(MAKE) $(hdr-inst)=arch/$(hdr-arch)/include/uapi/asm $(hdr-dst)

PHONY += headers_check_all
headers_check_all: headers_install_all
	$(Q)$(CONFIG_SHELL) $(srctree)/scripts/headers.sh check

PHONY += headers_check
headers_check: headers_install
	$(Q)$(MAKE) $(hdr-inst)=include/uapi HDRCHECK=1
	$(Q)$(MAKE) $(hdr-inst)=arch/$(hdr-arch)/include/uapi/asm $(hdr-dst) HDRCHECK=1

# ---------------------------------------------------------------------------
# Kernel selftest

PHONY += kselftest
kselftest:
	$(Q)$(MAKE) -C tools/testing/selftests run_tests

# ---------------------------------------------------------------------------
# Modules

ifdef CONFIG_MODULES

# By default, build modules as well

all: modules

# Build modules
#
# A module can be listed more than once in obj-m resulting in
# duplicate lines in modules.order files.  Those are removed
# using awk while concatenating to the final file.

PHONY += modules
modules: $(vmlinux-dirs) $(if $(KBUILD_BUILTIN),vmlinux) modules.builtin
	$(Q)$(AWK) '!x[$$0]++' $(vmlinux-dirs:%=$(objtree)/%/modules.order) > $(objtree)/modules.order
	@$(kecho) '  Building modules, stage 2.';
	$(Q)$(MAKE) -f $(srctree)/scripts/Makefile.modpost
	$(Q)$(MAKE) -f $(srctree)/scripts/Makefile.fwinst obj=firmware __fw_modbuild

modules.builtin: $(vmlinux-dirs:%=%/modules.builtin)
	$(Q)$(AWK) '!x[$$0]++' $^ > $(objtree)/modules.builtin

%/modules.builtin: include/config/auto.conf
	$(Q)$(MAKE) $(modbuiltin)=$*


# Target to prepare building external modules
PHONY += modules_prepare
modules_prepare: prepare scripts

# Target to install modules
PHONY += modules_install
modules_install: _modinst_ _modinst_post

PHONY += _modinst_
_modinst_:
	@rm -rf $(MODLIB)/kernel
	@rm -f $(MODLIB)/source
	@mkdir -p $(MODLIB)/kernel
	@ln -s `cd $(srctree) && /bin/pwd` $(MODLIB)/source
	@if [ ! $(objtree) -ef  $(MODLIB)/build ]; then \
		rm -f $(MODLIB)/build ; \
		ln -s $(CURDIR) $(MODLIB)/build ; \
	fi
	@cp -f $(objtree)/modules.order $(MODLIB)/
	@cp -f $(objtree)/modules.builtin $(MODLIB)/
	$(Q)$(MAKE) -f $(srctree)/scripts/Makefile.modinst

# This depmod is only for convenience to give the initial
# boot a modules.dep even before / is mounted read-write.  However the
# boot script depmod is the master version.
PHONY += _modinst_post
_modinst_post: _modinst_
	$(Q)$(MAKE) -f $(srctree)/scripts/Makefile.fwinst obj=firmware __fw_modinst
	$(call cmd,depmod)

ifeq ($(CONFIG_MODULE_SIG), y)
PHONY += modules_sign
modules_sign:
	$(Q)$(MAKE) -f $(srctree)/scripts/Makefile.modsign
endif

else # CONFIG_MODULES

# Modules not configured
# ---------------------------------------------------------------------------

modules modules_install: FORCE
	@echo >&2
	@echo >&2 "The present kernel configuration has modules disabled."
	@echo >&2 "Type 'make config' and enable loadable module support."
	@echo >&2 "Then build a kernel with module support enabled."
	@echo >&2
	@exit 1

endif # CONFIG_MODULES

###
# Cleaning is done on three levels.
# make clean     Delete most generated files
#                Leave enough to build external modules
# make mrproper  Delete the current configuration, and all generated files
# make distclean Remove editor backup files, patch leftover files and the like

# Directories & files removed with 'make clean'
CLEAN_DIRS  += $(MODVERDIR)

# Directories & files removed with 'make mrproper'
MRPROPER_DIRS  += include/config usr/include include/generated          \
		  arch/*/include/generated .tmp_objdiff
MRPROPER_FILES += .config .config.old .version .old_version $(version_h) \
		  Module.symvers tags TAGS cscope* GPATH GTAGS GRTAGS GSYMS \
		  signing_key.priv signing_key.x509 x509.genkey		\
		  extra_certificates signing_key.x509.keyid		\
		  signing_key.x509.signer include/linux/version.h

# clean - Delete most, but leave enough to build external modules
#
clean: rm-dirs  := $(CLEAN_DIRS)
clean: rm-files := $(CLEAN_FILES)
clean-dirs      := $(addprefix _clean_, . $(vmlinux-alldirs) Documentation samples)

PHONY += $(clean-dirs) clean archclean vmlinuxclean
$(clean-dirs):
	$(Q)$(MAKE) $(clean)=$(patsubst _clean_%,%,$@)

vmlinuxclean:
	$(Q)$(CONFIG_SHELL) $(srctree)/scripts/link-vmlinux.sh clean

clean: archclean vmlinuxclean

# mrproper - Delete all generated files, including .config
#
mrproper: rm-dirs  := $(wildcard $(MRPROPER_DIRS))
mrproper: rm-files := $(wildcard $(MRPROPER_FILES))
mrproper-dirs      := $(addprefix _mrproper_,Documentation/DocBook scripts)

PHONY += $(mrproper-dirs) mrproper archmrproper
$(mrproper-dirs):
	$(Q)$(MAKE) $(clean)=$(patsubst _mrproper_%,%,$@)

mrproper: clean archmrproper $(mrproper-dirs)
	$(call cmd,rmdirs)
	$(call cmd,rmfiles)

# distclean
#
PHONY += distclean

distclean: mrproper
	@find $(srctree) $(RCS_FIND_IGNORE) \
		\( -name '*.orig' -o -name '*.rej' -o -name '*~' \
		-o -name '*.bak' -o -name '#*#' -o -name '.*.orig' \
		-o -name '.*.rej' -o -name '*%'  -o -name 'core' \) \
		-type f -print | xargs rm -f


# Packaging of the kernel to various formats
# ---------------------------------------------------------------------------
# rpm target kept for backward compatibility
package-dir	:= scripts/package

%src-pkg: FORCE
	$(Q)$(MAKE) $(build)=$(package-dir) $@
%pkg: include/config/kernel.release FORCE
	$(Q)$(MAKE) $(build)=$(package-dir) $@
rpm: include/config/kernel.release FORCE
	$(Q)$(MAKE) $(build)=$(package-dir) $@


# Brief documentation of the typical targets used
# ---------------------------------------------------------------------------

boards := $(wildcard $(srctree)/arch/$(SRCARCH)/configs/*_defconfig)
boards := $(notdir $(boards))
board-dirs := $(dir $(wildcard $(srctree)/arch/$(SRCARCH)/configs/*/*_defconfig))
board-dirs := $(sort $(notdir $(board-dirs:/=)))

help:
	@echo  'Cleaning targets:'
	@echo  '  clean		  - Remove most generated files but keep the config and'
	@echo  '                    enough build support to build external modules'
	@echo  '  mrproper	  - Remove all generated files + config + various backup files'
	@echo  '  distclean	  - mrproper + remove editor backup and patch files'
	@echo  ''
	@echo  'Configuration targets:'
	@$(MAKE) -f $(srctree)/scripts/kconfig/Makefile help
	@echo  ''
	@echo  'Other generic targets:'
	@echo  '  all		  - Build all targets marked with [*]'
	@echo  '* vmlinux	  - Build the bare kernel'
	@echo  '* modules	  - Build all modules'
	@echo  '  modules_install - Install all modules to INSTALL_MOD_PATH (default: /)'
	@echo  '  firmware_install- Install all firmware to INSTALL_FW_PATH'
	@echo  '                    (default: $$(INSTALL_MOD_PATH)/lib/firmware)'
	@echo  '  dir/            - Build all files in dir and below'
	@echo  '  dir/file.[oisS] - Build specified target only'
	@echo  '  dir/file.lst    - Build specified mixed source/assembly target only'
	@echo  '                    (requires a recent binutils and recent build (System.map))'
	@echo  '  dir/file.ko     - Build module including final link'
	@echo  '  modules_prepare - Set up for building external modules'
	@echo  '  tags/TAGS	  - Generate tags file for editors'
	@echo  '  cscope	  - Generate cscope index'
	@echo  '  gtags           - Generate GNU GLOBAL index'
	@echo  '  kernelrelease	  - Output the release version string (use with make -s)'
	@echo  '  kernelversion	  - Output the version stored in Makefile (use with make -s)'
	@echo  '  image_name	  - Output the image name (use with make -s)'
	@echo  '  headers_install - Install sanitised kernel headers to INSTALL_HDR_PATH'; \
	 echo  '                    (default: $(INSTALL_HDR_PATH))'; \
	 echo  ''
	@echo  'Static analysers'
	@echo  '  checkstack      - Generate a list of stack hogs'
	@echo  '  namespacecheck  - Name space analysis on compiled kernel'
	@echo  '  versioncheck    - Sanity check on version.h usage'
	@echo  '  includecheck    - Check for duplicate included header files'
	@echo  '  export_report   - List the usages of all exported symbols'
	@echo  '  headers_check   - Sanity check on exported headers'
	@echo  '  headerdep       - Detect inclusion cycles in headers'
	@$(MAKE) -f $(srctree)/scripts/Makefile.help checker-help
	@echo  ''
	@echo  'Kernel selftest'
	@echo  '  kselftest       - Build and run kernel selftest (run as root)'
	@echo  '                    Build, install, and boot kernel before'
	@echo  '                    running kselftest on it'
	@echo  ''
	@echo  'Kernel packaging:'
	@$(MAKE) $(build)=$(package-dir) help
	@echo  ''
	@echo  'Documentation targets:'
	@$(MAKE) -f $(srctree)/Documentation/DocBook/Makefile dochelp
	@echo  ''
	@echo  'Architecture specific targets ($(SRCARCH)):'
	@$(if $(archhelp),$(archhelp),\
		echo '  No architecture specific help defined for $(SRCARCH)')
	@echo  ''
	@$(if $(boards), \
		$(foreach b, $(boards), \
		printf "  %-24s - Build for %s\\n" $(b) $(subst _defconfig,,$(b));) \
		echo '')
	@$(if $(board-dirs), \
		$(foreach b, $(board-dirs), \
		printf "  %-16s - Show %s-specific targets\\n" help-$(b) $(b);) \
		printf "  %-16s - Show all of the above\\n" help-boards; \
		echo '')

	@echo  '  make V=0|1 [targets] 0 => quiet build (default), 1 => verbose build'
	@echo  '  make V=2   [targets] 2 => give reason for rebuild of target'
	@echo  '  make O=dir [targets] Locate all output files in "dir", including .config'
	@echo  '  make C=1   [targets] Check all c source with $$CHECK (sparse by default)'
	@echo  '  make C=2   [targets] Force check of all c source with $$CHECK'
	@echo  '  make RECORDMCOUNT_WARN=1 [targets] Warn about ignored mcount sections'
	@echo  '  make W=n   [targets] Enable extra gcc checks, n=1,2,3 where'
	@echo  '		1: warnings which may be relevant and do not occur too often'
	@echo  '		2: warnings which occur quite often but may still be relevant'
	@echo  '		3: more obscure warnings, can most likely be ignored'
	@echo  '		Multiple levels can be combined with W=12 or W=123'
	@echo  ''
	@echo  'Execute "make" or "make all" to build all targets marked with [*] '
	@echo  'For further info see the ./README file'


help-board-dirs := $(addprefix help-,$(board-dirs))

help-boards: $(help-board-dirs)

boards-per-dir = $(notdir $(wildcard $(srctree)/arch/$(SRCARCH)/configs/$*/*_defconfig))

$(help-board-dirs): help-%:
	@echo  'Architecture specific targets ($(SRCARCH) $*):'
	@$(if $(boards-per-dir), \
		$(foreach b, $(boards-per-dir), \
		printf "  %-24s - Build for %s\\n" $*/$(b) $(subst _defconfig,,$(b));) \
		echo '')


# Documentation targets
# ---------------------------------------------------------------------------
%docs: scripts_basic FORCE
	$(Q)$(MAKE) $(build)=scripts build_docproc
	$(Q)$(MAKE) $(build)=Documentation/DocBook $@

else # KBUILD_EXTMOD

###
# External module support.
# When building external modules the kernel used as basis is considered
# read-only, and no consistency checks are made and the make
# system is not used on the basis kernel. If updates are required
# in the basis kernel ordinary make commands (without M=...) must
# be used.
#
# The following are the only valid targets when building external
# modules.
# make M=dir clean     Delete all automatically generated files
# make M=dir modules   Make all modules in specified dir
# make M=dir	       Same as 'make M=dir modules'
# make M=dir modules_install
#                      Install the modules built in the module directory
#                      Assumes install directory is already created

# We are always building modules
KBUILD_MODULES := 1
PHONY += crmodverdir
crmodverdir:
	$(cmd_crmodverdir)

PHONY += $(objtree)/Module.symvers
$(objtree)/Module.symvers:
	@test -e $(objtree)/Module.symvers || ( \
	echo; \
	echo "  WARNING: Symbol version dump $(objtree)/Module.symvers"; \
	echo "           is missing; modules will have no dependencies and modversions."; \
	echo )

module-dirs := $(addprefix _module_,$(KBUILD_EXTMOD))
PHONY += $(module-dirs) modules
$(module-dirs): crmodverdir $(objtree)/Module.symvers
	$(Q)$(MAKE) $(build)=$(patsubst _module_%,%,$@)

modules: $(module-dirs)
	@$(kecho) '  Building modules, stage 2.';
	$(Q)$(MAKE) -f $(srctree)/scripts/Makefile.modpost

PHONY += modules_install
modules_install: _emodinst_ _emodinst_post

install-dir := $(if $(INSTALL_MOD_DIR),$(INSTALL_MOD_DIR),extra)
PHONY += _emodinst_
_emodinst_:
	$(Q)mkdir -p $(MODLIB)/$(install-dir)
	$(Q)$(MAKE) -f $(srctree)/scripts/Makefile.modinst

PHONY += _emodinst_post
_emodinst_post: _emodinst_
	$(call cmd,depmod)

clean-dirs := $(addprefix _clean_,$(KBUILD_EXTMOD))

PHONY += $(clean-dirs) clean
$(clean-dirs):
	$(Q)$(MAKE) $(clean)=$(patsubst _clean_%,%,$@)

clean:	rm-dirs := $(MODVERDIR)
clean: rm-files := $(KBUILD_EXTMOD)/Module.symvers

help:
	@echo  '  Building external modules.'
	@echo  '  Syntax: make -C path/to/kernel/src M=$$PWD target'
	@echo  ''
	@echo  '  modules         - default target, build the module(s)'
	@echo  '  modules_install - install the module'
	@echo  '  clean           - remove generated files in module directory only'
	@echo  ''

# Dummies...
PHONY += prepare scripts
prepare: ;
scripts: ;
endif # KBUILD_EXTMOD

clean: $(clean-dirs)
	$(call cmd,rmdirs)
	$(call cmd,rmfiles)
	@find $(if $(KBUILD_EXTMOD), $(KBUILD_EXTMOD), .) $(RCS_FIND_IGNORE) \
		\( -name '*.[oas]' -o -name '*.ko' -o -name '.*.cmd' \
		-o -name '*.ko.*' \
		-o -name '*.dwo'  \
		-o -name '.*.d' -o -name '.*.tmp' -o -name '*.mod.c' \
		-o -name '*.symtypes' -o -name 'modules.order' \
		-o -name modules.builtin -o -name '.tmp_*.o.*' \
		-o -name '*.gcno' \) -type f -print | xargs rm -f

# Generate tags for editors
# ---------------------------------------------------------------------------
quiet_cmd_tags = GEN     $@
      cmd_tags = $(CONFIG_SHELL) $(srctree)/scripts/tags.sh $@

tags TAGS cscope gtags: FORCE
	$(call cmd,tags)

# Scripts to check various things for consistency
# ---------------------------------------------------------------------------

PHONY += includecheck versioncheck coccicheck namespacecheck export_report

includecheck:
	find $(srctree)/* $(RCS_FIND_IGNORE) \
		-name '*.[hcS]' -type f -print | sort \
		| xargs $(PERL) -w $(srctree)/scripts/checkincludes.pl

versioncheck:
	find $(srctree)/* $(RCS_FIND_IGNORE) \
		-name '*.[hcS]' -type f -print | sort \
		| xargs $(PERL) -w $(srctree)/scripts/checkversion.pl

coccicheck:
	$(Q)$(CONFIG_SHELL) $(srctree)/scripts/$@

namespacecheck:
	$(PERL) $(srctree)/scripts/namespace.pl

export_report:
	$(PERL) $(srctree)/scripts/export_report.pl

endif #ifeq ($(config-targets),1)
endif #ifeq ($(mixed-targets),1)

PHONY += checkstack kernelrelease kernelversion image_name

# UML needs a little special treatment here.  It wants to use the host
# toolchain, so needs $(SUBARCH) passed to checkstack.pl.  Everyone
# else wants $(ARCH), including people doing cross-builds, which means
# that $(SUBARCH) doesn't work here.
ifeq ($(ARCH), um)
CHECKSTACK_ARCH := $(SUBARCH)
else
CHECKSTACK_ARCH := $(ARCH)
endif
checkstack:
	$(OBJDUMP) -d vmlinux $$(find . -name '*.ko') | \
	$(PERL) $(src)/scripts/checkstack.pl $(CHECKSTACK_ARCH)

kernelrelease:
	@echo "$(KERNELVERSION)$$($(CONFIG_SHELL) $(srctree)/scripts/setlocalversion $(srctree))"

kernelversion:
	@echo $(KERNELVERSION)

image_name:
	@echo $(KBUILD_IMAGE)

# Clear a bunch of variables before executing the submake
tools/: FORCE
	$(Q)mkdir -p $(objtree)/tools
	$(Q)$(MAKE) LDFLAGS= MAKEFLAGS="$(filter --j% -j,$(MAKEFLAGS))" O=$(objtree) subdir=tools -C $(src)/tools/

tools/%: FORCE
	$(Q)mkdir -p $(objtree)/tools
	$(Q)$(MAKE) LDFLAGS= MAKEFLAGS="$(filter --j% -j,$(MAKEFLAGS))" O=$(objtree) subdir=tools -C $(src)/tools/ $*

# Single targets
# ---------------------------------------------------------------------------
# Single targets are compatible with:
# - build with mixed source and output
# - build with separate output dir 'make O=...'
# - external modules
#
#  target-dir => where to store outputfile
#  build-dir  => directory in kernel source tree to use

ifeq ($(KBUILD_EXTMOD),)
        build-dir  = $(patsubst %/,%,$(dir $@))
        target-dir = $(dir $@)
else
        zap-slash=$(filter-out .,$(patsubst %/,%,$(dir $@)))
        build-dir  = $(KBUILD_EXTMOD)$(if $(zap-slash),/$(zap-slash))
        target-dir = $(if $(KBUILD_EXTMOD),$(dir $<),$(dir $@))
endif

%.s: %.c prepare scripts FORCE
	$(Q)$(MAKE) $(build)=$(build-dir) $(target-dir)$(notdir $@)
%.i: %.c prepare scripts FORCE
	$(Q)$(MAKE) $(build)=$(build-dir) $(target-dir)$(notdir $@)
%.o: %.c prepare scripts FORCE
	$(Q)$(MAKE) $(build)=$(build-dir) $(target-dir)$(notdir $@)
%.lst: %.c prepare scripts FORCE
	$(Q)$(MAKE) $(build)=$(build-dir) $(target-dir)$(notdir $@)
%.s: %.S prepare scripts FORCE
	$(Q)$(MAKE) $(build)=$(build-dir) $(target-dir)$(notdir $@)
%.o: %.S prepare scripts FORCE
	$(Q)$(MAKE) $(build)=$(build-dir) $(target-dir)$(notdir $@)
%.symtypes: %.c prepare scripts FORCE
	$(Q)$(MAKE) $(build)=$(build-dir) $(target-dir)$(notdir $@)

# Modules
/: prepare scripts FORCE
	$(cmd_crmodverdir)
	$(Q)$(MAKE) KBUILD_MODULES=$(if $(CONFIG_MODULES),1) \
	$(build)=$(build-dir)
# Make sure the latest headers are built for Documentation
Documentation/: headers_install
%/: prepare scripts FORCE
	$(cmd_crmodverdir)
	$(Q)$(MAKE) KBUILD_MODULES=$(if $(CONFIG_MODULES),1) \
	$(build)=$(build-dir)
%.ko: prepare scripts FORCE
	$(cmd_crmodverdir)
	$(Q)$(MAKE) KBUILD_MODULES=$(if $(CONFIG_MODULES),1)   \
	$(build)=$(build-dir) $(@:.ko=.o)
	$(Q)$(MAKE) -f $(srctree)/scripts/Makefile.modpost

# FIXME Should go into a make.lib or something
# ===========================================================================

quiet_cmd_rmdirs = $(if $(wildcard $(rm-dirs)),CLEAN   $(wildcard $(rm-dirs)))
      cmd_rmdirs = rm -rf $(rm-dirs)

quiet_cmd_rmfiles = $(if $(wildcard $(rm-files)),CLEAN   $(wildcard $(rm-files)))
      cmd_rmfiles = rm -f $(rm-files)

# Run depmod only if we have System.map and depmod is executable
quiet_cmd_depmod = DEPMOD  $(KERNELRELEASE)
      cmd_depmod = $(CONFIG_SHELL) $(srctree)/scripts/depmod.sh $(DEPMOD) \
                   $(KERNELRELEASE) "$(patsubst y,_,$(CONFIG_HAVE_UNDERSCORE_SYMBOL_PREFIX))"

# Create temporary dir for module support files
# clean it up only when building all modules
cmd_crmodverdir = $(Q)mkdir -p $(MODVERDIR) \
                  $(if $(KBUILD_MODULES),; rm -f $(MODVERDIR)/*)

# read all saved command lines

targets := $(wildcard $(sort $(targets)))
cmd_files := $(wildcard .*.cmd $(foreach f,$(targets),$(dir $(f)).$(notdir $(f)).cmd))

ifneq ($(cmd_files),)
  $(cmd_files): ;	# Do not try to update included dependency files
  include $(cmd_files)
endif

# Shorthand for $(Q)$(MAKE) -f scripts/Makefile.clean obj=dir
# Usage:
# $(Q)$(MAKE) $(clean)=dir
clean := -f $(srctree)/scripts/Makefile.clean obj

endif	# skip-makefile

PHONY += FORCE
FORCE:

# Declare the contents of the .PHONY variable as phony.  We keep that
# information in a variable so we can use it in if_changed and friends.
.PHONY: $(PHONY)<|MERGE_RESOLUTION|>--- conflicted
+++ resolved
@@ -1,10 +1,6 @@
 VERSION = 3
 PATCHLEVEL = 18
-<<<<<<< HEAD
-SUBLEVEL = 14
-=======
 SUBLEVEL = 16
->>>>>>> d048c068
 EXTRAVERSION =
 NAME = Diseased Newt
 
