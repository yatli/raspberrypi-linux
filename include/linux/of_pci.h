--- conflicted
+++ resolved
@@ -49,20 +49,4 @@
 }
 #endif
 
-<<<<<<< HEAD
-#if defined(CONFIG_OF_ADDRESS)
-int devm_of_pci_get_host_bridge_resources(struct device *dev,
-			unsigned char busno, unsigned char bus_max,
-			struct list_head *resources, resource_size_t *io_base);
-#else
-static inline int devm_of_pci_get_host_bridge_resources(struct device *dev,
-			unsigned char busno, unsigned char bus_max,
-			struct list_head *resources, resource_size_t *io_base)
-{
-	return -EINVAL;
-}
-#endif
-
-=======
->>>>>>> 854b69ef
 #endif