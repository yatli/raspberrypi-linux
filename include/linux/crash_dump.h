/* SPDX-License-Identifier: GPL-2.0 */
#ifndef LINUX_CRASH_DUMP_H
#define LINUX_CRASH_DUMP_H

#include <linux/kexec.h>
#include <linux/proc_fs.h>
#include <linux/elf.h>
#include <linux/pgtable.h>
#include <uapi/linux/vmcore.h>

<<<<<<< HEAD
#include <linux/pgtable.h> /* for pgprot_t */

=======
>>>>>>> df0cc57e
/* For IS_ENABLED(CONFIG_CRASH_DUMP) */
#define ELFCORE_ADDR_MAX	(-1ULL)
#define ELFCORE_ADDR_ERR	(-2ULL)

extern unsigned long long elfcorehdr_addr;
extern unsigned long long elfcorehdr_size;

#ifdef CONFIG_CRASH_DUMP
extern int elfcorehdr_alloc(unsigned long long *addr, unsigned long long *size);
extern void elfcorehdr_free(unsigned long long addr);
extern ssize_t elfcorehdr_read(char *buf, size_t count, u64 *ppos);
extern ssize_t elfcorehdr_read_notes(char *buf, size_t count, u64 *ppos);
extern int remap_oldmem_pfn_range(struct vm_area_struct *vma,
				  unsigned long from, unsigned long pfn,
				  unsigned long size, pgprot_t prot);

extern ssize_t copy_oldmem_page(unsigned long, char *, size_t,
						unsigned long, int);
extern ssize_t copy_oldmem_page_encrypted(unsigned long pfn, char *buf,
					  size_t csize, unsigned long offset,
					  int userbuf);

void vmcore_cleanup(void);

/* Architecture code defines this if there are other possible ELF
 * machine types, e.g. on bi-arch capable hardware. */
#ifndef vmcore_elf_check_arch_cross
#define vmcore_elf_check_arch_cross(x) 0
#endif

/*
 * Architecture code can redefine this if there are any special checks
 * needed for 32-bit ELF or 64-bit ELF vmcores.  In case of 32-bit
 * only architecture, vmcore_elf64_check_arch can be set to zero.
 */
#ifndef vmcore_elf32_check_arch
#define vmcore_elf32_check_arch(x) elf_check_arch(x)
#endif

#ifndef vmcore_elf64_check_arch
#define vmcore_elf64_check_arch(x) (elf_check_arch(x) || vmcore_elf_check_arch_cross(x))
#endif

/*
 * is_kdump_kernel() checks whether this kernel is booting after a panic of
 * previous kernel or not. This is determined by checking if previous kernel
 * has passed the elf core header address on command line.
 *
 * This is not just a test if CONFIG_CRASH_DUMP is enabled or not. It will
 * return true if CONFIG_CRASH_DUMP=y and if kernel is booting after a panic
 * of previous kernel.
 */

static inline bool is_kdump_kernel(void)
{
	return elfcorehdr_addr != ELFCORE_ADDR_MAX;
}

/* is_vmcore_usable() checks if the kernel is booting after a panic and
 * the vmcore region is usable.
 *
 * This makes use of the fact that due to alignment -2ULL is not
 * a valid pointer, much in the vain of IS_ERR(), except
 * dealing directly with an unsigned long long rather than a pointer.
 */

static inline int is_vmcore_usable(void)
{
	return is_kdump_kernel() && elfcorehdr_addr != ELFCORE_ADDR_ERR ? 1 : 0;
}

/* vmcore_unusable() marks the vmcore as unusable,
 * without disturbing the logic of is_kdump_kernel()
 */

static inline void vmcore_unusable(void)
{
	if (is_kdump_kernel())
		elfcorehdr_addr = ELFCORE_ADDR_ERR;
}

/**
 * struct vmcore_cb - driver callbacks for /proc/vmcore handling
 * @pfn_is_ram: check whether a PFN really is RAM and should be accessed when
 *              reading the vmcore. Will return "true" if it is RAM or if the
 *              callback cannot tell. If any callback returns "false", it's not
 *              RAM and the page must not be accessed; zeroes should be
 *              indicated in the vmcore instead. For example, a ballooned page
 *              contains no data and reading from such a page will cause high
 *              load in the hypervisor.
 * @next: List head to manage registered callbacks internally; initialized by
 *        register_vmcore_cb().
 *
 * vmcore callbacks allow drivers managing physical memory ranges to
 * coordinate with vmcore handling code, for example, to prevent accessing
 * physical memory ranges that should not be accessed when reading the vmcore,
 * although included in the vmcore header as memory ranges to dump.
 */
struct vmcore_cb {
	bool (*pfn_is_ram)(struct vmcore_cb *cb, unsigned long pfn);
	struct list_head next;
};
extern void register_vmcore_cb(struct vmcore_cb *cb);
extern void unregister_vmcore_cb(struct vmcore_cb *cb);

#else /* !CONFIG_CRASH_DUMP */
static inline bool is_kdump_kernel(void) { return false; }
#endif /* CONFIG_CRASH_DUMP */

/* Device Dump information to be filled by drivers */
struct vmcoredd_data {
	char dump_name[VMCOREDD_MAX_NAME_BYTES]; /* Unique name of the dump */
	unsigned int size;                       /* Size of the dump */
	/* Driver's registered callback to be invoked to collect dump */
	int (*vmcoredd_callback)(struct vmcoredd_data *data, void *buf);
};

#ifdef CONFIG_PROC_VMCORE_DEVICE_DUMP
int vmcore_add_device_dump(struct vmcoredd_data *data);
#else
static inline int vmcore_add_device_dump(struct vmcoredd_data *data)
{
	return -EOPNOTSUPP;
}
#endif /* CONFIG_PROC_VMCORE_DEVICE_DUMP */

#ifdef CONFIG_PROC_VMCORE
ssize_t read_from_oldmem(char *buf, size_t count,
			 u64 *ppos, int userbuf,
			 bool encrypted);
#else
static inline ssize_t read_from_oldmem(char *buf, size_t count,
				       u64 *ppos, int userbuf,
				       bool encrypted)
{
	return -EOPNOTSUPP;
}
#endif /* CONFIG_PROC_VMCORE */

#endif /* LINUX_CRASHDUMP_H */<|MERGE_RESOLUTION|>--- conflicted
+++ resolved
@@ -8,11 +8,6 @@
 #include <linux/pgtable.h>
 #include <uapi/linux/vmcore.h>
 
-<<<<<<< HEAD
-#include <linux/pgtable.h> /* for pgprot_t */
-
-=======
->>>>>>> df0cc57e
 /* For IS_ENABLED(CONFIG_CRASH_DUMP) */
 #define ELFCORE_ADDR_MAX	(-1ULL)
 #define ELFCORE_ADDR_ERR	(-2ULL)
