--- conflicted
+++ resolved
@@ -66,11 +66,7 @@
     { .frequency = 270000000, .index = PLLVAL(127, 1, 1),  },
 };
 
-<<<<<<< HEAD
-static int s3c2410_plls_add(struct device *dev)
-=======
 static int s3c2410_plls_add(struct device *dev, struct subsys_interface *sif)
->>>>>>> c16fa4f2
 {
 	return s3c_plltab_register(pll_vals_12MHz, ARRAY_SIZE(pll_vals_12MHz));
 }
