--- conflicted
+++ resolved
@@ -361,13 +361,10 @@
 	I2C_BOARD_INFO("hdmiphy-exynos4210", 0x38),
 };
 
-<<<<<<< HEAD
 static struct pwm_lookup smdkv310_pwm_lookup[] = {
 	PWM_LOOKUP("s3c24xx-pwm.1", 0, "pwm-backlight.0", NULL),
 };
 
-=======
->>>>>>> 1ec9c26a
 static void s5p_tv_setup(void)
 {
 	/* direct HPD to HDMI chip */
