--- conflicted
+++ resolved
@@ -229,10 +229,7 @@
 u64 snp_get_unsupported_features(u64 status);
 u64 sev_get_status(void);
 void kdump_sev_callback(void);
-<<<<<<< HEAD
-=======
 void sev_show_status(void);
->>>>>>> 855684c7
 #else
 static inline void sev_es_ist_enter(struct pt_regs *regs) { }
 static inline void sev_es_ist_exit(void) { }
@@ -262,10 +259,7 @@
 static inline u64 snp_get_unsupported_features(u64 status) { return 0; }
 static inline u64 sev_get_status(void) { return 0; }
 static inline void kdump_sev_callback(void) { }
-<<<<<<< HEAD
-=======
 static inline void sev_show_status(void) { }
->>>>>>> 855684c7
 #endif
 
 #ifdef CONFIG_KVM_AMD_SEV
