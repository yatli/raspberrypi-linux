// SPDX-License-Identifier: GPL-2.0-or-later
/*
 * Common time routines among all ppc machines.
 *
 * Written by Cort Dougan (cort@cs.nmt.edu) to merge
 * Paul Mackerras' version and mine for PReP and Pmac.
 * MPC8xx/MBX changes by Dan Malek (dmalek@jlc.net).
 * Converted for 64-bit by Mike Corrigan (mikejc@us.ibm.com)
 *
 * First round of bugfixes by Gabriel Paubert (paubert@iram.es)
 * to make clock more stable (2.4.0-test5). The only thing
 * that this code assumes is that the timebases have been synchronized
 * by firmware on SMP and are never stopped (never do sleep
 * on SMP then, nap and doze are OK).
 * 
 * Speeded up do_gettimeofday by getting rid of references to
 * xtime (which required locks for consistency). (mikejc@us.ibm.com)
 *
 * TODO (not necessarily in this file):
 * - improve precision and reproducibility of timebase frequency
 * measurement at boot time.
 * - for astronomical applications: add a new function to get
 * non ambiguous timestamps even around leap seconds. This needs
 * a new timestamp format and a good name.
 *
 * 1997-09-10  Updated NTP code according to technical memorandum Jan '96
 *             "A Kernel Model for Precision Timekeeping" by Dave Mills
 */

#include <linux/errno.h>
#include <linux/export.h>
#include <linux/sched.h>
#include <linux/sched/clock.h>
#include <linux/sched/cputime.h>
#include <linux/kernel.h>
#include <linux/param.h>
#include <linux/string.h>
#include <linux/mm.h>
#include <linux/interrupt.h>
#include <linux/timex.h>
#include <linux/kernel_stat.h>
#include <linux/time.h>
#include <linux/init.h>
#include <linux/profile.h>
#include <linux/cpu.h>
#include <linux/security.h>
#include <linux/percpu.h>
#include <linux/rtc.h>
#include <linux/jiffies.h>
#include <linux/posix-timers.h>
#include <linux/irq.h>
#include <linux/delay.h>
#include <linux/irq_work.h>
#include <linux/of_clk.h>
#include <linux/suspend.h>
#include <linux/processor.h>
#include <asm/trace.h>

#include <asm/interrupt.h>
#include <asm/io.h>
#include <asm/nvram.h>
#include <asm/cache.h>
#include <asm/machdep.h>
#include <linux/uaccess.h>
#include <asm/time.h>
#include <asm/prom.h>
#include <asm/irq.h>
#include <asm/div64.h>
#include <asm/smp.h>
#include <asm/vdso_datapage.h>
#include <asm/firmware.h>
#include <asm/asm-prototypes.h>

/* powerpc clocksource/clockevent code */

#include <linux/clockchips.h>
#include <linux/timekeeper_internal.h>

static u64 timebase_read(struct clocksource *);
static struct clocksource clocksource_timebase = {
	.name         = "timebase",
	.rating       = 400,
	.flags        = CLOCK_SOURCE_IS_CONTINUOUS,
	.mask         = CLOCKSOURCE_MASK(64),
	.read         = timebase_read,
	.vdso_clock_mode	= VDSO_CLOCKMODE_ARCHTIMER,
};

#define DECREMENTER_DEFAULT_MAX 0x7FFFFFFF
u64 decrementer_max = DECREMENTER_DEFAULT_MAX;
EXPORT_SYMBOL_GPL(decrementer_max); /* for KVM HDEC */

static int decrementer_set_next_event(unsigned long evt,
				      struct clock_event_device *dev);
static int decrementer_shutdown(struct clock_event_device *evt);

struct clock_event_device decrementer_clockevent = {
	.name			= "decrementer",
	.rating			= 200,
	.irq			= 0,
	.set_next_event		= decrementer_set_next_event,
	.set_state_oneshot_stopped = decrementer_shutdown,
	.set_state_shutdown	= decrementer_shutdown,
	.tick_resume		= decrementer_shutdown,
	.features		= CLOCK_EVT_FEAT_ONESHOT |
				  CLOCK_EVT_FEAT_C3STOP,
};
EXPORT_SYMBOL(decrementer_clockevent);

DEFINE_PER_CPU(u64, decrementers_next_tb);
EXPORT_SYMBOL_GPL(decrementers_next_tb);
static DEFINE_PER_CPU(struct clock_event_device, decrementers);

#define XSEC_PER_SEC (1024*1024)

#ifdef CONFIG_PPC64
#define SCALE_XSEC(xsec, max)	(((xsec) * max) / XSEC_PER_SEC)
#else
/* compute ((xsec << 12) * max) >> 32 */
#define SCALE_XSEC(xsec, max)	mulhwu((xsec) << 12, max)
#endif

unsigned long tb_ticks_per_jiffy;
unsigned long tb_ticks_per_usec = 100; /* sane default */
EXPORT_SYMBOL(tb_ticks_per_usec);
unsigned long tb_ticks_per_sec;
EXPORT_SYMBOL(tb_ticks_per_sec);	/* for cputime_t conversions */

DEFINE_SPINLOCK(rtc_lock);
EXPORT_SYMBOL_GPL(rtc_lock);

static u64 tb_to_ns_scale __read_mostly;
static unsigned tb_to_ns_shift __read_mostly;
static u64 boot_tb __read_mostly;

extern struct timezone sys_tz;
static long timezone_offset;

unsigned long ppc_proc_freq;
EXPORT_SYMBOL_GPL(ppc_proc_freq);
unsigned long ppc_tb_freq;
EXPORT_SYMBOL_GPL(ppc_tb_freq);

bool tb_invalid;

#ifdef CONFIG_VIRT_CPU_ACCOUNTING_NATIVE
/*
 * Factor for converting from cputime_t (timebase ticks) to
 * microseconds. This is stored as 0.64 fixed-point binary fraction.
 */
u64 __cputime_usec_factor;
EXPORT_SYMBOL(__cputime_usec_factor);

#ifdef CONFIG_PPC_SPLPAR
void (*dtl_consumer)(struct dtl_entry *, u64);
#endif

static void calc_cputime_factors(void)
{
	struct div_result res;

	div128_by_32(1000000, 0, tb_ticks_per_sec, &res);
	__cputime_usec_factor = res.result_low;
}

/*
 * Read the SPURR on systems that have it, otherwise the PURR,
 * or if that doesn't exist return the timebase value passed in.
 */
static inline unsigned long read_spurr(unsigned long tb)
{
	if (cpu_has_feature(CPU_FTR_SPURR))
		return mfspr(SPRN_SPURR);
	if (cpu_has_feature(CPU_FTR_PURR))
		return mfspr(SPRN_PURR);
	return tb;
}

#ifdef CONFIG_PPC_SPLPAR

#include <asm/dtl.h>

/*
 * Scan the dispatch trace log and count up the stolen time.
 * Should be called with interrupts disabled.
 */
static u64 scan_dispatch_log(u64 stop_tb)
{
	u64 i = local_paca->dtl_ridx;
	struct dtl_entry *dtl = local_paca->dtl_curr;
	struct dtl_entry *dtl_end = local_paca->dispatch_log_end;
	struct lppaca *vpa = local_paca->lppaca_ptr;
	u64 tb_delta;
	u64 stolen = 0;
	u64 dtb;

	if (!dtl)
		return 0;

	if (i == be64_to_cpu(vpa->dtl_idx))
		return 0;
	while (i < be64_to_cpu(vpa->dtl_idx)) {
		dtb = be64_to_cpu(dtl->timebase);
		tb_delta = be32_to_cpu(dtl->enqueue_to_dispatch_time) +
			be32_to_cpu(dtl->ready_to_enqueue_time);
		barrier();
		if (i + N_DISPATCH_LOG < be64_to_cpu(vpa->dtl_idx)) {
			/* buffer has overflowed */
			i = be64_to_cpu(vpa->dtl_idx) - N_DISPATCH_LOG;
			dtl = local_paca->dispatch_log + (i % N_DISPATCH_LOG);
			continue;
		}
		if (dtb > stop_tb)
			break;
		if (dtl_consumer)
			dtl_consumer(dtl, i);
		stolen += tb_delta;
		++i;
		++dtl;
		if (dtl == dtl_end)
			dtl = local_paca->dispatch_log;
	}
	local_paca->dtl_ridx = i;
	local_paca->dtl_curr = dtl;
	return stolen;
}

/*
 * Accumulate stolen time by scanning the dispatch trace log.
 * Called on entry from user mode.
 */
void notrace accumulate_stolen_time(void)
{
	u64 sst, ust;
	struct cpu_accounting_data *acct = &local_paca->accounting;

	sst = scan_dispatch_log(acct->starttime_user);
	ust = scan_dispatch_log(acct->starttime);
	acct->stime -= sst;
	acct->utime -= ust;
	acct->steal_time += ust + sst;
}

static inline u64 calculate_stolen_time(u64 stop_tb)
{
	if (!firmware_has_feature(FW_FEATURE_SPLPAR))
		return 0;

	if (get_paca()->dtl_ridx != be64_to_cpu(get_lppaca()->dtl_idx))
		return scan_dispatch_log(stop_tb);

	return 0;
}

#else /* CONFIG_PPC_SPLPAR */
static inline u64 calculate_stolen_time(u64 stop_tb)
{
	return 0;
}

#endif /* CONFIG_PPC_SPLPAR */

/*
 * Account time for a transition between system, hard irq
 * or soft irq state.
 */
static unsigned long vtime_delta_scaled(struct cpu_accounting_data *acct,
					unsigned long now, unsigned long stime)
{
	unsigned long stime_scaled = 0;
#ifdef CONFIG_ARCH_HAS_SCALED_CPUTIME
	unsigned long nowscaled, deltascaled;
	unsigned long utime, utime_scaled;

	nowscaled = read_spurr(now);
	deltascaled = nowscaled - acct->startspurr;
	acct->startspurr = nowscaled;
	utime = acct->utime - acct->utime_sspurr;
	acct->utime_sspurr = acct->utime;

	/*
	 * Because we don't read the SPURR on every kernel entry/exit,
	 * deltascaled includes both user and system SPURR ticks.
	 * Apportion these ticks to system SPURR ticks and user
	 * SPURR ticks in the same ratio as the system time (delta)
	 * and user time (udelta) values obtained from the timebase
	 * over the same interval.  The system ticks get accounted here;
	 * the user ticks get saved up in paca->user_time_scaled to be
	 * used by account_process_tick.
	 */
	stime_scaled = stime;
	utime_scaled = utime;
	if (deltascaled != stime + utime) {
		if (utime) {
			stime_scaled = deltascaled * stime / (stime + utime);
			utime_scaled = deltascaled - stime_scaled;
		} else {
			stime_scaled = deltascaled;
		}
	}
	acct->utime_scaled += utime_scaled;
#endif

	return stime_scaled;
}

static unsigned long vtime_delta(struct cpu_accounting_data *acct,
				 unsigned long *stime_scaled,
				 unsigned long *steal_time)
{
	unsigned long now, stime;

	WARN_ON_ONCE(!irqs_disabled());

	now = mftb();
	stime = now - acct->starttime;
	acct->starttime = now;

	*stime_scaled = vtime_delta_scaled(acct, now, stime);

	*steal_time = calculate_stolen_time(now);

	return stime;
}

static void vtime_delta_kernel(struct cpu_accounting_data *acct,
			       unsigned long *stime, unsigned long *stime_scaled)
{
	unsigned long steal_time;

	*stime = vtime_delta(acct, stime_scaled, &steal_time);
	*stime -= min(*stime, steal_time);
	acct->steal_time += steal_time;
}

void vtime_account_kernel(struct task_struct *tsk)
{
	struct cpu_accounting_data *acct = get_accounting(tsk);
	unsigned long stime, stime_scaled;

	vtime_delta_kernel(acct, &stime, &stime_scaled);

	if (tsk->flags & PF_VCPU) {
		acct->gtime += stime;
#ifdef CONFIG_ARCH_HAS_SCALED_CPUTIME
		acct->utime_scaled += stime_scaled;
#endif
	} else {
		acct->stime += stime;
#ifdef CONFIG_ARCH_HAS_SCALED_CPUTIME
		acct->stime_scaled += stime_scaled;
#endif
	}
}
EXPORT_SYMBOL_GPL(vtime_account_kernel);

void vtime_account_idle(struct task_struct *tsk)
{
	unsigned long stime, stime_scaled, steal_time;
	struct cpu_accounting_data *acct = get_accounting(tsk);

	stime = vtime_delta(acct, &stime_scaled, &steal_time);
	acct->idle_time += stime + steal_time;
}

static void vtime_account_irq_field(struct cpu_accounting_data *acct,
				    unsigned long *field)
{
	unsigned long stime, stime_scaled;

	vtime_delta_kernel(acct, &stime, &stime_scaled);
	*field += stime;
#ifdef CONFIG_ARCH_HAS_SCALED_CPUTIME
	acct->stime_scaled += stime_scaled;
#endif
}

void vtime_account_softirq(struct task_struct *tsk)
{
	struct cpu_accounting_data *acct = get_accounting(tsk);
	vtime_account_irq_field(acct, &acct->softirq_time);
}

void vtime_account_hardirq(struct task_struct *tsk)
{
	struct cpu_accounting_data *acct = get_accounting(tsk);
	vtime_account_irq_field(acct, &acct->hardirq_time);
}

static void vtime_flush_scaled(struct task_struct *tsk,
			       struct cpu_accounting_data *acct)
{
#ifdef CONFIG_ARCH_HAS_SCALED_CPUTIME
	if (acct->utime_scaled)
		tsk->utimescaled += cputime_to_nsecs(acct->utime_scaled);
	if (acct->stime_scaled)
		tsk->stimescaled += cputime_to_nsecs(acct->stime_scaled);

	acct->utime_scaled = 0;
	acct->utime_sspurr = 0;
	acct->stime_scaled = 0;
#endif
}

/*
 * Account the whole cputime accumulated in the paca
 * Must be called with interrupts disabled.
 * Assumes that vtime_account_kernel/idle() has been called
 * recently (i.e. since the last entry from usermode) so that
 * get_paca()->user_time_scaled is up to date.
 */
void vtime_flush(struct task_struct *tsk)
{
	struct cpu_accounting_data *acct = get_accounting(tsk);

	if (acct->utime)
		account_user_time(tsk, cputime_to_nsecs(acct->utime));

	if (acct->gtime)
		account_guest_time(tsk, cputime_to_nsecs(acct->gtime));

	if (IS_ENABLED(CONFIG_PPC_SPLPAR) && acct->steal_time) {
		account_steal_time(cputime_to_nsecs(acct->steal_time));
		acct->steal_time = 0;
	}

	if (acct->idle_time)
		account_idle_time(cputime_to_nsecs(acct->idle_time));

	if (acct->stime)
		account_system_index_time(tsk, cputime_to_nsecs(acct->stime),
					  CPUTIME_SYSTEM);

	if (acct->hardirq_time)
		account_system_index_time(tsk, cputime_to_nsecs(acct->hardirq_time),
					  CPUTIME_IRQ);
	if (acct->softirq_time)
		account_system_index_time(tsk, cputime_to_nsecs(acct->softirq_time),
					  CPUTIME_SOFTIRQ);

	vtime_flush_scaled(tsk, acct);

	acct->utime = 0;
	acct->gtime = 0;
	acct->idle_time = 0;
	acct->stime = 0;
	acct->hardirq_time = 0;
	acct->softirq_time = 0;
}

#else /* ! CONFIG_VIRT_CPU_ACCOUNTING_NATIVE */
#define calc_cputime_factors()
#endif

void __delay(unsigned long loops)
{
	unsigned long start;

	spin_begin();
	if (tb_invalid) {
		/*
		 * TB is in error state and isn't ticking anymore.
		 * HMI handler was unable to recover from TB error.
		 * Return immediately, so that kernel won't get stuck here.
		 */
		spin_cpu_relax();
	} else {
		start = mftb();
		while (mftb() - start < loops)
			spin_cpu_relax();
	}
	spin_end();
}
EXPORT_SYMBOL(__delay);

void udelay(unsigned long usecs)
{
	__delay(tb_ticks_per_usec * usecs);
}
EXPORT_SYMBOL(udelay);

#ifdef CONFIG_SMP
unsigned long profile_pc(struct pt_regs *regs)
{
	unsigned long pc = instruction_pointer(regs);

	if (in_lock_functions(pc))
		return regs->link;

	return pc;
}
EXPORT_SYMBOL(profile_pc);
#endif

#ifdef CONFIG_IRQ_WORK

/*
 * 64-bit uses a byte in the PACA, 32-bit uses a per-cpu variable...
 */
#ifdef CONFIG_PPC64
static inline unsigned long test_irq_work_pending(void)
{
	unsigned long x;

	asm volatile("lbz %0,%1(13)"
		: "=r" (x)
		: "i" (offsetof(struct paca_struct, irq_work_pending)));
	return x;
}

static inline void set_irq_work_pending_flag(void)
{
	asm volatile("stb %0,%1(13)" : :
		"r" (1),
		"i" (offsetof(struct paca_struct, irq_work_pending)));
}

static inline void clear_irq_work_pending(void)
{
	asm volatile("stb %0,%1(13)" : :
		"r" (0),
		"i" (offsetof(struct paca_struct, irq_work_pending)));
}

#else /* 32-bit */

DEFINE_PER_CPU(u8, irq_work_pending);

#define set_irq_work_pending_flag()	__this_cpu_write(irq_work_pending, 1)
#define test_irq_work_pending()		__this_cpu_read(irq_work_pending)
#define clear_irq_work_pending()	__this_cpu_write(irq_work_pending, 0)

#endif /* 32 vs 64 bit */

void arch_irq_work_raise(void)
{
	/*
	 * 64-bit code that uses irq soft-mask can just cause an immediate
	 * interrupt here that gets soft masked, if this is called under
	 * local_irq_disable(). It might be possible to prevent that happening
	 * by noticing interrupts are disabled and setting decrementer pending
	 * to be replayed when irqs are enabled. The problem there is that
	 * tracing can call irq_work_raise, including in code that does low
	 * level manipulations of irq soft-mask state (e.g., trace_hardirqs_on)
	 * which could get tangled up if we're messing with the same state
	 * here.
	 */
	preempt_disable();
	set_irq_work_pending_flag();
	set_dec(1);
	preempt_enable();
}

static void set_dec_or_work(u64 val)
{
	set_dec(val);
	/* We may have raced with new irq work */
	if (unlikely(test_irq_work_pending()))
		set_dec(1);
}

#else  /* CONFIG_IRQ_WORK */

#define test_irq_work_pending()	0
#define clear_irq_work_pending()

static void set_dec_or_work(u64 val)
{
	set_dec(val);
}
#endif /* CONFIG_IRQ_WORK */

#ifdef CONFIG_KVM_BOOK3S_HV_POSSIBLE
void timer_rearm_host_dec(u64 now)
{
	u64 *next_tb = this_cpu_ptr(&decrementers_next_tb);

	WARN_ON_ONCE(!arch_irqs_disabled());
	WARN_ON_ONCE(mfmsr() & MSR_EE);

	if (now >= *next_tb) {
		local_paca->irq_happened |= PACA_IRQ_DEC;
	} else {
		now = *next_tb - now;
		if (now <= decrementer_max)
			set_dec_or_work(now);
	}
}
EXPORT_SYMBOL_GPL(timer_rearm_host_dec);
#endif

/*
 * timer_interrupt - gets called when the decrementer overflows,
 * with interrupts disabled.
 */
DEFINE_INTERRUPT_HANDLER_ASYNC(timer_interrupt)
{
	struct clock_event_device *evt = this_cpu_ptr(&decrementers);
	u64 *next_tb = this_cpu_ptr(&decrementers_next_tb);
	struct pt_regs *old_regs;
	u64 now;

	/*
	 * Some implementations of hotplug will get timer interrupts while
	 * offline, just ignore these.
	 */
	if (unlikely(!cpu_online(smp_processor_id()))) {
		set_dec(decrementer_max);
		return;
	}

	/* Conditionally hard-enable interrupts. */
	if (should_hard_irq_enable()) {
		/*
		 * Ensure a positive value is written to the decrementer, or
		 * else some CPUs will continue to take decrementer exceptions.
		 * When the PPC_WATCHDOG (decrementer based) is configured,
		 * keep this at most 31 bits, which is about 4 seconds on most
		 * systems, which gives the watchdog a chance of catching timer
		 * interrupt hard lockups.
		 */
		if (IS_ENABLED(CONFIG_PPC_WATCHDOG))
			set_dec(0x7fffffff);
		else
			set_dec(decrementer_max);

		do_hard_irq_enable();
	}

#if defined(CONFIG_PPC32) && defined(CONFIG_PPC_PMAC)
	if (atomic_read(&ppc_n_lost_interrupts) != 0)
		__do_IRQ(regs);
#endif

	old_regs = set_irq_regs(regs);

	trace_timer_interrupt_entry(regs);

	if (test_irq_work_pending()) {
		clear_irq_work_pending();
		irq_work_run();
	}

	now = get_tb();
	if (now >= *next_tb) {
		*next_tb = ~(u64)0;
		if (evt->event_handler)
			evt->event_handler(evt);
		__this_cpu_inc(irq_stat.timer_irqs_event);
	} else {
		now = *next_tb - now;
<<<<<<< HEAD
		if (now <= decrementer_max)
			set_dec_or_work(now);
=======
		if (now > decrementer_max)
			now = decrementer_max;
		set_dec_or_work(now);
>>>>>>> ed9f4f96
		__this_cpu_inc(irq_stat.timer_irqs_others);
	}

	trace_timer_interrupt_exit(regs);

	set_irq_regs(old_regs);
}
EXPORT_SYMBOL(timer_interrupt);

#ifdef CONFIG_GENERIC_CLOCKEVENTS_BROADCAST
void timer_broadcast_interrupt(void)
{
	u64 *next_tb = this_cpu_ptr(&decrementers_next_tb);

	*next_tb = ~(u64)0;
	tick_receive_broadcast();
	__this_cpu_inc(irq_stat.broadcast_irqs_event);
}
#endif

#ifdef CONFIG_SUSPEND
/* Overrides the weak version in kernel/power/main.c */
void arch_suspend_disable_irqs(void)
{
	if (ppc_md.suspend_disable_irqs)
		ppc_md.suspend_disable_irqs();

	/* Disable the decrementer, so that it doesn't interfere
	 * with suspending.
	 */

	set_dec(decrementer_max);
	local_irq_disable();
	set_dec(decrementer_max);
}

/* Overrides the weak version in kernel/power/main.c */
void arch_suspend_enable_irqs(void)
{
	local_irq_enable();

	if (ppc_md.suspend_enable_irqs)
		ppc_md.suspend_enable_irqs();
}
#endif

unsigned long long tb_to_ns(unsigned long long ticks)
{
	return mulhdu(ticks, tb_to_ns_scale) << tb_to_ns_shift;
}
EXPORT_SYMBOL_GPL(tb_to_ns);

/*
 * Scheduler clock - returns current time in nanosec units.
 *
 * Note: mulhdu(a, b) (multiply high double unsigned) returns
 * the high 64 bits of a * b, i.e. (a * b) >> 64, where a and b
 * are 64-bit unsigned numbers.
 */
notrace unsigned long long sched_clock(void)
{
	return mulhdu(get_tb() - boot_tb, tb_to_ns_scale) << tb_to_ns_shift;
}


#ifdef CONFIG_PPC_PSERIES

/*
 * Running clock - attempts to give a view of time passing for a virtualised
 * kernels.
 * Uses the VTB register if available otherwise a next best guess.
 */
unsigned long long running_clock(void)
{
	/*
	 * Don't read the VTB as a host since KVM does not switch in host
	 * timebase into the VTB when it takes a guest off the CPU, reading the
	 * VTB would result in reading 'last switched out' guest VTB.
	 *
	 * Host kernels are often compiled with CONFIG_PPC_PSERIES checked, it
	 * would be unsafe to rely only on the #ifdef above.
	 */
	if (firmware_has_feature(FW_FEATURE_LPAR) &&
	    cpu_has_feature(CPU_FTR_ARCH_207S))
		return mulhdu(get_vtb() - boot_tb, tb_to_ns_scale) << tb_to_ns_shift;

	/*
	 * This is a next best approximation without a VTB.
	 * On a host which is running bare metal there should never be any stolen
	 * time and on a host which doesn't do any virtualisation TB *should* equal
	 * VTB so it makes no difference anyway.
	 */
	return local_clock() - kcpustat_this_cpu->cpustat[CPUTIME_STEAL];
}
#endif

static int __init get_freq(char *name, int cells, unsigned long *val)
{
	struct device_node *cpu;
	const __be32 *fp;
	int found = 0;

	/* The cpu node should have timebase and clock frequency properties */
	cpu = of_find_node_by_type(NULL, "cpu");

	if (cpu) {
		fp = of_get_property(cpu, name, NULL);
		if (fp) {
			found = 1;
			*val = of_read_ulong(fp, cells);
		}

		of_node_put(cpu);
	}

	return found;
}

static void start_cpu_decrementer(void)
{
#ifdef CONFIG_BOOKE_OR_40x
	unsigned int tcr;

	/* Clear any pending timer interrupts */
	mtspr(SPRN_TSR, TSR_ENW | TSR_WIS | TSR_DIS | TSR_FIS);

	tcr = mfspr(SPRN_TCR);
	/*
	 * The watchdog may have already been enabled by u-boot. So leave
	 * TRC[WP] (Watchdog Period) alone.
	 */
	tcr &= TCR_WP_MASK;	/* Clear all bits except for TCR[WP] */
	tcr |= TCR_DIE;		/* Enable decrementer */
	mtspr(SPRN_TCR, tcr);
#endif
}

void __init generic_calibrate_decr(void)
{
	ppc_tb_freq = DEFAULT_TB_FREQ;		/* hardcoded default */

	if (!get_freq("ibm,extended-timebase-frequency", 2, &ppc_tb_freq) &&
	    !get_freq("timebase-frequency", 1, &ppc_tb_freq)) {

		printk(KERN_ERR "WARNING: Estimating decrementer frequency "
				"(not found)\n");
	}

	ppc_proc_freq = DEFAULT_PROC_FREQ;	/* hardcoded default */

	if (!get_freq("ibm,extended-clock-frequency", 2, &ppc_proc_freq) &&
	    !get_freq("clock-frequency", 1, &ppc_proc_freq)) {

		printk(KERN_ERR "WARNING: Estimating processor frequency "
				"(not found)\n");
	}
}

int update_persistent_clock64(struct timespec64 now)
{
	struct rtc_time tm;

	if (!ppc_md.set_rtc_time)
		return -ENODEV;

	rtc_time64_to_tm(now.tv_sec + 1 + timezone_offset, &tm);

	return ppc_md.set_rtc_time(&tm);
}

static void __read_persistent_clock(struct timespec64 *ts)
{
	struct rtc_time tm;
	static int first = 1;

	ts->tv_nsec = 0;
	/* XXX this is a litle fragile but will work okay in the short term */
	if (first) {
		first = 0;
		if (ppc_md.time_init)
			timezone_offset = ppc_md.time_init();

		/* get_boot_time() isn't guaranteed to be safe to call late */
		if (ppc_md.get_boot_time) {
			ts->tv_sec = ppc_md.get_boot_time() - timezone_offset;
			return;
		}
	}
	if (!ppc_md.get_rtc_time) {
		ts->tv_sec = 0;
		return;
	}
	ppc_md.get_rtc_time(&tm);

	ts->tv_sec = rtc_tm_to_time64(&tm);
}

void read_persistent_clock64(struct timespec64 *ts)
{
	__read_persistent_clock(ts);

	/* Sanitize it in case real time clock is set below EPOCH */
	if (ts->tv_sec < 0) {
		ts->tv_sec = 0;
		ts->tv_nsec = 0;
	}
		
}

/* clocksource code */
static notrace u64 timebase_read(struct clocksource *cs)
{
	return (u64)get_tb();
}

static void __init clocksource_init(void)
{
	struct clocksource *clock = &clocksource_timebase;

	if (clocksource_register_hz(clock, tb_ticks_per_sec)) {
		printk(KERN_ERR "clocksource: %s is already registered\n",
		       clock->name);
		return;
	}

	printk(KERN_INFO "clocksource: %s mult[%x] shift[%d] registered\n",
	       clock->name, clock->mult, clock->shift);
}

static int decrementer_set_next_event(unsigned long evt,
				      struct clock_event_device *dev)
{
	__this_cpu_write(decrementers_next_tb, get_tb() + evt);
	set_dec_or_work(evt);

	return 0;
}

static int decrementer_shutdown(struct clock_event_device *dev)
{
	decrementer_set_next_event(decrementer_max, dev);
	return 0;
}

static void register_decrementer_clockevent(int cpu)
{
	struct clock_event_device *dec = &per_cpu(decrementers, cpu);

	*dec = decrementer_clockevent;
	dec->cpumask = cpumask_of(cpu);

	clockevents_config_and_register(dec, ppc_tb_freq, 2, decrementer_max);

	printk_once(KERN_DEBUG "clockevent: %s mult[%x] shift[%d] cpu[%d]\n",
		    dec->name, dec->mult, dec->shift, cpu);

	/* Set values for KVM, see kvm_emulate_dec() */
	decrementer_clockevent.mult = dec->mult;
	decrementer_clockevent.shift = dec->shift;
}

static void enable_large_decrementer(void)
{
	if (!cpu_has_feature(CPU_FTR_ARCH_300))
		return;

	if (decrementer_max <= DECREMENTER_DEFAULT_MAX)
		return;

	/*
	 * If we're running as the hypervisor we need to enable the LD manually
	 * otherwise firmware should have done it for us.
	 */
	if (cpu_has_feature(CPU_FTR_HVMODE))
		mtspr(SPRN_LPCR, mfspr(SPRN_LPCR) | LPCR_LD);
}

static void __init set_decrementer_max(void)
{
	struct device_node *cpu;
	u32 bits = 32;

	/* Prior to ISAv3 the decrementer is always 32 bit */
	if (!cpu_has_feature(CPU_FTR_ARCH_300))
		return;

	cpu = of_find_node_by_type(NULL, "cpu");

	if (of_property_read_u32(cpu, "ibm,dec-bits", &bits) == 0) {
		if (bits > 64 || bits < 32) {
			pr_warn("time_init: firmware supplied invalid ibm,dec-bits");
			bits = 32;
		}

		/* calculate the signed maximum given this many bits */
		decrementer_max = (1ul << (bits - 1)) - 1;
	}

	of_node_put(cpu);

	pr_info("time_init: %u bit decrementer (max: %llx)\n",
		bits, decrementer_max);
}

static void __init init_decrementer_clockevent(void)
{
	register_decrementer_clockevent(smp_processor_id());
}

void secondary_cpu_time_init(void)
{
	/* Enable and test the large decrementer for this cpu */
	enable_large_decrementer();

	/* Start the decrementer on CPUs that have manual control
	 * such as BookE
	 */
	start_cpu_decrementer();

	/* FIME: Should make unrelatred change to move snapshot_timebase
	 * call here ! */
	register_decrementer_clockevent(smp_processor_id());
}

/* This function is only called on the boot processor */
void __init time_init(void)
{
	struct div_result res;
	u64 scale;
	unsigned shift;

	/* Normal PowerPC with timebase register */
	ppc_md.calibrate_decr();
	printk(KERN_DEBUG "time_init: decrementer frequency = %lu.%.6lu MHz\n",
	       ppc_tb_freq / 1000000, ppc_tb_freq % 1000000);
	printk(KERN_DEBUG "time_init: processor frequency   = %lu.%.6lu MHz\n",
	       ppc_proc_freq / 1000000, ppc_proc_freq % 1000000);

	tb_ticks_per_jiffy = ppc_tb_freq / HZ;
	tb_ticks_per_sec = ppc_tb_freq;
	tb_ticks_per_usec = ppc_tb_freq / 1000000;
	calc_cputime_factors();

	/*
	 * Compute scale factor for sched_clock.
	 * The calibrate_decr() function has set tb_ticks_per_sec,
	 * which is the timebase frequency.
	 * We compute 1e9 * 2^64 / tb_ticks_per_sec and interpret
	 * the 128-bit result as a 64.64 fixed-point number.
	 * We then shift that number right until it is less than 1.0,
	 * giving us the scale factor and shift count to use in
	 * sched_clock().
	 */
	div128_by_32(1000000000, 0, tb_ticks_per_sec, &res);
	scale = res.result_low;
	for (shift = 0; res.result_high != 0; ++shift) {
		scale = (scale >> 1) | (res.result_high << 63);
		res.result_high >>= 1;
	}
	tb_to_ns_scale = scale;
	tb_to_ns_shift = shift;
	/* Save the current timebase to pretty up CONFIG_PRINTK_TIME */
	boot_tb = get_tb();

	/* If platform provided a timezone (pmac), we correct the time */
	if (timezone_offset) {
		sys_tz.tz_minuteswest = -timezone_offset / 60;
		sys_tz.tz_dsttime = 0;
	}

	vdso_data->tb_ticks_per_sec = tb_ticks_per_sec;

	/* initialise and enable the large decrementer (if we have one) */
	set_decrementer_max();
	enable_large_decrementer();

	/* Start the decrementer on CPUs that have manual control
	 * such as BookE
	 */
	start_cpu_decrementer();

	/* Register the clocksource */
	clocksource_init();

	init_decrementer_clockevent();
	tick_setup_hrtimer_broadcast();

	of_clk_init(NULL);
	enable_sched_clock_irqtime();
}

/*
 * Divide a 128-bit dividend by a 32-bit divisor, leaving a 128 bit
 * result.
 */
void div128_by_32(u64 dividend_high, u64 dividend_low,
		  unsigned divisor, struct div_result *dr)
{
	unsigned long a, b, c, d;
	unsigned long w, x, y, z;
	u64 ra, rb, rc;

	a = dividend_high >> 32;
	b = dividend_high & 0xffffffff;
	c = dividend_low >> 32;
	d = dividend_low & 0xffffffff;

	w = a / divisor;
	ra = ((u64)(a - (w * divisor)) << 32) + b;

	rb = ((u64) do_div(ra, divisor) << 32) + c;
	x = ra;

	rc = ((u64) do_div(rb, divisor) << 32) + d;
	y = rb;

	do_div(rc, divisor);
	z = rc;

	dr->result_high = ((u64)w << 32) + x;
	dr->result_low  = ((u64)y << 32) + z;

}

/* We don't need to calibrate delay, we use the CPU timebase for that */
void calibrate_delay(void)
{
	/* Some generic code (such as spinlock debug) use loops_per_jiffy
	 * as the number of __delay(1) in a jiffy, so make it so
	 */
	loops_per_jiffy = tb_ticks_per_jiffy;
}

#if IS_ENABLED(CONFIG_RTC_DRV_GENERIC)
static int rtc_generic_get_time(struct device *dev, struct rtc_time *tm)
{
	ppc_md.get_rtc_time(tm);
	return 0;
}

static int rtc_generic_set_time(struct device *dev, struct rtc_time *tm)
{
	if (!ppc_md.set_rtc_time)
		return -EOPNOTSUPP;

	if (ppc_md.set_rtc_time(tm) < 0)
		return -EOPNOTSUPP;

	return 0;
}

static const struct rtc_class_ops rtc_generic_ops = {
	.read_time = rtc_generic_get_time,
	.set_time = rtc_generic_set_time,
};

static int __init rtc_init(void)
{
	struct platform_device *pdev;

	if (!ppc_md.get_rtc_time)
		return -ENODEV;

	pdev = platform_device_register_data(NULL, "rtc-generic", -1,
					     &rtc_generic_ops,
					     sizeof(rtc_generic_ops));

	return PTR_ERR_OR_ZERO(pdev);
}

device_initcall(rtc_init);
#endif<|MERGE_RESOLUTION|>--- conflicted
+++ resolved
@@ -649,14 +649,9 @@
 		__this_cpu_inc(irq_stat.timer_irqs_event);
 	} else {
 		now = *next_tb - now;
-<<<<<<< HEAD
-		if (now <= decrementer_max)
-			set_dec_or_work(now);
-=======
 		if (now > decrementer_max)
 			now = decrementer_max;
 		set_dec_or_work(now);
->>>>>>> ed9f4f96
 		__this_cpu_inc(irq_stat.timer_irqs_others);
 	}
 
