--- conflicted
+++ resolved
@@ -1430,19 +1430,9 @@
 
 		ufs_mem_phy: phy@1d87000 {
 			compatible = "qcom,sc8280xp-qmp-ufs-phy";
-<<<<<<< HEAD
-			reg = <0 0x01d87000 0 0x1c8>;
-			#address-cells = <2>;
-			#size-cells = <2>;
-			ranges;
-			clock-names = "ref",
-				      "ref_aux";
-			clocks = <&gcc GCC_UFS_REF_CLKREF_CLK>,
-=======
 			reg = <0 0x01d87000 0 0x1000>;
 
 			clocks = <&gcc GCC_UFS_CARD_CLKREF_CLK>,
->>>>>>> c83ce312
 				 <&gcc GCC_UFS_PHY_PHY_AUX_CLK>;
 			clock-names = "ref", "ref_aux";
 
@@ -1502,19 +1492,9 @@
 
 		ufs_card_phy: phy@1da7000 {
 			compatible = "qcom,sc8280xp-qmp-ufs-phy";
-<<<<<<< HEAD
-			reg = <0 0x01da7000 0 0x1c8>;
-			#address-cells = <2>;
-			#size-cells = <2>;
-			ranges;
-			clock-names = "ref",
-				      "ref_aux";
-			clocks = <&gcc GCC_UFS_REF_CLKREF_CLK>,
-=======
 			reg = <0 0x01da7000 0 0x1000>;
 
 			clocks = <&gcc GCC_UFS_1_CARD_CLKREF_CLK>,
->>>>>>> c83ce312
 				 <&gcc GCC_UFS_CARD_PHY_AUX_CLK>;
 			clock-names = "ref", "ref_aux";
 
@@ -1781,8 +1761,6 @@
 				clock-names = "pipe0";
 				clock-output-names = "usb1_phy_pipe_clk_src";
 			};
-<<<<<<< HEAD
-=======
 		};
 
 		pmu@9091000 {
@@ -1874,7 +1852,6 @@
 					opp-peak-kBps = <15258001>;
 				};
 			};
->>>>>>> c83ce312
 		};
 
 		system-cache-controller@9200000 {
