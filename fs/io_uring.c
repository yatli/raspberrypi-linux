// SPDX-License-Identifier: GPL-2.0
/*
 * Shared application/kernel submission and completion ring pairs, for
 * supporting fast/efficient IO.
 *
 * A note on the read/write ordering memory barriers that are matched between
 * the application and kernel side.
 *
 * After the application reads the CQ ring tail, it must use an
 * appropriate smp_rmb() to pair with the smp_wmb() the kernel uses
 * before writing the tail (using smp_load_acquire to read the tail will
 * do). It also needs a smp_mb() before updating CQ head (ordering the
 * entry load(s) with the head store), pairing with an implicit barrier
 * through a control-dependency in io_get_cqring (smp_store_release to
 * store head will do). Failure to do so could lead to reading invalid
 * CQ entries.
 *
 * Likewise, the application must use an appropriate smp_wmb() before
 * writing the SQ tail (ordering SQ entry stores with the tail store),
 * which pairs with smp_load_acquire in io_get_sqring (smp_store_release
 * to store the tail will do). And it needs a barrier ordering the SQ
 * head load before writing new SQ entries (smp_load_acquire to read
 * head will do).
 *
 * When using the SQ poll thread (IORING_SETUP_SQPOLL), the application
 * needs to check the SQ flags for IORING_SQ_NEED_WAKEUP *after*
 * updating the SQ tail; a full memory barrier smp_mb() is needed
 * between.
 *
 * Also see the examples in the liburing library:
 *
 *	git://git.kernel.dk/liburing
 *
 * io_uring also uses READ/WRITE_ONCE() for _any_ store or load that happens
 * from data shared between the kernel and application. This is done both
 * for ordering purposes, but also to ensure that once a value is loaded from
 * data that the application could potentially modify, it remains stable.
 *
 * Copyright (C) 2018-2019 Jens Axboe
 * Copyright (c) 2018-2019 Christoph Hellwig
 */
#include <linux/kernel.h>
#include <linux/init.h>
#include <linux/errno.h>
#include <linux/syscalls.h>
#include <linux/compat.h>
#include <net/compat.h>
#include <linux/refcount.h>
#include <linux/uio.h>
#include <linux/bits.h>

#include <linux/sched/signal.h>
#include <linux/fs.h>
#include <linux/file.h>
#include <linux/fdtable.h>
#include <linux/mm.h>
#include <linux/mman.h>
#include <linux/percpu.h>
#include <linux/slab.h>
#include <linux/blkdev.h>
#include <linux/bvec.h>
#include <linux/net.h>
#include <net/sock.h>
#include <net/af_unix.h>
#include <net/scm.h>
#include <linux/anon_inodes.h>
#include <linux/sched/mm.h>
#include <linux/uaccess.h>
#include <linux/nospec.h>
#include <linux/sizes.h>
#include <linux/hugetlb.h>
#include <linux/highmem.h>
#include <linux/namei.h>
#include <linux/fsnotify.h>
#include <linux/fadvise.h>
#include <linux/eventpoll.h>
#include <linux/splice.h>
#include <linux/task_work.h>
#include <linux/pagemap.h>
#include <linux/io_uring.h>
#include <linux/freezer.h>

#define CREATE_TRACE_POINTS
#include <trace/events/io_uring.h>

#include <uapi/linux/io_uring.h>

#include "internal.h"
#include "io-wq.h"

#define IORING_MAX_ENTRIES	32768
#define IORING_MAX_CQ_ENTRIES	(2 * IORING_MAX_ENTRIES)

/*
 * Shift of 9 is 512 entries, or exactly one page on 64-bit archs
 */
#define IORING_FILE_TABLE_SHIFT	9
#define IORING_MAX_FILES_TABLE	(1U << IORING_FILE_TABLE_SHIFT)
#define IORING_FILE_TABLE_MASK	(IORING_MAX_FILES_TABLE - 1)
#define IORING_MAX_FIXED_FILES	(64 * IORING_MAX_FILES_TABLE)
#define IORING_MAX_RESTRICTIONS	(IORING_RESTRICTION_LAST + \
				 IORING_REGISTER_LAST + IORING_OP_LAST)

#define SQE_VALID_FLAGS	(IOSQE_FIXED_FILE|IOSQE_IO_DRAIN|IOSQE_IO_LINK|	\
				IOSQE_IO_HARDLINK | IOSQE_ASYNC | \
				IOSQE_BUFFER_SELECT)

struct io_uring {
	u32 head ____cacheline_aligned_in_smp;
	u32 tail ____cacheline_aligned_in_smp;
};

/*
 * This data is shared with the application through the mmap at offsets
 * IORING_OFF_SQ_RING and IORING_OFF_CQ_RING.
 *
 * The offsets to the member fields are published through struct
 * io_sqring_offsets when calling io_uring_setup.
 */
struct io_rings {
	/*
	 * Head and tail offsets into the ring; the offsets need to be
	 * masked to get valid indices.
	 *
	 * The kernel controls head of the sq ring and the tail of the cq ring,
	 * and the application controls tail of the sq ring and the head of the
	 * cq ring.
	 */
	struct io_uring		sq, cq;
	/*
	 * Bitmasks to apply to head and tail offsets (constant, equals
	 * ring_entries - 1)
	 */
	u32			sq_ring_mask, cq_ring_mask;
	/* Ring sizes (constant, power of 2) */
	u32			sq_ring_entries, cq_ring_entries;
	/*
	 * Number of invalid entries dropped by the kernel due to
	 * invalid index stored in array
	 *
	 * Written by the kernel, shouldn't be modified by the
	 * application (i.e. get number of "new events" by comparing to
	 * cached value).
	 *
	 * After a new SQ head value was read by the application this
	 * counter includes all submissions that were dropped reaching
	 * the new SQ head (and possibly more).
	 */
	u32			sq_dropped;
	/*
	 * Runtime SQ flags
	 *
	 * Written by the kernel, shouldn't be modified by the
	 * application.
	 *
	 * The application needs a full memory barrier before checking
	 * for IORING_SQ_NEED_WAKEUP after updating the sq tail.
	 */
	u32			sq_flags;
	/*
	 * Runtime CQ flags
	 *
	 * Written by the application, shouldn't be modified by the
	 * kernel.
	 */
	u32                     cq_flags;
	/*
	 * Number of completion events lost because the queue was full;
	 * this should be avoided by the application by making sure
	 * there are not more requests pending than there is space in
	 * the completion queue.
	 *
	 * Written by the kernel, shouldn't be modified by the
	 * application (i.e. get number of "new events" by comparing to
	 * cached value).
	 *
	 * As completion events come in out of order this counter is not
	 * ordered with any other data.
	 */
	u32			cq_overflow;
	/*
	 * Ring buffer of completion events.
	 *
	 * The kernel writes completion events fresh every time they are
	 * produced, so the application is allowed to modify pending
	 * entries.
	 */
	struct io_uring_cqe	cqes[] ____cacheline_aligned_in_smp;
};

enum io_uring_cmd_flags {
	IO_URING_F_NONBLOCK		= 1,
	IO_URING_F_COMPLETE_DEFER	= 2,
};

struct io_mapped_ubuf {
	u64		ubuf;
	size_t		len;
	struct		bio_vec *bvec;
	unsigned int	nr_bvecs;
	unsigned long	acct_pages;
};

struct io_ring_ctx;

struct io_rsrc_put {
	struct list_head list;
	union {
		void *rsrc;
		struct file *file;
	};
};

struct fixed_rsrc_table {
	struct file		**files;
};

struct fixed_rsrc_ref_node {
	struct percpu_ref		refs;
	struct list_head		node;
	struct list_head		rsrc_list;
	struct fixed_rsrc_data		*rsrc_data;
	void				(*rsrc_put)(struct io_ring_ctx *ctx,
						    struct io_rsrc_put *prsrc);
	struct llist_node		llist;
	bool				done;
};

struct fixed_rsrc_data {
	struct fixed_rsrc_table		*table;
	struct io_ring_ctx		*ctx;

	struct fixed_rsrc_ref_node	*node;
	struct percpu_ref		refs;
	struct completion		done;
	bool				quiesce;
};

struct io_buffer {
	struct list_head list;
	__u64 addr;
	__s32 len;
	__u16 bid;
};

struct io_restriction {
	DECLARE_BITMAP(register_op, IORING_REGISTER_LAST);
	DECLARE_BITMAP(sqe_op, IORING_OP_LAST);
	u8 sqe_flags_allowed;
	u8 sqe_flags_required;
	bool registered;
};

enum {
	IO_SQ_THREAD_SHOULD_STOP = 0,
	IO_SQ_THREAD_SHOULD_PARK,
};

struct io_sq_data {
	refcount_t		refs;
	struct mutex		lock;

	/* ctx's that are using this sqd */
	struct list_head	ctx_list;
	struct list_head	ctx_new_list;
	struct mutex		ctx_lock;

	struct task_struct	*thread;
	struct wait_queue_head	wait;

	unsigned		sq_thread_idle;
	int			sq_cpu;
	pid_t			task_pid;

	unsigned long		state;
	struct completion	startup;
<<<<<<< HEAD
	struct completion	completion;
=======
	struct completion	parked;
>>>>>>> 575483e9
	struct completion	exited;
};

#define IO_IOPOLL_BATCH			8
#define IO_COMPL_BATCH			32
#define IO_REQ_CACHE_SIZE		32
#define IO_REQ_ALLOC_BATCH		8

struct io_comp_state {
	struct io_kiocb		*reqs[IO_COMPL_BATCH];
	unsigned int		nr;
	unsigned int		locked_free_nr;
	/* inline/task_work completion list, under ->uring_lock */
	struct list_head	free_list;
	/* IRQ completion list, under ->completion_lock */
	struct list_head	locked_free_list;
};

struct io_submit_link {
	struct io_kiocb		*head;
	struct io_kiocb		*last;
};

struct io_submit_state {
	struct blk_plug		plug;
	struct io_submit_link	link;

	/*
	 * io_kiocb alloc cache
	 */
	void			*reqs[IO_REQ_CACHE_SIZE];
	unsigned int		free_reqs;

	bool			plug_started;

	/*
	 * Batch completion logic
	 */
	struct io_comp_state	comp;

	/*
	 * File reference cache
	 */
	struct file		*file;
	unsigned int		fd;
	unsigned int		file_refs;
	unsigned int		ios_left;
};

struct io_ring_ctx {
	struct {
		struct percpu_ref	refs;
	} ____cacheline_aligned_in_smp;

	struct {
		unsigned int		flags;
		unsigned int		compat: 1;
		unsigned int		cq_overflow_flushed: 1;
		unsigned int		drain_next: 1;
		unsigned int		eventfd_async: 1;
		unsigned int		restricted: 1;
<<<<<<< HEAD
		unsigned int		sqo_dead: 1;
=======
>>>>>>> 575483e9
		unsigned int		sqo_exec: 1;

		/*
		 * Ring buffer of indices into array of io_uring_sqe, which is
		 * mmapped by the application using the IORING_OFF_SQES offset.
		 *
		 * This indirection could e.g. be used to assign fixed
		 * io_uring_sqe entries to operations and only submit them to
		 * the queue when needed.
		 *
		 * The kernel modifies neither the indices array nor the entries
		 * array.
		 */
		u32			*sq_array;
		unsigned		cached_sq_head;
		unsigned		sq_entries;
		unsigned		sq_mask;
		unsigned		sq_thread_idle;
		unsigned		cached_sq_dropped;
		unsigned		cached_cq_overflow;
		unsigned long		sq_check_overflow;

		/* hashed buffered write serialization */
		struct io_wq_hash	*hash_map;

		struct list_head	defer_list;
		struct list_head	timeout_list;
		struct list_head	cq_overflow_list;

		struct io_uring_sqe	*sq_sqes;
	} ____cacheline_aligned_in_smp;

	struct {
		struct mutex		uring_lock;
		wait_queue_head_t	wait;
	} ____cacheline_aligned_in_smp;

	struct io_submit_state		submit_state;

	struct io_rings	*rings;

<<<<<<< HEAD
	/*
	 * For SQPOLL usage
	 */
	struct task_struct	*sqo_task;

=======
>>>>>>> 575483e9
	/* Only used for accounting purposes */
	struct mm_struct	*mm_account;

	struct io_sq_data	*sq_data;	/* if using sq thread polling */

	struct wait_queue_head	sqo_sq_wait;
	struct list_head	sqd_list;

	/*
	 * If used, fixed file set. Writers must ensure that ->refs is dead,
	 * readers must ensure that ->refs is alive as long as the file* is
	 * used. Only updated through io_uring_register(2).
	 */
	struct fixed_rsrc_data	*file_data;
	unsigned		nr_user_files;

	/* if used, fixed mapped user buffers */
	unsigned		nr_user_bufs;
	struct io_mapped_ubuf	*user_bufs;

	struct user_struct	*user;

	struct completion	ref_comp;
	struct completion	sq_thread_comp;

#if defined(CONFIG_UNIX)
	struct socket		*ring_sock;
#endif

	struct idr		io_buffer_idr;

	struct idr		personality_idr;

	struct {
		unsigned		cached_cq_tail;
		unsigned		cq_entries;
		unsigned		cq_mask;
		atomic_t		cq_timeouts;
		unsigned		cq_last_tm_flush;
		unsigned long		cq_check_overflow;
		struct wait_queue_head	cq_wait;
		struct fasync_struct	*cq_fasync;
		struct eventfd_ctx	*cq_ev_fd;
	} ____cacheline_aligned_in_smp;

	struct {
		spinlock_t		completion_lock;

		/*
		 * ->iopoll_list is protected by the ctx->uring_lock for
		 * io_uring instances that don't use IORING_SETUP_SQPOLL.
		 * For SQPOLL, only the single threaded io_sq_thread() will
		 * manipulate the list, hence no extra locking is needed there.
		 */
		struct list_head	iopoll_list;
		struct hlist_head	*cancel_hash;
		unsigned		cancel_hash_bits;
		bool			poll_multi_file;

		spinlock_t		inflight_lock;
		struct list_head	inflight_list;
	} ____cacheline_aligned_in_smp;

	struct delayed_work		rsrc_put_work;
	struct llist_head		rsrc_put_llist;
	struct list_head		rsrc_ref_list;
	spinlock_t			rsrc_ref_lock;

	struct io_restriction		restrictions;

	/* exit task_work */
	struct callback_head		*exit_task_work;

	struct wait_queue_head		hash_wait;

	/* Keep this last, we don't need it for the fast path */
	struct work_struct		exit_work;
};

/*
 * First field must be the file pointer in all the
 * iocb unions! See also 'struct kiocb' in <linux/fs.h>
 */
struct io_poll_iocb {
	struct file			*file;
	struct wait_queue_head		*head;
	__poll_t			events;
	bool				done;
	bool				canceled;
	struct wait_queue_entry		wait;
};

struct io_poll_remove {
	struct file			*file;
	u64				addr;
};

struct io_close {
	struct file			*file;
	int				fd;
};

struct io_timeout_data {
	struct io_kiocb			*req;
	struct hrtimer			timer;
	struct timespec64		ts;
	enum hrtimer_mode		mode;
};

struct io_accept {
	struct file			*file;
	struct sockaddr __user		*addr;
	int __user			*addr_len;
	int				flags;
	unsigned long			nofile;
};

struct io_sync {
	struct file			*file;
	loff_t				len;
	loff_t				off;
	int				flags;
	int				mode;
};

struct io_cancel {
	struct file			*file;
	u64				addr;
};

struct io_timeout {
	struct file			*file;
	u32				off;
	u32				target_seq;
	struct list_head		list;
	/* head of the link, used by linked timeouts only */
	struct io_kiocb			*head;
};

struct io_timeout_rem {
	struct file			*file;
	u64				addr;

	/* timeout update */
	struct timespec64		ts;
	u32				flags;
};

struct io_rw {
	/* NOTE: kiocb has the file as the first member, so don't do it here */
	struct kiocb			kiocb;
	u64				addr;
	u64				len;
};

struct io_connect {
	struct file			*file;
	struct sockaddr __user		*addr;
	int				addr_len;
};

struct io_sr_msg {
	struct file			*file;
	union {
		struct user_msghdr __user *umsg;
		void __user		*buf;
	};
	int				msg_flags;
	int				bgid;
	size_t				len;
	struct io_buffer		*kbuf;
};

struct io_open {
	struct file			*file;
	int				dfd;
	struct filename			*filename;
	struct open_how			how;
	unsigned long			nofile;
};

struct io_rsrc_update {
	struct file			*file;
	u64				arg;
	u32				nr_args;
	u32				offset;
};

struct io_fadvise {
	struct file			*file;
	u64				offset;
	u32				len;
	u32				advice;
};

struct io_madvise {
	struct file			*file;
	u64				addr;
	u32				len;
	u32				advice;
};

struct io_epoll {
	struct file			*file;
	int				epfd;
	int				op;
	int				fd;
	struct epoll_event		event;
};

struct io_splice {
	struct file			*file_out;
	struct file			*file_in;
	loff_t				off_out;
	loff_t				off_in;
	u64				len;
	unsigned int			flags;
};

struct io_provide_buf {
	struct file			*file;
	__u64				addr;
	__s32				len;
	__u32				bgid;
	__u16				nbufs;
	__u16				bid;
};

struct io_statx {
	struct file			*file;
	int				dfd;
	unsigned int			mask;
	unsigned int			flags;
	const char __user		*filename;
	struct statx __user		*buffer;
};

struct io_shutdown {
	struct file			*file;
	int				how;
};

struct io_rename {
	struct file			*file;
	int				old_dfd;
	int				new_dfd;
	struct filename			*oldpath;
	struct filename			*newpath;
	int				flags;
};

struct io_unlink {
	struct file			*file;
	int				dfd;
	int				flags;
	struct filename			*filename;
};

struct io_completion {
	struct file			*file;
	struct list_head		list;
	int				cflags;
};

struct io_async_connect {
	struct sockaddr_storage		address;
};

struct io_async_msghdr {
	struct iovec			fast_iov[UIO_FASTIOV];
	/* points to an allocated iov, if NULL we use fast_iov instead */
	struct iovec			*free_iov;
	struct sockaddr __user		*uaddr;
	struct msghdr			msg;
	struct sockaddr_storage		addr;
};

struct io_async_rw {
	struct iovec			fast_iov[UIO_FASTIOV];
	const struct iovec		*free_iovec;
	struct iov_iter			iter;
	size_t				bytes_done;
	struct wait_page_queue		wpq;
};

enum {
	REQ_F_FIXED_FILE_BIT	= IOSQE_FIXED_FILE_BIT,
	REQ_F_IO_DRAIN_BIT	= IOSQE_IO_DRAIN_BIT,
	REQ_F_LINK_BIT		= IOSQE_IO_LINK_BIT,
	REQ_F_HARDLINK_BIT	= IOSQE_IO_HARDLINK_BIT,
	REQ_F_FORCE_ASYNC_BIT	= IOSQE_ASYNC_BIT,
	REQ_F_BUFFER_SELECT_BIT	= IOSQE_BUFFER_SELECT_BIT,

	REQ_F_FAIL_LINK_BIT,
	REQ_F_INFLIGHT_BIT,
	REQ_F_CUR_POS_BIT,
	REQ_F_NOWAIT_BIT,
	REQ_F_LINK_TIMEOUT_BIT,
	REQ_F_ISREG_BIT,
	REQ_F_NEED_CLEANUP_BIT,
	REQ_F_POLLED_BIT,
	REQ_F_BUFFER_SELECTED_BIT,
	REQ_F_NO_FILE_TABLE_BIT,
	REQ_F_LTIMEOUT_ACTIVE_BIT,
	REQ_F_COMPLETE_INLINE_BIT,

	/* not a real bit, just to check we're not overflowing the space */
	__REQ_F_LAST_BIT,
};

enum {
	/* ctx owns file */
	REQ_F_FIXED_FILE	= BIT(REQ_F_FIXED_FILE_BIT),
	/* drain existing IO first */
	REQ_F_IO_DRAIN		= BIT(REQ_F_IO_DRAIN_BIT),
	/* linked sqes */
	REQ_F_LINK		= BIT(REQ_F_LINK_BIT),
	/* doesn't sever on completion < 0 */
	REQ_F_HARDLINK		= BIT(REQ_F_HARDLINK_BIT),
	/* IOSQE_ASYNC */
	REQ_F_FORCE_ASYNC	= BIT(REQ_F_FORCE_ASYNC_BIT),
	/* IOSQE_BUFFER_SELECT */
	REQ_F_BUFFER_SELECT	= BIT(REQ_F_BUFFER_SELECT_BIT),

	/* fail rest of links */
	REQ_F_FAIL_LINK		= BIT(REQ_F_FAIL_LINK_BIT),
	/* on inflight list, should be cancelled and waited on exit reliably */
	REQ_F_INFLIGHT		= BIT(REQ_F_INFLIGHT_BIT),
	/* read/write uses file position */
	REQ_F_CUR_POS		= BIT(REQ_F_CUR_POS_BIT),
	/* must not punt to workers */
	REQ_F_NOWAIT		= BIT(REQ_F_NOWAIT_BIT),
	/* has or had linked timeout */
	REQ_F_LINK_TIMEOUT	= BIT(REQ_F_LINK_TIMEOUT_BIT),
	/* regular file */
	REQ_F_ISREG		= BIT(REQ_F_ISREG_BIT),
	/* needs cleanup */
	REQ_F_NEED_CLEANUP	= BIT(REQ_F_NEED_CLEANUP_BIT),
	/* already went through poll handler */
	REQ_F_POLLED		= BIT(REQ_F_POLLED_BIT),
	/* buffer already selected */
	REQ_F_BUFFER_SELECTED	= BIT(REQ_F_BUFFER_SELECTED_BIT),
	/* doesn't need file table for this request */
	REQ_F_NO_FILE_TABLE	= BIT(REQ_F_NO_FILE_TABLE_BIT),
	/* linked timeout is active, i.e. prepared by link's head */
	REQ_F_LTIMEOUT_ACTIVE	= BIT(REQ_F_LTIMEOUT_ACTIVE_BIT),
	/* completion is deferred through io_comp_state */
	REQ_F_COMPLETE_INLINE	= BIT(REQ_F_COMPLETE_INLINE_BIT),
};

struct async_poll {
	struct io_poll_iocb	poll;
	struct io_poll_iocb	*double_poll;
};

struct io_task_work {
	struct io_wq_work_node	node;
	task_work_func_t	func;
};

/*
 * NOTE! Each of the iocb union members has the file pointer
 * as the first entry in their struct definition. So you can
 * access the file pointer through any of the sub-structs,
 * or directly as just 'ki_filp' in this struct.
 */
struct io_kiocb {
	union {
		struct file		*file;
		struct io_rw		rw;
		struct io_poll_iocb	poll;
		struct io_poll_remove	poll_remove;
		struct io_accept	accept;
		struct io_sync		sync;
		struct io_cancel	cancel;
		struct io_timeout	timeout;
		struct io_timeout_rem	timeout_rem;
		struct io_connect	connect;
		struct io_sr_msg	sr_msg;
		struct io_open		open;
		struct io_close		close;
		struct io_rsrc_update	rsrc_update;
		struct io_fadvise	fadvise;
		struct io_madvise	madvise;
		struct io_epoll		epoll;
		struct io_splice	splice;
		struct io_provide_buf	pbuf;
		struct io_statx		statx;
		struct io_shutdown	shutdown;
		struct io_rename	rename;
		struct io_unlink	unlink;
		/* use only after cleaning per-op data, see io_clean_op() */
		struct io_completion	compl;
	};

	/* opcode allocated if it needs to store data for async defer */
	void				*async_data;
	u8				opcode;
	/* polled IO has completed */
	u8				iopoll_completed;

	u16				buf_index;
	u32				result;

	struct io_ring_ctx		*ctx;
	unsigned int			flags;
	refcount_t			refs;
	struct task_struct		*task;
	u64				user_data;

	struct io_kiocb			*link;
	struct percpu_ref		*fixed_rsrc_refs;

	/*
	 * 1. used with ctx->iopoll_list with reads/writes
	 * 2. to track reqs with ->files (see io_op_def::file_table)
	 */
	struct list_head		inflight_entry;
	union {
		struct io_task_work	io_task_work;
		struct callback_head	task_work;
	};
	/* for polled requests, i.e. IORING_OP_POLL_ADD and async armed poll */
	struct hlist_node		hash_node;
	struct async_poll		*apoll;
	struct io_wq_work		work;
};

struct io_defer_entry {
	struct list_head	list;
	struct io_kiocb		*req;
	u32			seq;
};

struct io_op_def {
	/* needs req->file assigned */
	unsigned		needs_file : 1;
	/* hash wq insertion if file is a regular file */
	unsigned		hash_reg_file : 1;
	/* unbound wq insertion if file is a non-regular file */
	unsigned		unbound_nonreg_file : 1;
	/* opcode is not supported by this kernel */
	unsigned		not_supported : 1;
	/* set if opcode supports polled "wait" */
	unsigned		pollin : 1;
	unsigned		pollout : 1;
	/* op supports buffer selection */
	unsigned		buffer_select : 1;
	/* must always have async data allocated */
	unsigned		needs_async_data : 1;
	/* should block plug */
	unsigned		plug : 1;
	/* size of async data needed, if any */
	unsigned short		async_size;
};

static const struct io_op_def io_op_defs[] = {
	[IORING_OP_NOP] = {},
	[IORING_OP_READV] = {
		.needs_file		= 1,
		.unbound_nonreg_file	= 1,
		.pollin			= 1,
		.buffer_select		= 1,
		.needs_async_data	= 1,
		.plug			= 1,
		.async_size		= sizeof(struct io_async_rw),
	},
	[IORING_OP_WRITEV] = {
		.needs_file		= 1,
		.hash_reg_file		= 1,
		.unbound_nonreg_file	= 1,
		.pollout		= 1,
		.needs_async_data	= 1,
		.plug			= 1,
		.async_size		= sizeof(struct io_async_rw),
	},
	[IORING_OP_FSYNC] = {
		.needs_file		= 1,
	},
	[IORING_OP_READ_FIXED] = {
		.needs_file		= 1,
		.unbound_nonreg_file	= 1,
		.pollin			= 1,
		.plug			= 1,
		.async_size		= sizeof(struct io_async_rw),
	},
	[IORING_OP_WRITE_FIXED] = {
		.needs_file		= 1,
		.hash_reg_file		= 1,
		.unbound_nonreg_file	= 1,
		.pollout		= 1,
		.plug			= 1,
		.async_size		= sizeof(struct io_async_rw),
	},
	[IORING_OP_POLL_ADD] = {
		.needs_file		= 1,
		.unbound_nonreg_file	= 1,
	},
	[IORING_OP_POLL_REMOVE] = {},
	[IORING_OP_SYNC_FILE_RANGE] = {
		.needs_file		= 1,
	},
	[IORING_OP_SENDMSG] = {
		.needs_file		= 1,
		.unbound_nonreg_file	= 1,
		.pollout		= 1,
		.needs_async_data	= 1,
		.async_size		= sizeof(struct io_async_msghdr),
	},
	[IORING_OP_RECVMSG] = {
		.needs_file		= 1,
		.unbound_nonreg_file	= 1,
		.pollin			= 1,
		.buffer_select		= 1,
		.needs_async_data	= 1,
		.async_size		= sizeof(struct io_async_msghdr),
	},
	[IORING_OP_TIMEOUT] = {
		.needs_async_data	= 1,
		.async_size		= sizeof(struct io_timeout_data),
	},
	[IORING_OP_TIMEOUT_REMOVE] = {
		/* used by timeout updates' prep() */
	},
	[IORING_OP_ACCEPT] = {
		.needs_file		= 1,
		.unbound_nonreg_file	= 1,
		.pollin			= 1,
	},
	[IORING_OP_ASYNC_CANCEL] = {},
	[IORING_OP_LINK_TIMEOUT] = {
		.needs_async_data	= 1,
		.async_size		= sizeof(struct io_timeout_data),
	},
	[IORING_OP_CONNECT] = {
		.needs_file		= 1,
		.unbound_nonreg_file	= 1,
		.pollout		= 1,
		.needs_async_data	= 1,
		.async_size		= sizeof(struct io_async_connect),
	},
	[IORING_OP_FALLOCATE] = {
		.needs_file		= 1,
	},
	[IORING_OP_OPENAT] = {},
	[IORING_OP_CLOSE] = {},
	[IORING_OP_FILES_UPDATE] = {},
	[IORING_OP_STATX] = {},
	[IORING_OP_READ] = {
		.needs_file		= 1,
		.unbound_nonreg_file	= 1,
		.pollin			= 1,
		.buffer_select		= 1,
		.plug			= 1,
		.async_size		= sizeof(struct io_async_rw),
	},
	[IORING_OP_WRITE] = {
		.needs_file		= 1,
		.unbound_nonreg_file	= 1,
		.pollout		= 1,
		.plug			= 1,
		.async_size		= sizeof(struct io_async_rw),
	},
	[IORING_OP_FADVISE] = {
		.needs_file		= 1,
	},
	[IORING_OP_MADVISE] = {},
	[IORING_OP_SEND] = {
		.needs_file		= 1,
		.unbound_nonreg_file	= 1,
		.pollout		= 1,
	},
	[IORING_OP_RECV] = {
		.needs_file		= 1,
		.unbound_nonreg_file	= 1,
		.pollin			= 1,
		.buffer_select		= 1,
	},
	[IORING_OP_OPENAT2] = {
	},
	[IORING_OP_EPOLL_CTL] = {
		.unbound_nonreg_file	= 1,
	},
	[IORING_OP_SPLICE] = {
		.needs_file		= 1,
		.hash_reg_file		= 1,
		.unbound_nonreg_file	= 1,
	},
	[IORING_OP_PROVIDE_BUFFERS] = {},
	[IORING_OP_REMOVE_BUFFERS] = {},
	[IORING_OP_TEE] = {
		.needs_file		= 1,
		.hash_reg_file		= 1,
		.unbound_nonreg_file	= 1,
	},
	[IORING_OP_SHUTDOWN] = {
		.needs_file		= 1,
	},
	[IORING_OP_RENAMEAT] = {},
	[IORING_OP_UNLINKAT] = {},
};

static void io_uring_try_cancel_requests(struct io_ring_ctx *ctx,
					 struct task_struct *task,
					 struct files_struct *files);
static void io_uring_cancel_sqpoll(struct io_ring_ctx *ctx);
static void destroy_fixed_rsrc_ref_node(struct fixed_rsrc_ref_node *ref_node);
static struct fixed_rsrc_ref_node *alloc_fixed_rsrc_ref_node(
			struct io_ring_ctx *ctx);
static void io_ring_file_put(struct io_ring_ctx *ctx, struct io_rsrc_put *prsrc);

static bool io_rw_reissue(struct io_kiocb *req);
static void io_cqring_fill_event(struct io_kiocb *req, long res);
static void io_put_req(struct io_kiocb *req);
static void io_put_req_deferred(struct io_kiocb *req, int nr);
static void io_double_put_req(struct io_kiocb *req);
static void io_dismantle_req(struct io_kiocb *req);
static void io_put_task(struct task_struct *task, int nr);
static void io_queue_next(struct io_kiocb *req);
static struct io_kiocb *io_prep_linked_timeout(struct io_kiocb *req);
static void __io_queue_linked_timeout(struct io_kiocb *req);
static void io_queue_linked_timeout(struct io_kiocb *req);
static int __io_sqe_files_update(struct io_ring_ctx *ctx,
				 struct io_uring_rsrc_update *ip,
				 unsigned nr_args);
static void __io_clean_op(struct io_kiocb *req);
static struct file *io_file_get(struct io_submit_state *state,
				struct io_kiocb *req, int fd, bool fixed);
static void __io_queue_sqe(struct io_kiocb *req);
static void io_rsrc_put_work(struct work_struct *work);

static int io_import_iovec(int rw, struct io_kiocb *req, struct iovec **iovec,
			   struct iov_iter *iter, bool needs_lock);
static int io_setup_async_rw(struct io_kiocb *req, const struct iovec *iovec,
			     const struct iovec *fast_iov,
			     struct iov_iter *iter, bool force);
static void io_req_task_queue(struct io_kiocb *req);
static void io_submit_flush_completions(struct io_comp_state *cs,
					struct io_ring_ctx *ctx);

static struct kmem_cache *req_cachep;

static const struct file_operations io_uring_fops;

struct sock *io_uring_get_socket(struct file *file)
{
#if defined(CONFIG_UNIX)
	if (file->f_op == &io_uring_fops) {
		struct io_ring_ctx *ctx = file->private_data;

		return ctx->ring_sock->sk;
	}
#endif
	return NULL;
}
EXPORT_SYMBOL(io_uring_get_socket);

#define io_for_each_link(pos, head) \
	for (pos = (head); pos; pos = pos->link)

static inline void io_clean_op(struct io_kiocb *req)
{
	if (req->flags & (REQ_F_NEED_CLEANUP | REQ_F_BUFFER_SELECTED))
		__io_clean_op(req);
}

static inline void io_set_resource_node(struct io_kiocb *req)
{
	struct io_ring_ctx *ctx = req->ctx;

	if (!req->fixed_rsrc_refs) {
		req->fixed_rsrc_refs = &ctx->file_data->node->refs;
		percpu_ref_get(req->fixed_rsrc_refs);
	}
}

static bool io_match_task(struct io_kiocb *head,
			  struct task_struct *task,
			  struct files_struct *files)
{
	struct io_kiocb *req;

	if (task && head->task != task) {
		/* in terms of cancelation, always match if req task is dead */
		if (head->task->flags & PF_EXITING)
			return true;
		return false;
	}
	if (!files)
		return true;

	io_for_each_link(req, head) {
		if (req->flags & REQ_F_INFLIGHT)
			return true;
		if (req->task->files == files)
			return true;
	}
	return false;
}

static inline void req_set_fail_links(struct io_kiocb *req)
{
	if ((req->flags & (REQ_F_LINK | REQ_F_HARDLINK)) == REQ_F_LINK)
		req->flags |= REQ_F_FAIL_LINK;
}

<<<<<<< HEAD
static inline void __io_req_init_async(struct io_kiocb *req)
{
	memset(&req->work, 0, sizeof(req->work));
	req->flags |= REQ_F_WORK_INITIALIZED;
}

/*
 * Note: must call io_req_init_async() for the first time you
 * touch any members of io_wq_work.
 */
static inline void io_req_init_async(struct io_kiocb *req)
{
	if (req->flags & REQ_F_WORK_INITIALIZED)
		return;

	__io_req_init_async(req);
}

=======
>>>>>>> 575483e9
static void io_ring_ctx_ref_free(struct percpu_ref *ref)
{
	struct io_ring_ctx *ctx = container_of(ref, struct io_ring_ctx, refs);

	complete(&ctx->ref_comp);
}

static inline bool io_is_timeout_noseq(struct io_kiocb *req)
{
	return !req->timeout.off;
}

static struct io_ring_ctx *io_ring_ctx_alloc(struct io_uring_params *p)
{
	struct io_ring_ctx *ctx;
	int hash_bits;

	ctx = kzalloc(sizeof(*ctx), GFP_KERNEL);
	if (!ctx)
		return NULL;

	/*
	 * Use 5 bits less than the max cq entries, that should give us around
	 * 32 entries per hash list if totally full and uniformly spread.
	 */
	hash_bits = ilog2(p->cq_entries);
	hash_bits -= 5;
	if (hash_bits <= 0)
		hash_bits = 1;
	ctx->cancel_hash_bits = hash_bits;
	ctx->cancel_hash = kmalloc((1U << hash_bits) * sizeof(struct hlist_head),
					GFP_KERNEL);
	if (!ctx->cancel_hash)
		goto err;
	__hash_init(ctx->cancel_hash, 1U << hash_bits);

	if (percpu_ref_init(&ctx->refs, io_ring_ctx_ref_free,
			    PERCPU_REF_ALLOW_REINIT, GFP_KERNEL))
		goto err;

	ctx->flags = p->flags;
	init_waitqueue_head(&ctx->sqo_sq_wait);
	INIT_LIST_HEAD(&ctx->sqd_list);
	init_waitqueue_head(&ctx->cq_wait);
	INIT_LIST_HEAD(&ctx->cq_overflow_list);
	init_completion(&ctx->ref_comp);
	init_completion(&ctx->sq_thread_comp);
	idr_init(&ctx->io_buffer_idr);
	idr_init(&ctx->personality_idr);
	mutex_init(&ctx->uring_lock);
	init_waitqueue_head(&ctx->wait);
	spin_lock_init(&ctx->completion_lock);
	INIT_LIST_HEAD(&ctx->iopoll_list);
	INIT_LIST_HEAD(&ctx->defer_list);
	INIT_LIST_HEAD(&ctx->timeout_list);
	spin_lock_init(&ctx->inflight_lock);
	INIT_LIST_HEAD(&ctx->inflight_list);
	spin_lock_init(&ctx->rsrc_ref_lock);
	INIT_LIST_HEAD(&ctx->rsrc_ref_list);
	INIT_DELAYED_WORK(&ctx->rsrc_put_work, io_rsrc_put_work);
	init_llist_head(&ctx->rsrc_put_llist);
	INIT_LIST_HEAD(&ctx->submit_state.comp.free_list);
	INIT_LIST_HEAD(&ctx->submit_state.comp.locked_free_list);
	return ctx;
err:
	kfree(ctx->cancel_hash);
	kfree(ctx);
	return NULL;
}

static bool req_need_defer(struct io_kiocb *req, u32 seq)
{
	if (unlikely(req->flags & REQ_F_IO_DRAIN)) {
		struct io_ring_ctx *ctx = req->ctx;

		return seq != ctx->cached_cq_tail
				+ READ_ONCE(ctx->cached_cq_overflow);
	}

	return false;
}

<<<<<<< HEAD
static void io_req_clean_work(struct io_kiocb *req)
{
	if (!(req->flags & REQ_F_WORK_INITIALIZED))
		return;

	if (req->work.creds) {
		put_cred(req->work.creds);
		req->work.creds = NULL;
	}
	if (req->flags & REQ_F_INFLIGHT) {
		struct io_ring_ctx *ctx = req->ctx;
		struct io_uring_task *tctx = req->task->io_uring;
		unsigned long flags;

		spin_lock_irqsave(&ctx->inflight_lock, flags);
		list_del(&req->inflight_entry);
		spin_unlock_irqrestore(&ctx->inflight_lock, flags);
		req->flags &= ~REQ_F_INFLIGHT;
		if (atomic_read(&tctx->in_idle))
			wake_up(&tctx->wait);
	}

	req->flags &= ~REQ_F_WORK_INITIALIZED;
}

=======
>>>>>>> 575483e9
static void io_req_track_inflight(struct io_kiocb *req)
{
	struct io_ring_ctx *ctx = req->ctx;

	if (!(req->flags & REQ_F_INFLIGHT)) {
		req->flags |= REQ_F_INFLIGHT;

		spin_lock_irq(&ctx->inflight_lock);
		list_add(&req->inflight_entry, &ctx->inflight_list);
		spin_unlock_irq(&ctx->inflight_lock);
	}
}

static void io_prep_async_work(struct io_kiocb *req)
{
	const struct io_op_def *def = &io_op_defs[req->opcode];
	struct io_ring_ctx *ctx = req->ctx;

	if (req->flags & REQ_F_FORCE_ASYNC)
		req->work.flags |= IO_WQ_WORK_CONCURRENT;

	if (req->flags & REQ_F_ISREG) {
		if (def->hash_reg_file || (ctx->flags & IORING_SETUP_IOPOLL))
			io_wq_hash_work(&req->work, file_inode(req->file));
	} else {
		if (def->unbound_nonreg_file)
			req->work.flags |= IO_WQ_WORK_UNBOUND;
	}
<<<<<<< HEAD
	if (!req->work.creds)
		req->work.creds = get_current_cred();
=======
>>>>>>> 575483e9
}

static void io_prep_async_link(struct io_kiocb *req)
{
	struct io_kiocb *cur;

	io_for_each_link(cur, req)
		io_prep_async_work(cur);
}

static void io_queue_async_work(struct io_kiocb *req)
{
	struct io_ring_ctx *ctx = req->ctx;
	struct io_kiocb *link = io_prep_linked_timeout(req);
	struct io_uring_task *tctx = req->task->io_uring;

	BUG_ON(!tctx);
	BUG_ON(!tctx->io_wq);

	trace_io_uring_queue_async_work(ctx, io_wq_is_hashed(&req->work), req,
					&req->work, req->flags);
<<<<<<< HEAD
	io_wq_enqueue(tctx->io_wq, &req->work);
	return link;
}

static void io_queue_async_work(struct io_kiocb *req)
{
	struct io_kiocb *link;

=======
>>>>>>> 575483e9
	/* init ->work of the whole link before punting */
	io_prep_async_link(req);
	io_wq_enqueue(tctx->io_wq, &req->work);
	if (link)
		io_queue_linked_timeout(link);
}

static void io_kill_timeout(struct io_kiocb *req)
{
	struct io_timeout_data *io = req->async_data;
	int ret;

	ret = hrtimer_try_to_cancel(&io->timer);
	if (ret != -1) {
		atomic_set(&req->ctx->cq_timeouts,
			atomic_read(&req->ctx->cq_timeouts) + 1);
		list_del_init(&req->timeout.list);
		io_cqring_fill_event(req, 0);
		io_put_req_deferred(req, 1);
	}
}

/*
 * Returns true if we found and killed one or more timeouts
 */
static bool io_kill_timeouts(struct io_ring_ctx *ctx, struct task_struct *tsk,
			     struct files_struct *files)
{
	struct io_kiocb *req, *tmp;
	int canceled = 0;

	spin_lock_irq(&ctx->completion_lock);
	list_for_each_entry_safe(req, tmp, &ctx->timeout_list, timeout.list) {
		if (io_match_task(req, tsk, files)) {
			io_kill_timeout(req);
			canceled++;
		}
	}
	spin_unlock_irq(&ctx->completion_lock);
	return canceled != 0;
}

static void __io_queue_deferred(struct io_ring_ctx *ctx)
{
	do {
		struct io_defer_entry *de = list_first_entry(&ctx->defer_list,
						struct io_defer_entry, list);

		if (req_need_defer(de->req, de->seq))
			break;
		list_del_init(&de->list);
		io_req_task_queue(de->req);
		kfree(de);
	} while (!list_empty(&ctx->defer_list));
}

static void io_flush_timeouts(struct io_ring_ctx *ctx)
{
	u32 seq;

	if (list_empty(&ctx->timeout_list))
		return;

	seq = ctx->cached_cq_tail - atomic_read(&ctx->cq_timeouts);

	do {
		u32 events_needed, events_got;
		struct io_kiocb *req = list_first_entry(&ctx->timeout_list,
						struct io_kiocb, timeout.list);

		if (io_is_timeout_noseq(req))
			break;

		/*
		 * Since seq can easily wrap around over time, subtract
		 * the last seq at which timeouts were flushed before comparing.
		 * Assuming not more than 2^31-1 events have happened since,
		 * these subtractions won't have wrapped, so we can check if
		 * target is in [last_seq, current_seq] by comparing the two.
		 */
		events_needed = req->timeout.target_seq - ctx->cq_last_tm_flush;
		events_got = seq - ctx->cq_last_tm_flush;
		if (events_got < events_needed)
			break;

		list_del_init(&req->timeout.list);
		io_kill_timeout(req);
	} while (!list_empty(&ctx->timeout_list));

	ctx->cq_last_tm_flush = seq;
}

static void io_commit_cqring(struct io_ring_ctx *ctx)
{
	io_flush_timeouts(ctx);

	/* order cqe stores with ring update */
	smp_store_release(&ctx->rings->cq.tail, ctx->cached_cq_tail);

	if (unlikely(!list_empty(&ctx->defer_list)))
		__io_queue_deferred(ctx);
}

static inline bool io_sqring_full(struct io_ring_ctx *ctx)
{
	struct io_rings *r = ctx->rings;

	return READ_ONCE(r->sq.tail) - ctx->cached_sq_head == r->sq_ring_entries;
}

static inline unsigned int __io_cqring_events(struct io_ring_ctx *ctx)
{
	return ctx->cached_cq_tail - READ_ONCE(ctx->rings->cq.head);
}

static struct io_uring_cqe *io_get_cqring(struct io_ring_ctx *ctx)
{
	struct io_rings *rings = ctx->rings;
	unsigned tail;

	/*
	 * writes to the cq entry need to come after reading head; the
	 * control dependency is enough as we're using WRITE_ONCE to
	 * fill the cq entry
	 */
	if (__io_cqring_events(ctx) == rings->cq_ring_entries)
		return NULL;

	tail = ctx->cached_cq_tail++;
	return &rings->cqes[tail & ctx->cq_mask];
}

static inline bool io_should_trigger_evfd(struct io_ring_ctx *ctx)
{
	if (!ctx->cq_ev_fd)
		return false;
	if (READ_ONCE(ctx->rings->cq_flags) & IORING_CQ_EVENTFD_DISABLED)
		return false;
	if (!ctx->eventfd_async)
		return true;
	return io_wq_current_is_worker();
}

static void io_cqring_ev_posted(struct io_ring_ctx *ctx)
{
	/* see waitqueue_active() comment */
	smp_mb();

	if (waitqueue_active(&ctx->wait))
		wake_up(&ctx->wait);
	if (ctx->sq_data && waitqueue_active(&ctx->sq_data->wait))
		wake_up(&ctx->sq_data->wait);
	if (io_should_trigger_evfd(ctx))
		eventfd_signal(ctx->cq_ev_fd, 1);
	if (waitqueue_active(&ctx->cq_wait)) {
		wake_up_interruptible(&ctx->cq_wait);
		kill_fasync(&ctx->cq_fasync, SIGIO, POLL_IN);
	}
}

static void io_cqring_ev_posted_iopoll(struct io_ring_ctx *ctx)
{
	/* see waitqueue_active() comment */
	smp_mb();

	if (ctx->flags & IORING_SETUP_SQPOLL) {
		if (waitqueue_active(&ctx->wait))
			wake_up(&ctx->wait);
	}
	if (io_should_trigger_evfd(ctx))
		eventfd_signal(ctx->cq_ev_fd, 1);
	if (waitqueue_active(&ctx->cq_wait)) {
		wake_up_interruptible(&ctx->cq_wait);
		kill_fasync(&ctx->cq_fasync, SIGIO, POLL_IN);
	}
}

/* Returns true if there are no backlogged entries after the flush */
static bool __io_cqring_overflow_flush(struct io_ring_ctx *ctx, bool force,
				       struct task_struct *tsk,
				       struct files_struct *files)
{
	struct io_rings *rings = ctx->rings;
	struct io_kiocb *req, *tmp;
	struct io_uring_cqe *cqe;
	unsigned long flags;
	bool all_flushed, posted;
	LIST_HEAD(list);

	if (!force && __io_cqring_events(ctx) == rings->cq_ring_entries)
		return false;

	posted = false;
	spin_lock_irqsave(&ctx->completion_lock, flags);
	list_for_each_entry_safe(req, tmp, &ctx->cq_overflow_list, compl.list) {
		if (!io_match_task(req, tsk, files))
			continue;

		cqe = io_get_cqring(ctx);
		if (!cqe && !force)
			break;

		list_move(&req->compl.list, &list);
		if (cqe) {
			WRITE_ONCE(cqe->user_data, req->user_data);
			WRITE_ONCE(cqe->res, req->result);
			WRITE_ONCE(cqe->flags, req->compl.cflags);
		} else {
			ctx->cached_cq_overflow++;
			WRITE_ONCE(ctx->rings->cq_overflow,
				   ctx->cached_cq_overflow);
		}
		posted = true;
	}

	all_flushed = list_empty(&ctx->cq_overflow_list);
	if (all_flushed) {
		clear_bit(0, &ctx->sq_check_overflow);
		clear_bit(0, &ctx->cq_check_overflow);
		ctx->rings->sq_flags &= ~IORING_SQ_CQ_OVERFLOW;
	}

	if (posted)
		io_commit_cqring(ctx);
	spin_unlock_irqrestore(&ctx->completion_lock, flags);
	if (posted)
		io_cqring_ev_posted(ctx);

	while (!list_empty(&list)) {
		req = list_first_entry(&list, struct io_kiocb, compl.list);
		list_del(&req->compl.list);
		io_put_req(req);
	}

	return all_flushed;
}

static bool io_cqring_overflow_flush(struct io_ring_ctx *ctx, bool force,
				     struct task_struct *tsk,
				     struct files_struct *files)
{
	bool ret = true;

	if (test_bit(0, &ctx->cq_check_overflow)) {
		/* iopoll syncs against uring_lock, not completion_lock */
		if (ctx->flags & IORING_SETUP_IOPOLL)
			mutex_lock(&ctx->uring_lock);
		ret = __io_cqring_overflow_flush(ctx, force, tsk, files);
		if (ctx->flags & IORING_SETUP_IOPOLL)
			mutex_unlock(&ctx->uring_lock);
	}

	return ret;
}

static void __io_cqring_fill_event(struct io_kiocb *req, long res, long cflags)
{
	struct io_ring_ctx *ctx = req->ctx;
	struct io_uring_cqe *cqe;

	trace_io_uring_complete(ctx, req->user_data, res);

	/*
	 * If we can't get a cq entry, userspace overflowed the
	 * submission (by quite a lot). Increment the overflow count in
	 * the ring.
	 */
	cqe = io_get_cqring(ctx);
	if (likely(cqe)) {
		WRITE_ONCE(cqe->user_data, req->user_data);
		WRITE_ONCE(cqe->res, res);
		WRITE_ONCE(cqe->flags, cflags);
	} else if (ctx->cq_overflow_flushed ||
		   atomic_read(&req->task->io_uring->in_idle)) {
		/*
		 * If we're in ring overflow flush mode, or in task cancel mode,
		 * then we cannot store the request for later flushing, we need
		 * to drop it on the floor.
		 */
		ctx->cached_cq_overflow++;
		WRITE_ONCE(ctx->rings->cq_overflow, ctx->cached_cq_overflow);
	} else {
		if (list_empty(&ctx->cq_overflow_list)) {
			set_bit(0, &ctx->sq_check_overflow);
			set_bit(0, &ctx->cq_check_overflow);
			ctx->rings->sq_flags |= IORING_SQ_CQ_OVERFLOW;
		}
		io_clean_op(req);
		req->result = res;
		req->compl.cflags = cflags;
		refcount_inc(&req->refs);
		list_add_tail(&req->compl.list, &ctx->cq_overflow_list);
	}
}

static void io_cqring_fill_event(struct io_kiocb *req, long res)
{
	__io_cqring_fill_event(req, res, 0);
}

static inline void io_req_complete_post(struct io_kiocb *req, long res,
					unsigned int cflags)
{
	struct io_ring_ctx *ctx = req->ctx;
	unsigned long flags;

	spin_lock_irqsave(&ctx->completion_lock, flags);
	__io_cqring_fill_event(req, res, cflags);
	io_commit_cqring(ctx);
	/*
	 * If we're the last reference to this request, add to our locked
	 * free_list cache.
	 */
	if (refcount_dec_and_test(&req->refs)) {
		struct io_comp_state *cs = &ctx->submit_state.comp;

		io_dismantle_req(req);
		io_put_task(req->task, 1);
		list_add(&req->compl.list, &cs->locked_free_list);
		cs->locked_free_nr++;
	} else
		req = NULL;
	spin_unlock_irqrestore(&ctx->completion_lock, flags);

	io_cqring_ev_posted(ctx);
	if (req) {
		io_queue_next(req);
		percpu_ref_put(&ctx->refs);
	}
}

static void io_req_complete_state(struct io_kiocb *req, long res,
				  unsigned int cflags)
{
	io_clean_op(req);
	req->result = res;
	req->compl.cflags = cflags;
	req->flags |= REQ_F_COMPLETE_INLINE;
}

static inline void __io_req_complete(struct io_kiocb *req, unsigned issue_flags,
				     long res, unsigned cflags)
{
	if (issue_flags & IO_URING_F_COMPLETE_DEFER)
		io_req_complete_state(req, res, cflags);
	else
		io_req_complete_post(req, res, cflags);
}

static inline void io_req_complete(struct io_kiocb *req, long res)
{
	__io_req_complete(req, 0, res, 0);
}

static bool io_flush_cached_reqs(struct io_ring_ctx *ctx)
{
	struct io_submit_state *state = &ctx->submit_state;
	struct io_comp_state *cs = &state->comp;
	struct io_kiocb *req = NULL;

	/*
	 * If we have more than a batch's worth of requests in our IRQ side
	 * locked cache, grab the lock and move them over to our submission
	 * side cache.
	 */
	if (READ_ONCE(cs->locked_free_nr) > IO_COMPL_BATCH) {
		spin_lock_irq(&ctx->completion_lock);
		list_splice_init(&cs->locked_free_list, &cs->free_list);
		cs->locked_free_nr = 0;
		spin_unlock_irq(&ctx->completion_lock);
	}

	while (!list_empty(&cs->free_list)) {
		req = list_first_entry(&cs->free_list, struct io_kiocb,
					compl.list);
		list_del(&req->compl.list);
		state->reqs[state->free_reqs++] = req;
		if (state->free_reqs == ARRAY_SIZE(state->reqs))
			break;
	}

	return req != NULL;
}

static struct io_kiocb *io_alloc_req(struct io_ring_ctx *ctx)
{
	struct io_submit_state *state = &ctx->submit_state;

	BUILD_BUG_ON(IO_REQ_ALLOC_BATCH > ARRAY_SIZE(state->reqs));

	if (!state->free_reqs) {
		gfp_t gfp = GFP_KERNEL | __GFP_NOWARN;
		int ret;

		if (io_flush_cached_reqs(ctx))
			goto got_req;

		ret = kmem_cache_alloc_bulk(req_cachep, gfp, IO_REQ_ALLOC_BATCH,
					    state->reqs);

		/*
		 * Bulk alloc is all-or-nothing. If we fail to get a batch,
		 * retry single alloc to be on the safe side.
		 */
		if (unlikely(ret <= 0)) {
			state->reqs[0] = kmem_cache_alloc(req_cachep, gfp);
			if (!state->reqs[0])
				return NULL;
			ret = 1;
		}
		state->free_reqs = ret;
	}
got_req:
	state->free_reqs--;
	return state->reqs[state->free_reqs];
}

static inline void io_put_file(struct io_kiocb *req, struct file *file,
			  bool fixed)
{
	if (!fixed)
		fput(file);
}

static void io_dismantle_req(struct io_kiocb *req)
{
	io_clean_op(req);

	if (req->async_data)
		kfree(req->async_data);
	if (req->file)
		io_put_file(req, req->file, (req->flags & REQ_F_FIXED_FILE));
	if (req->fixed_rsrc_refs)
		percpu_ref_put(req->fixed_rsrc_refs);

	if (req->flags & REQ_F_INFLIGHT) {
		struct io_ring_ctx *ctx = req->ctx;
		unsigned long flags;

		spin_lock_irqsave(&ctx->inflight_lock, flags);
		list_del(&req->inflight_entry);
		spin_unlock_irqrestore(&ctx->inflight_lock, flags);
		req->flags &= ~REQ_F_INFLIGHT;
	}
}

/* must to be called somewhat shortly after putting a request */
static inline void io_put_task(struct task_struct *task, int nr)
{
	struct io_uring_task *tctx = task->io_uring;

	percpu_counter_sub(&tctx->inflight, nr);
	if (unlikely(atomic_read(&tctx->in_idle)))
		wake_up(&tctx->wait);
	put_task_struct_many(task, nr);
}

static void __io_free_req(struct io_kiocb *req)
{
	struct io_ring_ctx *ctx = req->ctx;

	io_dismantle_req(req);
	io_put_task(req->task, 1);

	kmem_cache_free(req_cachep, req);
	percpu_ref_put(&ctx->refs);
}

static inline void io_remove_next_linked(struct io_kiocb *req)
{
	struct io_kiocb *nxt = req->link;

	req->link = nxt->link;
	nxt->link = NULL;
}

static void io_kill_linked_timeout(struct io_kiocb *req)
{
	struct io_ring_ctx *ctx = req->ctx;
	struct io_kiocb *link;
	bool cancelled = false;
	unsigned long flags;

	spin_lock_irqsave(&ctx->completion_lock, flags);
	link = req->link;

	/*
	 * Can happen if a linked timeout fired and link had been like
	 * req -> link t-out -> link t-out [-> ...]
	 */
	if (link && (link->flags & REQ_F_LTIMEOUT_ACTIVE)) {
		struct io_timeout_data *io = link->async_data;
		int ret;

		io_remove_next_linked(req);
		link->timeout.head = NULL;
		ret = hrtimer_try_to_cancel(&io->timer);
		if (ret != -1) {
			io_cqring_fill_event(link, -ECANCELED);
			io_commit_cqring(ctx);
			cancelled = true;
		}
	}
	req->flags &= ~REQ_F_LINK_TIMEOUT;
	spin_unlock_irqrestore(&ctx->completion_lock, flags);

	if (cancelled) {
		io_cqring_ev_posted(ctx);
		io_put_req(link);
	}
}


static void io_fail_links(struct io_kiocb *req)
{
	struct io_kiocb *link, *nxt;
	struct io_ring_ctx *ctx = req->ctx;
	unsigned long flags;

	spin_lock_irqsave(&ctx->completion_lock, flags);
	link = req->link;
	req->link = NULL;

	while (link) {
		nxt = link->link;
		link->link = NULL;

		trace_io_uring_fail_link(req, link);
		io_cqring_fill_event(link, -ECANCELED);

		io_put_req_deferred(link, 2);
		link = nxt;
	}
	io_commit_cqring(ctx);
	spin_unlock_irqrestore(&ctx->completion_lock, flags);

	io_cqring_ev_posted(ctx);
}

static struct io_kiocb *__io_req_find_next(struct io_kiocb *req)
{
	if (req->flags & REQ_F_LINK_TIMEOUT)
		io_kill_linked_timeout(req);

	/*
	 * If LINK is set, we have dependent requests in this chain. If we
	 * didn't fail this request, queue the first one up, moving any other
	 * dependencies to the next request. In case of failure, fail the rest
	 * of the chain.
	 */
	if (likely(!(req->flags & REQ_F_FAIL_LINK))) {
		struct io_kiocb *nxt = req->link;

		req->link = NULL;
		return nxt;
	}
	io_fail_links(req);
	return NULL;
}

static inline struct io_kiocb *io_req_find_next(struct io_kiocb *req)
{
	if (likely(!(req->flags & (REQ_F_LINK|REQ_F_HARDLINK))))
		return NULL;
	return __io_req_find_next(req);
}

static void ctx_flush_and_put(struct io_ring_ctx *ctx)
{
	if (!ctx)
		return;
	if (ctx->submit_state.comp.nr) {
		mutex_lock(&ctx->uring_lock);
		io_submit_flush_completions(&ctx->submit_state.comp, ctx);
		mutex_unlock(&ctx->uring_lock);
	}
	percpu_ref_put(&ctx->refs);
}

static bool __tctx_task_work(struct io_uring_task *tctx)
{
	struct io_ring_ctx *ctx = NULL;
	struct io_wq_work_list list;
	struct io_wq_work_node *node;

	if (wq_list_empty(&tctx->task_list))
		return false;

	spin_lock_irq(&tctx->task_lock);
	list = tctx->task_list;
	INIT_WQ_LIST(&tctx->task_list);
	spin_unlock_irq(&tctx->task_lock);

	node = list.first;
	while (node) {
		struct io_wq_work_node *next = node->next;
		struct io_kiocb *req;

		req = container_of(node, struct io_kiocb, io_task_work.node);
		if (req->ctx != ctx) {
			ctx_flush_and_put(ctx);
			ctx = req->ctx;
			percpu_ref_get(&ctx->refs);
		}

		req->task_work.func(&req->task_work);
		node = next;
	}

	ctx_flush_and_put(ctx);
	return list.first != NULL;
}

static void tctx_task_work(struct callback_head *cb)
{
	struct io_uring_task *tctx = container_of(cb, struct io_uring_task, task_work);

	clear_bit(0, &tctx->task_state);

	while (__tctx_task_work(tctx))
		cond_resched();
}

static int io_task_work_add(struct task_struct *tsk, struct io_kiocb *req,
			    enum task_work_notify_mode notify)
{
	struct io_uring_task *tctx = tsk->io_uring;
	struct io_wq_work_node *node, *prev;
	unsigned long flags;
	int ret;

	WARN_ON_ONCE(!tctx);

	spin_lock_irqsave(&tctx->task_lock, flags);
	wq_list_add_tail(&req->io_task_work.node, &tctx->task_list);
	spin_unlock_irqrestore(&tctx->task_lock, flags);

	/* task_work already pending, we're done */
	if (test_bit(0, &tctx->task_state) ||
	    test_and_set_bit(0, &tctx->task_state))
		return 0;

	if (!task_work_add(tsk, &tctx->task_work, notify))
		return 0;

	/*
	 * Slow path - we failed, find and delete work. if the work is not
	 * in the list, it got run and we're fine.
	 */
	ret = 0;
	spin_lock_irqsave(&tctx->task_lock, flags);
	wq_list_for_each(node, prev, &tctx->task_list) {
		if (&req->io_task_work.node == node) {
			wq_list_del(&tctx->task_list, node, prev);
			ret = 1;
			break;
		}
	}
	spin_unlock_irqrestore(&tctx->task_lock, flags);
	clear_bit(0, &tctx->task_state);
	return ret;
}

static int io_req_task_work_add(struct io_kiocb *req)
{
	struct task_struct *tsk = req->task;
	struct io_ring_ctx *ctx = req->ctx;
	enum task_work_notify_mode notify;
	int ret;

	if (tsk->flags & PF_EXITING)
		return -ESRCH;

	/*
	 * SQPOLL kernel thread doesn't need notification, just a wakeup. For
	 * all other cases, use TWA_SIGNAL unconditionally to ensure we're
	 * processing task_work. There's no reliable way to tell if TWA_RESUME
	 * will do the job.
	 */
	notify = TWA_NONE;
	if (!(ctx->flags & IORING_SETUP_SQPOLL))
		notify = TWA_SIGNAL;

	ret = io_task_work_add(tsk, req, notify);
	if (!ret)
		wake_up_process(tsk);

	return ret;
}

static void io_req_task_work_add_fallback(struct io_kiocb *req,
					  task_work_func_t cb)
{
	struct io_ring_ctx *ctx = req->ctx;
	struct callback_head *head;

	init_task_work(&req->task_work, cb);
	do {
		head = READ_ONCE(ctx->exit_task_work);
		req->task_work.next = head;
	} while (cmpxchg(&ctx->exit_task_work, head, &req->task_work) != head);
}

static void __io_req_task_cancel(struct io_kiocb *req, int error)
{
	struct io_ring_ctx *ctx = req->ctx;

	spin_lock_irq(&ctx->completion_lock);
	io_cqring_fill_event(req, error);
	io_commit_cqring(ctx);
	spin_unlock_irq(&ctx->completion_lock);

	io_cqring_ev_posted(ctx);
	req_set_fail_links(req);
	io_double_put_req(req);
}

static void io_req_task_cancel(struct callback_head *cb)
{
	struct io_kiocb *req = container_of(cb, struct io_kiocb, task_work);
	struct io_ring_ctx *ctx = req->ctx;

	mutex_lock(&ctx->uring_lock);
	__io_req_task_cancel(req, req->result);
	mutex_unlock(&ctx->uring_lock);
	percpu_ref_put(&ctx->refs);
}

static void __io_req_task_submit(struct io_kiocb *req)
{
	struct io_ring_ctx *ctx = req->ctx;

	/* ctx stays valid until unlock, even if we drop all ours ctx->refs */
	mutex_lock(&ctx->uring_lock);
<<<<<<< HEAD
	if (!ctx->sqo_dead && !(current->flags & PF_EXITING) && !current->in_execve)
=======
	if (!(current->flags & PF_EXITING) && !current->in_execve)
>>>>>>> 575483e9
		__io_queue_sqe(req);
	else
		__io_req_task_cancel(req, -EFAULT);
	mutex_unlock(&ctx->uring_lock);
}

static void io_req_task_submit(struct callback_head *cb)
{
	struct io_kiocb *req = container_of(cb, struct io_kiocb, task_work);

	__io_req_task_submit(req);
}

static void io_req_task_queue(struct io_kiocb *req)
{
	int ret;

	req->task_work.func = io_req_task_submit;
	ret = io_req_task_work_add(req);
	if (unlikely(ret)) {
		req->result = -ECANCELED;
		percpu_ref_get(&req->ctx->refs);
		io_req_task_work_add_fallback(req, io_req_task_cancel);
	}
}

static void io_req_task_queue_fail(struct io_kiocb *req, int ret)
{
	percpu_ref_get(&req->ctx->refs);
	req->result = ret;
	req->task_work.func = io_req_task_cancel;

	if (unlikely(io_req_task_work_add(req)))
		io_req_task_work_add_fallback(req, io_req_task_cancel);
}

static inline void io_queue_next(struct io_kiocb *req)
{
	struct io_kiocb *nxt = io_req_find_next(req);

	if (nxt)
		io_req_task_queue(nxt);
}

static void io_free_req(struct io_kiocb *req)
{
	io_queue_next(req);
	__io_free_req(req);
}

struct req_batch {
	struct task_struct	*task;
	int			task_refs;
	int			ctx_refs;
};

static inline void io_init_req_batch(struct req_batch *rb)
{
	rb->task_refs = 0;
	rb->ctx_refs = 0;
	rb->task = NULL;
}

static void io_req_free_batch_finish(struct io_ring_ctx *ctx,
				     struct req_batch *rb)
{
	if (rb->task)
		io_put_task(rb->task, rb->task_refs);
	if (rb->ctx_refs)
		percpu_ref_put_many(&ctx->refs, rb->ctx_refs);
}

static void io_req_free_batch(struct req_batch *rb, struct io_kiocb *req,
			      struct io_submit_state *state)
{
	io_queue_next(req);

	if (req->task != rb->task) {
		if (rb->task)
			io_put_task(rb->task, rb->task_refs);
		rb->task = req->task;
		rb->task_refs = 0;
	}
	rb->task_refs++;
	rb->ctx_refs++;

	io_dismantle_req(req);
	if (state->free_reqs != ARRAY_SIZE(state->reqs))
		state->reqs[state->free_reqs++] = req;
	else
		list_add(&req->compl.list, &state->comp.free_list);
}

static void io_submit_flush_completions(struct io_comp_state *cs,
					struct io_ring_ctx *ctx)
{
	int i, nr = cs->nr;
	struct io_kiocb *req;
	struct req_batch rb;

	io_init_req_batch(&rb);
	spin_lock_irq(&ctx->completion_lock);
	for (i = 0; i < nr; i++) {
		req = cs->reqs[i];
		__io_cqring_fill_event(req, req->result, req->compl.cflags);
	}
	io_commit_cqring(ctx);
	spin_unlock_irq(&ctx->completion_lock);

	io_cqring_ev_posted(ctx);
	for (i = 0; i < nr; i++) {
		req = cs->reqs[i];

		/* submission and completion refs */
		if (refcount_sub_and_test(2, &req->refs))
			io_req_free_batch(&rb, req, &ctx->submit_state);
	}

	io_req_free_batch_finish(ctx, &rb);
	cs->nr = 0;
}

/*
 * Drop reference to request, return next in chain (if there is one) if this
 * was the last reference to this request.
 */
static struct io_kiocb *io_put_req_find_next(struct io_kiocb *req)
{
	struct io_kiocb *nxt = NULL;

	if (refcount_dec_and_test(&req->refs)) {
		nxt = io_req_find_next(req);
		__io_free_req(req);
	}
	return nxt;
}

static void io_put_req(struct io_kiocb *req)
{
	if (refcount_dec_and_test(&req->refs))
		io_free_req(req);
}

static void io_put_req_deferred_cb(struct callback_head *cb)
{
	struct io_kiocb *req = container_of(cb, struct io_kiocb, task_work);

	io_free_req(req);
}

static void io_free_req_deferred(struct io_kiocb *req)
{
	int ret;

	req->task_work.func = io_put_req_deferred_cb;
	ret = io_req_task_work_add(req);
	if (unlikely(ret))
		io_req_task_work_add_fallback(req, io_put_req_deferred_cb);
}

static inline void io_put_req_deferred(struct io_kiocb *req, int refs)
{
	if (refcount_sub_and_test(refs, &req->refs))
		io_free_req_deferred(req);
}

static void io_double_put_req(struct io_kiocb *req)
{
	/* drop both submit and complete references */
	if (refcount_sub_and_test(2, &req->refs))
		io_free_req(req);
}

static unsigned io_cqring_events(struct io_ring_ctx *ctx)
{
	/* See comment at the top of this file */
	smp_rmb();
	return __io_cqring_events(ctx);
}

static inline unsigned int io_sqring_entries(struct io_ring_ctx *ctx)
{
	struct io_rings *rings = ctx->rings;

	/* make sure SQ entry isn't read before tail */
	return smp_load_acquire(&rings->sq.tail) - ctx->cached_sq_head;
}

static unsigned int io_put_kbuf(struct io_kiocb *req, struct io_buffer *kbuf)
{
	unsigned int cflags;

	cflags = kbuf->bid << IORING_CQE_BUFFER_SHIFT;
	cflags |= IORING_CQE_F_BUFFER;
	req->flags &= ~REQ_F_BUFFER_SELECTED;
	kfree(kbuf);
	return cflags;
}

static inline unsigned int io_put_rw_kbuf(struct io_kiocb *req)
{
	struct io_buffer *kbuf;

	kbuf = (struct io_buffer *) (unsigned long) req->rw.addr;
	return io_put_kbuf(req, kbuf);
}

static inline bool io_run_task_work(void)
{
	/*
	 * Not safe to run on exiting task, and the task_work handling will
	 * not add work to such a task.
	 */
	if (unlikely(current->flags & PF_EXITING))
		return false;
	if (current->task_works) {
		__set_current_state(TASK_RUNNING);
		task_work_run();
		return true;
	}

	return false;
}

/*
 * Find and free completed poll iocbs
 */
static void io_iopoll_complete(struct io_ring_ctx *ctx, unsigned int *nr_events,
			       struct list_head *done)
{
	struct req_batch rb;
	struct io_kiocb *req;

	/* order with ->result store in io_complete_rw_iopoll() */
	smp_rmb();

	io_init_req_batch(&rb);
	while (!list_empty(done)) {
		int cflags = 0;

		req = list_first_entry(done, struct io_kiocb, inflight_entry);
		list_del(&req->inflight_entry);

		if (READ_ONCE(req->result) == -EAGAIN) {
			req->iopoll_completed = 0;
			if (io_rw_reissue(req))
				continue;
		}

		if (req->flags & REQ_F_BUFFER_SELECTED)
			cflags = io_put_rw_kbuf(req);

		__io_cqring_fill_event(req, req->result, cflags);
		(*nr_events)++;

		if (refcount_dec_and_test(&req->refs))
			io_req_free_batch(&rb, req, &ctx->submit_state);
	}

	io_commit_cqring(ctx);
	io_cqring_ev_posted_iopoll(ctx);
	io_req_free_batch_finish(ctx, &rb);
}

static int io_do_iopoll(struct io_ring_ctx *ctx, unsigned int *nr_events,
			long min)
{
	struct io_kiocb *req, *tmp;
	LIST_HEAD(done);
	bool spin;
	int ret;

	/*
	 * Only spin for completions if we don't have multiple devices hanging
	 * off our complete list, and we're under the requested amount.
	 */
	spin = !ctx->poll_multi_file && *nr_events < min;

	ret = 0;
	list_for_each_entry_safe(req, tmp, &ctx->iopoll_list, inflight_entry) {
		struct kiocb *kiocb = &req->rw.kiocb;

		/*
		 * Move completed and retryable entries to our local lists.
		 * If we find a request that requires polling, break out
		 * and complete those lists first, if we have entries there.
		 */
		if (READ_ONCE(req->iopoll_completed)) {
			list_move_tail(&req->inflight_entry, &done);
			continue;
		}
		if (!list_empty(&done))
			break;

		ret = kiocb->ki_filp->f_op->iopoll(kiocb, spin);
		if (ret < 0)
			break;

		/* iopoll may have completed current req */
		if (READ_ONCE(req->iopoll_completed))
			list_move_tail(&req->inflight_entry, &done);

		if (ret && spin)
			spin = false;
		ret = 0;
	}

	if (!list_empty(&done))
		io_iopoll_complete(ctx, nr_events, &done);

	return ret;
}

/*
 * Poll for a minimum of 'min' events. Note that if min == 0 we consider that a
 * non-spinning poll check - we'll still enter the driver poll loop, but only
 * as a non-spinning completion check.
 */
static int io_iopoll_getevents(struct io_ring_ctx *ctx, unsigned int *nr_events,
				long min)
{
	while (!list_empty(&ctx->iopoll_list) && !need_resched()) {
		int ret;

		ret = io_do_iopoll(ctx, nr_events, min);
		if (ret < 0)
			return ret;
		if (*nr_events >= min)
			return 0;
	}

	return 1;
}

/*
 * We can't just wait for polled events to come to us, we have to actively
 * find and complete them.
 */
static void io_iopoll_try_reap_events(struct io_ring_ctx *ctx)
{
	if (!(ctx->flags & IORING_SETUP_IOPOLL))
		return;

	mutex_lock(&ctx->uring_lock);
	while (!list_empty(&ctx->iopoll_list)) {
		unsigned int nr_events = 0;

		io_do_iopoll(ctx, &nr_events, 0);

		/* let it sleep and repeat later if can't complete a request */
		if (nr_events == 0)
			break;
		/*
		 * Ensure we allow local-to-the-cpu processing to take place,
		 * in this case we need to ensure that we reap all events.
		 * Also let task_work, etc. to progress by releasing the mutex
		 */
		if (need_resched()) {
			mutex_unlock(&ctx->uring_lock);
			cond_resched();
			mutex_lock(&ctx->uring_lock);
		}
	}
	mutex_unlock(&ctx->uring_lock);
}

static int io_iopoll_check(struct io_ring_ctx *ctx, long min)
{
	unsigned int nr_events = 0;
	int iters = 0, ret = 0;

	/*
	 * We disallow the app entering submit/complete with polling, but we
	 * still need to lock the ring to prevent racing with polled issue
	 * that got punted to a workqueue.
	 */
	mutex_lock(&ctx->uring_lock);
	do {
		/*
		 * Don't enter poll loop if we already have events pending.
		 * If we do, we can potentially be spinning for commands that
		 * already triggered a CQE (eg in error).
		 */
		if (test_bit(0, &ctx->cq_check_overflow))
			__io_cqring_overflow_flush(ctx, false, NULL, NULL);
		if (io_cqring_events(ctx))
			break;

		/*
		 * If a submit got punted to a workqueue, we can have the
		 * application entering polling for a command before it gets
		 * issued. That app will hold the uring_lock for the duration
		 * of the poll right here, so we need to take a breather every
		 * now and then to ensure that the issue has a chance to add
		 * the poll to the issued list. Otherwise we can spin here
		 * forever, while the workqueue is stuck trying to acquire the
		 * very same mutex.
		 */
		if (!(++iters & 7)) {
			mutex_unlock(&ctx->uring_lock);
			io_run_task_work();
			mutex_lock(&ctx->uring_lock);
		}

		ret = io_iopoll_getevents(ctx, &nr_events, min);
		if (ret <= 0)
			break;
		ret = 0;
	} while (min && !nr_events && !need_resched());

	mutex_unlock(&ctx->uring_lock);
	return ret;
}

static void kiocb_end_write(struct io_kiocb *req)
{
	/*
	 * Tell lockdep we inherited freeze protection from submission
	 * thread.
	 */
	if (req->flags & REQ_F_ISREG) {
		struct inode *inode = file_inode(req->file);

		__sb_writers_acquired(inode->i_sb, SB_FREEZE_WRITE);
	}
	file_end_write(req->file);
}

#ifdef CONFIG_BLOCK
static bool io_resubmit_prep(struct io_kiocb *req)
{
	struct iovec inline_vecs[UIO_FASTIOV], *iovec = inline_vecs;
	int rw, ret;
	struct iov_iter iter;

	/* already prepared */
	if (req->async_data)
		return true;

	switch (req->opcode) {
	case IORING_OP_READV:
	case IORING_OP_READ_FIXED:
	case IORING_OP_READ:
		rw = READ;
		break;
	case IORING_OP_WRITEV:
	case IORING_OP_WRITE_FIXED:
	case IORING_OP_WRITE:
		rw = WRITE;
		break;
	default:
		printk_once(KERN_WARNING "io_uring: bad opcode in resubmit %d\n",
				req->opcode);
		return false;
	}

	ret = io_import_iovec(rw, req, &iovec, &iter, false);
	if (ret < 0)
		return false;
	return !io_setup_async_rw(req, iovec, inline_vecs, &iter, false);
}

static bool io_rw_should_reissue(struct io_kiocb *req)
{
	umode_t mode = file_inode(req->file)->i_mode;
<<<<<<< HEAD
=======
	struct io_ring_ctx *ctx = req->ctx;
>>>>>>> 575483e9

	if (!S_ISBLK(mode) && !S_ISREG(mode))
		return false;
	if ((req->flags & REQ_F_NOWAIT) || (io_wq_current_is_worker() &&
	    !(ctx->flags & IORING_SETUP_IOPOLL)))
		return false;
	/*
	 * If ref is dying, we might be running poll reap from the exit work.
	 * Don't attempt to reissue from that path, just let it fail with
	 * -EAGAIN.
	 */
	if (percpu_ref_is_dying(&ctx->refs))
		return false;
	return true;
}
#endif

static bool io_rw_reissue(struct io_kiocb *req)
{
#ifdef CONFIG_BLOCK
	if (!io_rw_should_reissue(req))
		return false;
	/*
	 * If ref is dying, we might be running poll reap from the exit work.
	 * Don't attempt to reissue from that path, just let it fail with
	 * -EAGAIN.
	 */
	if (percpu_ref_is_dying(&req->ctx->refs))
		return false;

	lockdep_assert_held(&req->ctx->uring_lock);

	if (io_resubmit_prep(req)) {
		refcount_inc(&req->refs);
		io_queue_async_work(req);
		return true;
	}
	req_set_fail_links(req);
#endif
	return false;
}

static void __io_complete_rw(struct io_kiocb *req, long res, long res2,
			     unsigned int issue_flags)
{
	int cflags = 0;

	if ((res == -EAGAIN || res == -EOPNOTSUPP) && io_rw_reissue(req))
		return;
	if (res != req->result)
		req_set_fail_links(req);

	if (req->rw.kiocb.ki_flags & IOCB_WRITE)
		kiocb_end_write(req);
	if (req->flags & REQ_F_BUFFER_SELECTED)
		cflags = io_put_rw_kbuf(req);
	__io_req_complete(req, issue_flags, res, cflags);
}

static void io_complete_rw(struct kiocb *kiocb, long res, long res2)
{
	struct io_kiocb *req = container_of(kiocb, struct io_kiocb, rw.kiocb);

	__io_complete_rw(req, res, res2, 0);
}

static void io_complete_rw_iopoll(struct kiocb *kiocb, long res, long res2)
{
	struct io_kiocb *req = container_of(kiocb, struct io_kiocb, rw.kiocb);

#ifdef CONFIG_BLOCK
	/* Rewind iter, if we have one. iopoll path resubmits as usual */
	if (res == -EAGAIN && io_rw_should_reissue(req)) {
		struct io_async_rw *rw = req->async_data;

		if (rw)
			iov_iter_revert(&rw->iter,
					req->result - iov_iter_count(&rw->iter));
		else if (!io_resubmit_prep(req))
			res = -EIO;
	}
#endif

	if (kiocb->ki_flags & IOCB_WRITE)
		kiocb_end_write(req);

	if (res != -EAGAIN && res != req->result)
		req_set_fail_links(req);

	WRITE_ONCE(req->result, res);
	/* order with io_poll_complete() checking ->result */
	smp_wmb();
	WRITE_ONCE(req->iopoll_completed, 1);
}

/*
 * After the iocb has been issued, it's safe to be found on the poll list.
 * Adding the kiocb to the list AFTER submission ensures that we don't
 * find it from a io_iopoll_getevents() thread before the issuer is done
 * accessing the kiocb cookie.
 */
static void io_iopoll_req_issued(struct io_kiocb *req, bool in_async)
{
	struct io_ring_ctx *ctx = req->ctx;

	/*
	 * Track whether we have multiple files in our lists. This will impact
	 * how we do polling eventually, not spinning if we're on potentially
	 * different devices.
	 */
	if (list_empty(&ctx->iopoll_list)) {
		ctx->poll_multi_file = false;
	} else if (!ctx->poll_multi_file) {
		struct io_kiocb *list_req;

		list_req = list_first_entry(&ctx->iopoll_list, struct io_kiocb,
						inflight_entry);
		if (list_req->file != req->file)
			ctx->poll_multi_file = true;
	}

	/*
	 * For fast devices, IO may have already completed. If it has, add
	 * it to the front so we find it first.
	 */
	if (READ_ONCE(req->iopoll_completed))
		list_add(&req->inflight_entry, &ctx->iopoll_list);
	else
		list_add_tail(&req->inflight_entry, &ctx->iopoll_list);

	/*
	 * If IORING_SETUP_SQPOLL is enabled, sqes are either handled in sq thread
	 * task context or in io worker task context. If current task context is
	 * sq thread, we don't need to check whether should wake up sq thread.
	 */
	if (in_async && (ctx->flags & IORING_SETUP_SQPOLL) &&
	    wq_has_sleeper(&ctx->sq_data->wait))
		wake_up(&ctx->sq_data->wait);
}

static inline void io_state_file_put(struct io_submit_state *state)
{
	if (state->file_refs) {
		fput_many(state->file, state->file_refs);
		state->file_refs = 0;
	}
}

/*
 * Get as many references to a file as we have IOs left in this submission,
 * assuming most submissions are for one file, or at least that each file
 * has more than one submission.
 */
static struct file *__io_file_get(struct io_submit_state *state, int fd)
{
	if (!state)
		return fget(fd);

	if (state->file_refs) {
		if (state->fd == fd) {
			state->file_refs--;
			return state->file;
		}
		io_state_file_put(state);
	}
	state->file = fget_many(fd, state->ios_left);
	if (unlikely(!state->file))
		return NULL;

	state->fd = fd;
	state->file_refs = state->ios_left - 1;
	return state->file;
}

static bool io_bdev_nowait(struct block_device *bdev)
{
	return !bdev || blk_queue_nowait(bdev_get_queue(bdev));
}

/*
 * If we tracked the file through the SCM inflight mechanism, we could support
 * any file. For now, just ensure that anything potentially problematic is done
 * inline.
 */
static bool io_file_supports_async(struct file *file, int rw)
{
	umode_t mode = file_inode(file)->i_mode;

	if (S_ISBLK(mode)) {
		if (IS_ENABLED(CONFIG_BLOCK) &&
		    io_bdev_nowait(I_BDEV(file->f_mapping->host)))
			return true;
		return false;
	}
	if (S_ISCHR(mode) || S_ISSOCK(mode))
		return true;
	if (S_ISREG(mode)) {
		if (IS_ENABLED(CONFIG_BLOCK) &&
		    io_bdev_nowait(file->f_inode->i_sb->s_bdev) &&
		    file->f_op != &io_uring_fops)
			return true;
		return false;
	}

	/* any ->read/write should understand O_NONBLOCK */
	if (file->f_flags & O_NONBLOCK)
		return true;

	if (!(file->f_mode & FMODE_NOWAIT))
		return false;

	if (rw == READ)
		return file->f_op->read_iter != NULL;

	return file->f_op->write_iter != NULL;
}

static int io_prep_rw(struct io_kiocb *req, const struct io_uring_sqe *sqe)
{
	struct io_ring_ctx *ctx = req->ctx;
	struct kiocb *kiocb = &req->rw.kiocb;
	struct file *file = req->file;
	unsigned ioprio;
	int ret;

	if (S_ISREG(file_inode(file)->i_mode))
		req->flags |= REQ_F_ISREG;

	kiocb->ki_pos = READ_ONCE(sqe->off);
	if (kiocb->ki_pos == -1 && !(file->f_mode & FMODE_STREAM)) {
		req->flags |= REQ_F_CUR_POS;
		kiocb->ki_pos = file->f_pos;
	}
	kiocb->ki_hint = ki_hint_validate(file_write_hint(kiocb->ki_filp));
	kiocb->ki_flags = iocb_flags(kiocb->ki_filp);
	ret = kiocb_set_rw_flags(kiocb, READ_ONCE(sqe->rw_flags));
	if (unlikely(ret))
		return ret;

	/* don't allow async punt for O_NONBLOCK or RWF_NOWAIT */
	if ((kiocb->ki_flags & IOCB_NOWAIT) || (file->f_flags & O_NONBLOCK))
		req->flags |= REQ_F_NOWAIT;

	ioprio = READ_ONCE(sqe->ioprio);
	if (ioprio) {
		ret = ioprio_check_cap(ioprio);
		if (ret)
			return ret;

		kiocb->ki_ioprio = ioprio;
	} else
		kiocb->ki_ioprio = get_current_ioprio();

	if (ctx->flags & IORING_SETUP_IOPOLL) {
		if (!(kiocb->ki_flags & IOCB_DIRECT) ||
		    !kiocb->ki_filp->f_op->iopoll)
			return -EOPNOTSUPP;

		kiocb->ki_flags |= IOCB_HIPRI;
		kiocb->ki_complete = io_complete_rw_iopoll;
		req->iopoll_completed = 0;
	} else {
		if (kiocb->ki_flags & IOCB_HIPRI)
			return -EINVAL;
		kiocb->ki_complete = io_complete_rw;
	}

	req->rw.addr = READ_ONCE(sqe->addr);
	req->rw.len = READ_ONCE(sqe->len);
	req->buf_index = READ_ONCE(sqe->buf_index);
	return 0;
}

static inline void io_rw_done(struct kiocb *kiocb, ssize_t ret)
{
	switch (ret) {
	case -EIOCBQUEUED:
		break;
	case -ERESTARTSYS:
	case -ERESTARTNOINTR:
	case -ERESTARTNOHAND:
	case -ERESTART_RESTARTBLOCK:
		/*
		 * We can't just restart the syscall, since previously
		 * submitted sqes may already be in progress. Just fail this
		 * IO with EINTR.
		 */
		ret = -EINTR;
		fallthrough;
	default:
		kiocb->ki_complete(kiocb, ret, 0);
	}
}

static void kiocb_done(struct kiocb *kiocb, ssize_t ret,
		       unsigned int issue_flags)
{
	struct io_kiocb *req = container_of(kiocb, struct io_kiocb, rw.kiocb);
	struct io_async_rw *io = req->async_data;

	/* add previously done IO, if any */
	if (io && io->bytes_done > 0) {
		if (ret < 0)
			ret = io->bytes_done;
		else
			ret += io->bytes_done;
	}

	if (req->flags & REQ_F_CUR_POS)
		req->file->f_pos = kiocb->ki_pos;
	if (ret >= 0 && kiocb->ki_complete == io_complete_rw)
		__io_complete_rw(req, ret, 0, issue_flags);
	else
		io_rw_done(kiocb, ret);
}

static int io_import_fixed(struct io_kiocb *req, int rw, struct iov_iter *iter)
{
	struct io_ring_ctx *ctx = req->ctx;
	size_t len = req->rw.len;
	struct io_mapped_ubuf *imu;
	u16 index, buf_index = req->buf_index;
	size_t offset;
	u64 buf_addr;

	if (unlikely(buf_index >= ctx->nr_user_bufs))
		return -EFAULT;
	index = array_index_nospec(buf_index, ctx->nr_user_bufs);
	imu = &ctx->user_bufs[index];
	buf_addr = req->rw.addr;

	/* overflow */
	if (buf_addr + len < buf_addr)
		return -EFAULT;
	/* not inside the mapped region */
	if (buf_addr < imu->ubuf || buf_addr + len > imu->ubuf + imu->len)
		return -EFAULT;

	/*
	 * May not be a start of buffer, set size appropriately
	 * and advance us to the beginning.
	 */
	offset = buf_addr - imu->ubuf;
	iov_iter_bvec(iter, rw, imu->bvec, imu->nr_bvecs, offset + len);

	if (offset) {
		/*
		 * Don't use iov_iter_advance() here, as it's really slow for
		 * using the latter parts of a big fixed buffer - it iterates
		 * over each segment manually. We can cheat a bit here, because
		 * we know that:
		 *
		 * 1) it's a BVEC iter, we set it up
		 * 2) all bvecs are PAGE_SIZE in size, except potentially the
		 *    first and last bvec
		 *
		 * So just find our index, and adjust the iterator afterwards.
		 * If the offset is within the first bvec (or the whole first
		 * bvec, just use iov_iter_advance(). This makes it easier
		 * since we can just skip the first segment, which may not
		 * be PAGE_SIZE aligned.
		 */
		const struct bio_vec *bvec = imu->bvec;

		if (offset <= bvec->bv_len) {
			iov_iter_advance(iter, offset);
		} else {
			unsigned long seg_skip;

			/* skip first vec */
			offset -= bvec->bv_len;
			seg_skip = 1 + (offset >> PAGE_SHIFT);

			iter->bvec = bvec + seg_skip;
			iter->nr_segs -= seg_skip;
			iter->count -= bvec->bv_len + offset;
			iter->iov_offset = offset & ~PAGE_MASK;
		}
	}

	return 0;
}

static void io_ring_submit_unlock(struct io_ring_ctx *ctx, bool needs_lock)
{
	if (needs_lock)
		mutex_unlock(&ctx->uring_lock);
}

static void io_ring_submit_lock(struct io_ring_ctx *ctx, bool needs_lock)
{
	/*
	 * "Normal" inline submissions always hold the uring_lock, since we
	 * grab it from the system call. Same is true for the SQPOLL offload.
	 * The only exception is when we've detached the request and issue it
	 * from an async worker thread, grab the lock for that case.
	 */
	if (needs_lock)
		mutex_lock(&ctx->uring_lock);
}

static struct io_buffer *io_buffer_select(struct io_kiocb *req, size_t *len,
					  int bgid, struct io_buffer *kbuf,
					  bool needs_lock)
{
	struct io_buffer *head;

	if (req->flags & REQ_F_BUFFER_SELECTED)
		return kbuf;

	io_ring_submit_lock(req->ctx, needs_lock);

	lockdep_assert_held(&req->ctx->uring_lock);

	head = idr_find(&req->ctx->io_buffer_idr, bgid);
	if (head) {
		if (!list_empty(&head->list)) {
			kbuf = list_last_entry(&head->list, struct io_buffer,
							list);
			list_del(&kbuf->list);
		} else {
			kbuf = head;
			idr_remove(&req->ctx->io_buffer_idr, bgid);
		}
		if (*len > kbuf->len)
			*len = kbuf->len;
	} else {
		kbuf = ERR_PTR(-ENOBUFS);
	}

	io_ring_submit_unlock(req->ctx, needs_lock);

	return kbuf;
}

static void __user *io_rw_buffer_select(struct io_kiocb *req, size_t *len,
					bool needs_lock)
{
	struct io_buffer *kbuf;
	u16 bgid;

	kbuf = (struct io_buffer *) (unsigned long) req->rw.addr;
	bgid = req->buf_index;
	kbuf = io_buffer_select(req, len, bgid, kbuf, needs_lock);
	if (IS_ERR(kbuf))
		return kbuf;
	req->rw.addr = (u64) (unsigned long) kbuf;
	req->flags |= REQ_F_BUFFER_SELECTED;
	return u64_to_user_ptr(kbuf->addr);
}

#ifdef CONFIG_COMPAT
static ssize_t io_compat_import(struct io_kiocb *req, struct iovec *iov,
				bool needs_lock)
{
	struct compat_iovec __user *uiov;
	compat_ssize_t clen;
	void __user *buf;
	ssize_t len;

	uiov = u64_to_user_ptr(req->rw.addr);
	if (!access_ok(uiov, sizeof(*uiov)))
		return -EFAULT;
	if (__get_user(clen, &uiov->iov_len))
		return -EFAULT;
	if (clen < 0)
		return -EINVAL;

	len = clen;
	buf = io_rw_buffer_select(req, &len, needs_lock);
	if (IS_ERR(buf))
		return PTR_ERR(buf);
	iov[0].iov_base = buf;
	iov[0].iov_len = (compat_size_t) len;
	return 0;
}
#endif

static ssize_t __io_iov_buffer_select(struct io_kiocb *req, struct iovec *iov,
				      bool needs_lock)
{
	struct iovec __user *uiov = u64_to_user_ptr(req->rw.addr);
	void __user *buf;
	ssize_t len;

	if (copy_from_user(iov, uiov, sizeof(*uiov)))
		return -EFAULT;

	len = iov[0].iov_len;
	if (len < 0)
		return -EINVAL;
	buf = io_rw_buffer_select(req, &len, needs_lock);
	if (IS_ERR(buf))
		return PTR_ERR(buf);
	iov[0].iov_base = buf;
	iov[0].iov_len = len;
	return 0;
}

static ssize_t io_iov_buffer_select(struct io_kiocb *req, struct iovec *iov,
				    bool needs_lock)
{
	if (req->flags & REQ_F_BUFFER_SELECTED) {
		struct io_buffer *kbuf;

		kbuf = (struct io_buffer *) (unsigned long) req->rw.addr;
		iov[0].iov_base = u64_to_user_ptr(kbuf->addr);
		iov[0].iov_len = kbuf->len;
		return 0;
	}
	if (req->rw.len != 1)
		return -EINVAL;

#ifdef CONFIG_COMPAT
	if (req->ctx->compat)
		return io_compat_import(req, iov, needs_lock);
#endif

	return __io_iov_buffer_select(req, iov, needs_lock);
}

static int io_import_iovec(int rw, struct io_kiocb *req, struct iovec **iovec,
			   struct iov_iter *iter, bool needs_lock)
{
	void __user *buf = u64_to_user_ptr(req->rw.addr);
	size_t sqe_len = req->rw.len;
	u8 opcode = req->opcode;
	ssize_t ret;

	if (opcode == IORING_OP_READ_FIXED || opcode == IORING_OP_WRITE_FIXED) {
		*iovec = NULL;
		return io_import_fixed(req, rw, iter);
	}

	/* buffer index only valid with fixed read/write, or buffer select  */
	if (req->buf_index && !(req->flags & REQ_F_BUFFER_SELECT))
		return -EINVAL;

	if (opcode == IORING_OP_READ || opcode == IORING_OP_WRITE) {
		if (req->flags & REQ_F_BUFFER_SELECT) {
			buf = io_rw_buffer_select(req, &sqe_len, needs_lock);
			if (IS_ERR(buf))
				return PTR_ERR(buf);
			req->rw.len = sqe_len;
		}

		ret = import_single_range(rw, buf, sqe_len, *iovec, iter);
		*iovec = NULL;
		return ret;
	}

	if (req->flags & REQ_F_BUFFER_SELECT) {
		ret = io_iov_buffer_select(req, *iovec, needs_lock);
		if (!ret)
			iov_iter_init(iter, rw, *iovec, 1, (*iovec)->iov_len);
		*iovec = NULL;
		return ret;
	}

	return __import_iovec(rw, buf, sqe_len, UIO_FASTIOV, iovec, iter,
			      req->ctx->compat);
}

static inline loff_t *io_kiocb_ppos(struct kiocb *kiocb)
{
	return (kiocb->ki_filp->f_mode & FMODE_STREAM) ? NULL : &kiocb->ki_pos;
}

/*
 * For files that don't have ->read_iter() and ->write_iter(), handle them
 * by looping over ->read() or ->write() manually.
 */
static ssize_t loop_rw_iter(int rw, struct io_kiocb *req, struct iov_iter *iter)
{
	struct kiocb *kiocb = &req->rw.kiocb;
	struct file *file = req->file;
	ssize_t ret = 0;

	/*
	 * Don't support polled IO through this interface, and we can't
	 * support non-blocking either. For the latter, this just causes
	 * the kiocb to be handled from an async context.
	 */
	if (kiocb->ki_flags & IOCB_HIPRI)
		return -EOPNOTSUPP;
	if (kiocb->ki_flags & IOCB_NOWAIT)
		return -EAGAIN;

	while (iov_iter_count(iter)) {
		struct iovec iovec;
		ssize_t nr;

		if (!iov_iter_is_bvec(iter)) {
			iovec = iov_iter_iovec(iter);
		} else {
			iovec.iov_base = u64_to_user_ptr(req->rw.addr);
			iovec.iov_len = req->rw.len;
		}

		if (rw == READ) {
			nr = file->f_op->read(file, iovec.iov_base,
					      iovec.iov_len, io_kiocb_ppos(kiocb));
		} else {
			nr = file->f_op->write(file, iovec.iov_base,
					       iovec.iov_len, io_kiocb_ppos(kiocb));
		}

		if (nr < 0) {
			if (!ret)
				ret = nr;
			break;
		}
		ret += nr;
		if (nr != iovec.iov_len)
			break;
		req->rw.len -= nr;
		req->rw.addr += nr;
		iov_iter_advance(iter, nr);
	}

	return ret;
}

static void io_req_map_rw(struct io_kiocb *req, const struct iovec *iovec,
			  const struct iovec *fast_iov, struct iov_iter *iter)
{
	struct io_async_rw *rw = req->async_data;

	memcpy(&rw->iter, iter, sizeof(*iter));
	rw->free_iovec = iovec;
	rw->bytes_done = 0;
	/* can only be fixed buffers, no need to do anything */
	if (iov_iter_is_bvec(iter))
		return;
	if (!iovec) {
		unsigned iov_off = 0;

		rw->iter.iov = rw->fast_iov;
		if (iter->iov != fast_iov) {
			iov_off = iter->iov - fast_iov;
			rw->iter.iov += iov_off;
		}
		if (rw->fast_iov != fast_iov)
			memcpy(rw->fast_iov + iov_off, fast_iov + iov_off,
			       sizeof(struct iovec) * iter->nr_segs);
	} else {
		req->flags |= REQ_F_NEED_CLEANUP;
	}
}

static inline int __io_alloc_async_data(struct io_kiocb *req)
{
	WARN_ON_ONCE(!io_op_defs[req->opcode].async_size);
	req->async_data = kmalloc(io_op_defs[req->opcode].async_size, GFP_KERNEL);
	return req->async_data == NULL;
}

static int io_alloc_async_data(struct io_kiocb *req)
{
	if (!io_op_defs[req->opcode].needs_async_data)
		return 0;

	return  __io_alloc_async_data(req);
}

static int io_setup_async_rw(struct io_kiocb *req, const struct iovec *iovec,
			     const struct iovec *fast_iov,
			     struct iov_iter *iter, bool force)
{
	if (!force && !io_op_defs[req->opcode].needs_async_data)
		return 0;
	if (!req->async_data) {
		if (__io_alloc_async_data(req)) {
			kfree(iovec);
			return -ENOMEM;
		}

		io_req_map_rw(req, iovec, fast_iov, iter);
	}
	return 0;
}

static inline int io_rw_prep_async(struct io_kiocb *req, int rw)
{
	struct io_async_rw *iorw = req->async_data;
	struct iovec *iov = iorw->fast_iov;
	int ret;

	ret = io_import_iovec(rw, req, &iov, &iorw->iter, false);
	if (unlikely(ret < 0))
		return ret;

	iorw->bytes_done = 0;
	iorw->free_iovec = iov;
	if (iov)
		req->flags |= REQ_F_NEED_CLEANUP;
	return 0;
}

static int io_read_prep(struct io_kiocb *req, const struct io_uring_sqe *sqe)
{
	if (unlikely(!(req->file->f_mode & FMODE_READ)))
		return -EBADF;
	return io_prep_rw(req, sqe);
}

/*
 * This is our waitqueue callback handler, registered through lock_page_async()
 * when we initially tried to do the IO with the iocb armed our waitqueue.
 * This gets called when the page is unlocked, and we generally expect that to
 * happen when the page IO is completed and the page is now uptodate. This will
 * queue a task_work based retry of the operation, attempting to copy the data
 * again. If the latter fails because the page was NOT uptodate, then we will
 * do a thread based blocking retry of the operation. That's the unexpected
 * slow path.
 */
static int io_async_buf_func(struct wait_queue_entry *wait, unsigned mode,
			     int sync, void *arg)
{
	struct wait_page_queue *wpq;
	struct io_kiocb *req = wait->private;
	struct wait_page_key *key = arg;

	wpq = container_of(wait, struct wait_page_queue, wait);

	if (!wake_page_match(wpq, key))
		return 0;

	req->rw.kiocb.ki_flags &= ~IOCB_WAITQ;
	list_del_init(&wait->entry);

	/* submit ref gets dropped, acquire a new one */
	refcount_inc(&req->refs);
	io_req_task_queue(req);
	return 1;
}

/*
 * This controls whether a given IO request should be armed for async page
 * based retry. If we return false here, the request is handed to the async
 * worker threads for retry. If we're doing buffered reads on a regular file,
 * we prepare a private wait_page_queue entry and retry the operation. This
 * will either succeed because the page is now uptodate and unlocked, or it
 * will register a callback when the page is unlocked at IO completion. Through
 * that callback, io_uring uses task_work to setup a retry of the operation.
 * That retry will attempt the buffered read again. The retry will generally
 * succeed, or in rare cases where it fails, we then fall back to using the
 * async worker threads for a blocking retry.
 */
static bool io_rw_should_retry(struct io_kiocb *req)
{
	struct io_async_rw *rw = req->async_data;
	struct wait_page_queue *wait = &rw->wpq;
	struct kiocb *kiocb = &req->rw.kiocb;

	/* never retry for NOWAIT, we just complete with -EAGAIN */
	if (req->flags & REQ_F_NOWAIT)
		return false;

	/* Only for buffered IO */
	if (kiocb->ki_flags & (IOCB_DIRECT | IOCB_HIPRI))
		return false;

	/*
	 * just use poll if we can, and don't attempt if the fs doesn't
	 * support callback based unlocks
	 */
	if (file_can_poll(req->file) || !(req->file->f_mode & FMODE_BUF_RASYNC))
		return false;

	wait->wait.func = io_async_buf_func;
	wait->wait.private = req;
	wait->wait.flags = 0;
	INIT_LIST_HEAD(&wait->wait.entry);
	kiocb->ki_flags |= IOCB_WAITQ;
	kiocb->ki_flags &= ~IOCB_NOWAIT;
	kiocb->ki_waitq = wait;
	return true;
}

static int io_iter_do_read(struct io_kiocb *req, struct iov_iter *iter)
{
	if (req->file->f_op->read_iter)
		return call_read_iter(req->file, &req->rw.kiocb, iter);
	else if (req->file->f_op->read)
		return loop_rw_iter(READ, req, iter);
	else
		return -EINVAL;
}

static int io_read(struct io_kiocb *req, unsigned int issue_flags)
{
	struct iovec inline_vecs[UIO_FASTIOV], *iovec = inline_vecs;
	struct kiocb *kiocb = &req->rw.kiocb;
	struct iov_iter __iter, *iter = &__iter;
	struct io_async_rw *rw = req->async_data;
	ssize_t io_size, ret, ret2;
	bool force_nonblock = issue_flags & IO_URING_F_NONBLOCK;

	if (rw) {
		iter = &rw->iter;
		iovec = NULL;
	} else {
		ret = io_import_iovec(READ, req, &iovec, iter, !force_nonblock);
		if (ret < 0)
			return ret;
	}
	io_size = iov_iter_count(iter);
	req->result = io_size;

	/* Ensure we clear previously set non-block flag */
	if (!force_nonblock)
		kiocb->ki_flags &= ~IOCB_NOWAIT;
	else
		kiocb->ki_flags |= IOCB_NOWAIT;

	/* If the file doesn't support async, just async punt */
	if (force_nonblock && !io_file_supports_async(req->file, READ)) {
		ret = io_setup_async_rw(req, iovec, inline_vecs, iter, true);
		return ret ?: -EAGAIN;
	}

	ret = rw_verify_area(READ, req->file, io_kiocb_ppos(kiocb), io_size);
	if (unlikely(ret)) {
		kfree(iovec);
		return ret;
	}

	ret = io_iter_do_read(req, iter);

	if (ret == -EIOCBQUEUED) {
<<<<<<< HEAD
=======
		if (req->async_data)
			iov_iter_revert(iter, io_size - iov_iter_count(iter));
>>>>>>> 575483e9
		goto out_free;
	} else if (ret == -EAGAIN) {
		/* IOPOLL retry should happen for io-wq threads */
		if (!force_nonblock && !(req->ctx->flags & IORING_SETUP_IOPOLL))
			goto done;
		/* no retry on NONBLOCK nor RWF_NOWAIT */
		if (req->flags & REQ_F_NOWAIT)
			goto done;
		/* some cases will consume bytes even on error returns */
		iov_iter_revert(iter, io_size - iov_iter_count(iter));
		ret = 0;
	} else if (ret <= 0 || ret == io_size || !force_nonblock ||
		   (req->flags & REQ_F_NOWAIT) || !(req->flags & REQ_F_ISREG)) {
		/* read all, failed, already did sync or don't want to retry */
		goto done;
	}

	ret2 = io_setup_async_rw(req, iovec, inline_vecs, iter, true);
	if (ret2)
		return ret2;

	iovec = NULL;
	rw = req->async_data;
	/* now use our persistent iterator, if we aren't already */
	iter = &rw->iter;

	do {
		io_size -= ret;
		rw->bytes_done += ret;
		/* if we can retry, do so with the callbacks armed */
		if (!io_rw_should_retry(req)) {
			kiocb->ki_flags &= ~IOCB_WAITQ;
			return -EAGAIN;
		}

		/*
		 * Now retry read with the IOCB_WAITQ parts set in the iocb. If
		 * we get -EIOCBQUEUED, then we'll get a notification when the
		 * desired page gets unlocked. We can also get a partial read
		 * here, and if we do, then just retry at the new offset.
		 */
		ret = io_iter_do_read(req, iter);
		if (ret == -EIOCBQUEUED)
			return 0;
		/* we got some bytes, but not all. retry. */
		kiocb->ki_flags &= ~IOCB_WAITQ;
	} while (ret > 0 && ret < io_size);
done:
	kiocb_done(kiocb, ret, issue_flags);
out_free:
	/* it's faster to check here then delegate to kfree */
	if (iovec)
		kfree(iovec);
	return 0;
}

static int io_write_prep(struct io_kiocb *req, const struct io_uring_sqe *sqe)
{
	if (unlikely(!(req->file->f_mode & FMODE_WRITE)))
		return -EBADF;
	return io_prep_rw(req, sqe);
}

static int io_write(struct io_kiocb *req, unsigned int issue_flags)
{
	struct iovec inline_vecs[UIO_FASTIOV], *iovec = inline_vecs;
	struct kiocb *kiocb = &req->rw.kiocb;
	struct iov_iter __iter, *iter = &__iter;
	struct io_async_rw *rw = req->async_data;
	ssize_t ret, ret2, io_size;
	bool force_nonblock = issue_flags & IO_URING_F_NONBLOCK;

	if (rw) {
		iter = &rw->iter;
		iovec = NULL;
	} else {
		ret = io_import_iovec(WRITE, req, &iovec, iter, !force_nonblock);
		if (ret < 0)
			return ret;
	}
	io_size = iov_iter_count(iter);
	req->result = io_size;

	/* Ensure we clear previously set non-block flag */
	if (!force_nonblock)
		kiocb->ki_flags &= ~IOCB_NOWAIT;
	else
		kiocb->ki_flags |= IOCB_NOWAIT;

	/* If the file doesn't support async, just async punt */
	if (force_nonblock && !io_file_supports_async(req->file, WRITE))
		goto copy_iov;

	/* file path doesn't support NOWAIT for non-direct_IO */
	if (force_nonblock && !(kiocb->ki_flags & IOCB_DIRECT) &&
	    (req->flags & REQ_F_ISREG))
		goto copy_iov;

	ret = rw_verify_area(WRITE, req->file, io_kiocb_ppos(kiocb), io_size);
	if (unlikely(ret))
		goto out_free;

	/*
	 * Open-code file_start_write here to grab freeze protection,
	 * which will be released by another thread in
	 * io_complete_rw().  Fool lockdep by telling it the lock got
	 * released so that it doesn't complain about the held lock when
	 * we return to userspace.
	 */
	if (req->flags & REQ_F_ISREG) {
		sb_start_write(file_inode(req->file)->i_sb);
		__sb_writers_release(file_inode(req->file)->i_sb,
					SB_FREEZE_WRITE);
	}
	kiocb->ki_flags |= IOCB_WRITE;

	if (req->file->f_op->write_iter)
		ret2 = call_write_iter(req->file, kiocb, iter);
	else if (req->file->f_op->write)
		ret2 = loop_rw_iter(WRITE, req, iter);
	else
		ret2 = -EINVAL;

	/*
	 * Raw bdev writes will return -EOPNOTSUPP for IOCB_NOWAIT. Just
	 * retry them without IOCB_NOWAIT.
	 */
	if (ret2 == -EOPNOTSUPP && (kiocb->ki_flags & IOCB_NOWAIT))
		ret2 = -EAGAIN;
	/* no retry on NONBLOCK nor RWF_NOWAIT */
	if (ret2 == -EAGAIN && (req->flags & REQ_F_NOWAIT))
		goto done;
	if (ret2 == -EIOCBQUEUED && req->async_data)
		iov_iter_revert(iter, io_size - iov_iter_count(iter));
	if (!force_nonblock || ret2 != -EAGAIN) {
		/* IOPOLL retry should happen for io-wq threads */
		if ((req->ctx->flags & IORING_SETUP_IOPOLL) && ret2 == -EAGAIN)
			goto copy_iov;
done:
		kiocb_done(kiocb, ret2, issue_flags);
	} else {
copy_iov:
		/* some cases will consume bytes even on error returns */
		iov_iter_revert(iter, io_size - iov_iter_count(iter));
		ret = io_setup_async_rw(req, iovec, inline_vecs, iter, false);
		return ret ?: -EAGAIN;
	}
out_free:
	/* it's reportedly faster than delegating the null check to kfree() */
	if (iovec)
		kfree(iovec);
	return ret;
}

static int io_renameat_prep(struct io_kiocb *req,
			    const struct io_uring_sqe *sqe)
{
	struct io_rename *ren = &req->rename;
	const char __user *oldf, *newf;

	if (unlikely(req->flags & REQ_F_FIXED_FILE))
		return -EBADF;

	ren->old_dfd = READ_ONCE(sqe->fd);
	oldf = u64_to_user_ptr(READ_ONCE(sqe->addr));
	newf = u64_to_user_ptr(READ_ONCE(sqe->addr2));
	ren->new_dfd = READ_ONCE(sqe->len);
	ren->flags = READ_ONCE(sqe->rename_flags);

	ren->oldpath = getname(oldf);
	if (IS_ERR(ren->oldpath))
		return PTR_ERR(ren->oldpath);

	ren->newpath = getname(newf);
	if (IS_ERR(ren->newpath)) {
		putname(ren->oldpath);
		return PTR_ERR(ren->newpath);
	}

	req->flags |= REQ_F_NEED_CLEANUP;
	return 0;
}

static int io_renameat(struct io_kiocb *req, unsigned int issue_flags)
{
	struct io_rename *ren = &req->rename;
	int ret;

	if (issue_flags & IO_URING_F_NONBLOCK)
		return -EAGAIN;

	ret = do_renameat2(ren->old_dfd, ren->oldpath, ren->new_dfd,
				ren->newpath, ren->flags);

	req->flags &= ~REQ_F_NEED_CLEANUP;
	if (ret < 0)
		req_set_fail_links(req);
	io_req_complete(req, ret);
	return 0;
}

static int io_unlinkat_prep(struct io_kiocb *req,
			    const struct io_uring_sqe *sqe)
{
	struct io_unlink *un = &req->unlink;
	const char __user *fname;

	if (unlikely(req->flags & REQ_F_FIXED_FILE))
		return -EBADF;

	un->dfd = READ_ONCE(sqe->fd);

	un->flags = READ_ONCE(sqe->unlink_flags);
	if (un->flags & ~AT_REMOVEDIR)
		return -EINVAL;

	fname = u64_to_user_ptr(READ_ONCE(sqe->addr));
	un->filename = getname(fname);
	if (IS_ERR(un->filename))
		return PTR_ERR(un->filename);

	req->flags |= REQ_F_NEED_CLEANUP;
	return 0;
}

static int io_unlinkat(struct io_kiocb *req, unsigned int issue_flags)
{
	struct io_unlink *un = &req->unlink;
	int ret;

	if (issue_flags & IO_URING_F_NONBLOCK)
		return -EAGAIN;

	if (un->flags & AT_REMOVEDIR)
		ret = do_rmdir(un->dfd, un->filename);
	else
		ret = do_unlinkat(un->dfd, un->filename);

	req->flags &= ~REQ_F_NEED_CLEANUP;
	if (ret < 0)
		req_set_fail_links(req);
	io_req_complete(req, ret);
	return 0;
}

static int io_shutdown_prep(struct io_kiocb *req,
			    const struct io_uring_sqe *sqe)
{
#if defined(CONFIG_NET)
	if (unlikely(req->ctx->flags & IORING_SETUP_IOPOLL))
		return -EINVAL;
	if (sqe->ioprio || sqe->off || sqe->addr || sqe->rw_flags ||
	    sqe->buf_index)
		return -EINVAL;

	req->shutdown.how = READ_ONCE(sqe->len);
	return 0;
#else
	return -EOPNOTSUPP;
#endif
}

static int io_shutdown(struct io_kiocb *req, unsigned int issue_flags)
{
#if defined(CONFIG_NET)
	struct socket *sock;
	int ret;

	if (issue_flags & IO_URING_F_NONBLOCK)
		return -EAGAIN;

	sock = sock_from_file(req->file);
	if (unlikely(!sock))
		return -ENOTSOCK;

	ret = __sys_shutdown_sock(sock, req->shutdown.how);
	if (ret < 0)
		req_set_fail_links(req);
	io_req_complete(req, ret);
	return 0;
#else
	return -EOPNOTSUPP;
#endif
}

static int __io_splice_prep(struct io_kiocb *req,
			    const struct io_uring_sqe *sqe)
{
	struct io_splice* sp = &req->splice;
	unsigned int valid_flags = SPLICE_F_FD_IN_FIXED | SPLICE_F_ALL;

	if (unlikely(req->ctx->flags & IORING_SETUP_IOPOLL))
		return -EINVAL;

	sp->file_in = NULL;
	sp->len = READ_ONCE(sqe->len);
	sp->flags = READ_ONCE(sqe->splice_flags);

	if (unlikely(sp->flags & ~valid_flags))
		return -EINVAL;

	sp->file_in = io_file_get(NULL, req, READ_ONCE(sqe->splice_fd_in),
				  (sp->flags & SPLICE_F_FD_IN_FIXED));
	if (!sp->file_in)
		return -EBADF;
	req->flags |= REQ_F_NEED_CLEANUP;

	if (!S_ISREG(file_inode(sp->file_in)->i_mode)) {
		/*
		 * Splice operation will be punted aync, and here need to
		 * modify io_wq_work.flags, so initialize io_wq_work firstly.
		 */
		req->work.flags |= IO_WQ_WORK_UNBOUND;
	}

	return 0;
}

static int io_tee_prep(struct io_kiocb *req,
		       const struct io_uring_sqe *sqe)
{
	if (READ_ONCE(sqe->splice_off_in) || READ_ONCE(sqe->off))
		return -EINVAL;
	return __io_splice_prep(req, sqe);
}

static int io_tee(struct io_kiocb *req, unsigned int issue_flags)
{
	struct io_splice *sp = &req->splice;
	struct file *in = sp->file_in;
	struct file *out = sp->file_out;
	unsigned int flags = sp->flags & ~SPLICE_F_FD_IN_FIXED;
	long ret = 0;

	if (issue_flags & IO_URING_F_NONBLOCK)
		return -EAGAIN;
	if (sp->len)
		ret = do_tee(in, out, sp->len, flags);

	io_put_file(req, in, (sp->flags & SPLICE_F_FD_IN_FIXED));
	req->flags &= ~REQ_F_NEED_CLEANUP;

	if (ret != sp->len)
		req_set_fail_links(req);
	io_req_complete(req, ret);
	return 0;
}

static int io_splice_prep(struct io_kiocb *req, const struct io_uring_sqe *sqe)
{
	struct io_splice* sp = &req->splice;

	sp->off_in = READ_ONCE(sqe->splice_off_in);
	sp->off_out = READ_ONCE(sqe->off);
	return __io_splice_prep(req, sqe);
}

static int io_splice(struct io_kiocb *req, unsigned int issue_flags)
{
	struct io_splice *sp = &req->splice;
	struct file *in = sp->file_in;
	struct file *out = sp->file_out;
	unsigned int flags = sp->flags & ~SPLICE_F_FD_IN_FIXED;
	loff_t *poff_in, *poff_out;
	long ret = 0;

	if (issue_flags & IO_URING_F_NONBLOCK)
		return -EAGAIN;

	poff_in = (sp->off_in == -1) ? NULL : &sp->off_in;
	poff_out = (sp->off_out == -1) ? NULL : &sp->off_out;

	if (sp->len)
		ret = do_splice(in, poff_in, out, poff_out, sp->len, flags);

	io_put_file(req, in, (sp->flags & SPLICE_F_FD_IN_FIXED));
	req->flags &= ~REQ_F_NEED_CLEANUP;

	if (ret != sp->len)
		req_set_fail_links(req);
	io_req_complete(req, ret);
	return 0;
}

/*
 * IORING_OP_NOP just posts a completion event, nothing else.
 */
static int io_nop(struct io_kiocb *req, unsigned int issue_flags)
{
	struct io_ring_ctx *ctx = req->ctx;

	if (unlikely(ctx->flags & IORING_SETUP_IOPOLL))
		return -EINVAL;

	__io_req_complete(req, issue_flags, 0, 0);
	return 0;
}

static int io_fsync_prep(struct io_kiocb *req, const struct io_uring_sqe *sqe)
{
	struct io_ring_ctx *ctx = req->ctx;

	if (!req->file)
		return -EBADF;

	if (unlikely(ctx->flags & IORING_SETUP_IOPOLL))
		return -EINVAL;
	if (unlikely(sqe->addr || sqe->ioprio || sqe->buf_index))
		return -EINVAL;

	req->sync.flags = READ_ONCE(sqe->fsync_flags);
	if (unlikely(req->sync.flags & ~IORING_FSYNC_DATASYNC))
		return -EINVAL;

	req->sync.off = READ_ONCE(sqe->off);
	req->sync.len = READ_ONCE(sqe->len);
	return 0;
}

static int io_fsync(struct io_kiocb *req, unsigned int issue_flags)
{
	loff_t end = req->sync.off + req->sync.len;
	int ret;

	/* fsync always requires a blocking context */
	if (issue_flags & IO_URING_F_NONBLOCK)
		return -EAGAIN;

	ret = vfs_fsync_range(req->file, req->sync.off,
				end > 0 ? end : LLONG_MAX,
				req->sync.flags & IORING_FSYNC_DATASYNC);
	if (ret < 0)
		req_set_fail_links(req);
	io_req_complete(req, ret);
	return 0;
}

static int io_fallocate_prep(struct io_kiocb *req,
			     const struct io_uring_sqe *sqe)
{
	if (sqe->ioprio || sqe->buf_index || sqe->rw_flags)
		return -EINVAL;
	if (unlikely(req->ctx->flags & IORING_SETUP_IOPOLL))
		return -EINVAL;

	req->sync.off = READ_ONCE(sqe->off);
	req->sync.len = READ_ONCE(sqe->addr);
	req->sync.mode = READ_ONCE(sqe->len);
	return 0;
}

static int io_fallocate(struct io_kiocb *req, unsigned int issue_flags)
{
	int ret;

	/* fallocate always requiring blocking context */
	if (issue_flags & IO_URING_F_NONBLOCK)
		return -EAGAIN;
	ret = vfs_fallocate(req->file, req->sync.mode, req->sync.off,
				req->sync.len);
	if (ret < 0)
		req_set_fail_links(req);
	io_req_complete(req, ret);
	return 0;
}

static int __io_openat_prep(struct io_kiocb *req, const struct io_uring_sqe *sqe)
{
	const char __user *fname;
	int ret;

	if (unlikely(sqe->ioprio || sqe->buf_index))
		return -EINVAL;
	if (unlikely(req->flags & REQ_F_FIXED_FILE))
		return -EBADF;

	/* open.how should be already initialised */
	if (!(req->open.how.flags & O_PATH) && force_o_largefile())
		req->open.how.flags |= O_LARGEFILE;

	req->open.dfd = READ_ONCE(sqe->fd);
	fname = u64_to_user_ptr(READ_ONCE(sqe->addr));
	req->open.filename = getname(fname);
	if (IS_ERR(req->open.filename)) {
		ret = PTR_ERR(req->open.filename);
		req->open.filename = NULL;
		return ret;
	}
	req->open.nofile = rlimit(RLIMIT_NOFILE);
	req->flags |= REQ_F_NEED_CLEANUP;
	return 0;
}

static int io_openat_prep(struct io_kiocb *req, const struct io_uring_sqe *sqe)
{
	u64 flags, mode;

	if (unlikely(req->ctx->flags & IORING_SETUP_IOPOLL))
		return -EINVAL;
	mode = READ_ONCE(sqe->len);
	flags = READ_ONCE(sqe->open_flags);
	req->open.how = build_open_how(flags, mode);
	return __io_openat_prep(req, sqe);
}

static int io_openat2_prep(struct io_kiocb *req, const struct io_uring_sqe *sqe)
{
	struct open_how __user *how;
	size_t len;
	int ret;

	if (unlikely(req->ctx->flags & IORING_SETUP_IOPOLL))
		return -EINVAL;
	how = u64_to_user_ptr(READ_ONCE(sqe->addr2));
	len = READ_ONCE(sqe->len);
	if (len < OPEN_HOW_SIZE_VER0)
		return -EINVAL;

	ret = copy_struct_from_user(&req->open.how, sizeof(req->open.how), how,
					len);
	if (ret)
		return ret;

	return __io_openat_prep(req, sqe);
}

static int io_openat2(struct io_kiocb *req, unsigned int issue_flags)
{
	struct open_flags op;
	struct file *file;
	bool nonblock_set;
	bool resolve_nonblock;
	int ret;

	ret = build_open_flags(&req->open.how, &op);
	if (ret)
		goto err;
	nonblock_set = op.open_flag & O_NONBLOCK;
	resolve_nonblock = req->open.how.resolve & RESOLVE_CACHED;
	if (issue_flags & IO_URING_F_NONBLOCK) {
		/*
		 * Don't bother trying for O_TRUNC, O_CREAT, or O_TMPFILE open,
		 * it'll always -EAGAIN
		 */
		if (req->open.how.flags & (O_TRUNC | O_CREAT | O_TMPFILE))
			return -EAGAIN;
		op.lookup_flags |= LOOKUP_CACHED;
		op.open_flag |= O_NONBLOCK;
	}

	ret = __get_unused_fd_flags(req->open.how.flags, req->open.nofile);
	if (ret < 0)
		goto err;

	file = do_filp_open(req->open.dfd, req->open.filename, &op);
	/* only retry if RESOLVE_CACHED wasn't already set by application */
	if ((!resolve_nonblock && (issue_flags & IO_URING_F_NONBLOCK)) &&
	    file == ERR_PTR(-EAGAIN)) {
		/*
		 * We could hang on to this 'fd', but seems like marginal
		 * gain for something that is now known to be a slower path.
		 * So just put it, and we'll get a new one when we retry.
		 */
		put_unused_fd(ret);
		return -EAGAIN;
	}

	if (IS_ERR(file)) {
		put_unused_fd(ret);
		ret = PTR_ERR(file);
	} else {
		if ((issue_flags & IO_URING_F_NONBLOCK) && !nonblock_set)
			file->f_flags &= ~O_NONBLOCK;
		fsnotify_open(file);
		fd_install(ret, file);
	}
err:
	putname(req->open.filename);
	req->flags &= ~REQ_F_NEED_CLEANUP;
	if (ret < 0)
		req_set_fail_links(req);
	io_req_complete(req, ret);
	return 0;
}

static int io_openat(struct io_kiocb *req, unsigned int issue_flags)
{
	return io_openat2(req, issue_flags);
}

static int io_remove_buffers_prep(struct io_kiocb *req,
				  const struct io_uring_sqe *sqe)
{
	struct io_provide_buf *p = &req->pbuf;
	u64 tmp;

	if (sqe->ioprio || sqe->rw_flags || sqe->addr || sqe->len || sqe->off)
		return -EINVAL;

	tmp = READ_ONCE(sqe->fd);
	if (!tmp || tmp > USHRT_MAX)
		return -EINVAL;

	memset(p, 0, sizeof(*p));
	p->nbufs = tmp;
	p->bgid = READ_ONCE(sqe->buf_group);
	return 0;
}

static int __io_remove_buffers(struct io_ring_ctx *ctx, struct io_buffer *buf,
			       int bgid, unsigned nbufs)
{
	unsigned i = 0;

	/* shouldn't happen */
	if (!nbufs)
		return 0;

	/* the head kbuf is the list itself */
	while (!list_empty(&buf->list)) {
		struct io_buffer *nxt;

		nxt = list_first_entry(&buf->list, struct io_buffer, list);
		list_del(&nxt->list);
		kfree(nxt);
		if (++i == nbufs)
			return i;
	}
	i++;
	kfree(buf);
	idr_remove(&ctx->io_buffer_idr, bgid);

	return i;
}

static int io_remove_buffers(struct io_kiocb *req, unsigned int issue_flags)
{
	struct io_provide_buf *p = &req->pbuf;
	struct io_ring_ctx *ctx = req->ctx;
	struct io_buffer *head;
	int ret = 0;
	bool force_nonblock = issue_flags & IO_URING_F_NONBLOCK;

	io_ring_submit_lock(ctx, !force_nonblock);

	lockdep_assert_held(&ctx->uring_lock);

	ret = -ENOENT;
	head = idr_find(&ctx->io_buffer_idr, p->bgid);
	if (head)
		ret = __io_remove_buffers(ctx, head, p->bgid, p->nbufs);
	if (ret < 0)
		req_set_fail_links(req);

	/* need to hold the lock to complete IOPOLL requests */
	if (ctx->flags & IORING_SETUP_IOPOLL) {
		__io_req_complete(req, issue_flags, ret, 0);
		io_ring_submit_unlock(ctx, !force_nonblock);
	} else {
		io_ring_submit_unlock(ctx, !force_nonblock);
		__io_req_complete(req, issue_flags, ret, 0);
	}
	return 0;
}

static int io_provide_buffers_prep(struct io_kiocb *req,
				   const struct io_uring_sqe *sqe)
{
	struct io_provide_buf *p = &req->pbuf;
	u64 tmp;

	if (sqe->ioprio || sqe->rw_flags)
		return -EINVAL;

	tmp = READ_ONCE(sqe->fd);
	if (!tmp || tmp > USHRT_MAX)
		return -E2BIG;
	p->nbufs = tmp;
	p->addr = READ_ONCE(sqe->addr);
	p->len = READ_ONCE(sqe->len);

	if (!access_ok(u64_to_user_ptr(p->addr), (p->len * p->nbufs)))
		return -EFAULT;

	p->bgid = READ_ONCE(sqe->buf_group);
	tmp = READ_ONCE(sqe->off);
	if (tmp > USHRT_MAX)
		return -E2BIG;
	p->bid = tmp;
	return 0;
}

static int io_add_buffers(struct io_provide_buf *pbuf, struct io_buffer **head)
{
	struct io_buffer *buf;
	u64 addr = pbuf->addr;
	int i, bid = pbuf->bid;

	for (i = 0; i < pbuf->nbufs; i++) {
		buf = kmalloc(sizeof(*buf), GFP_KERNEL);
		if (!buf)
			break;

		buf->addr = addr;
		buf->len = pbuf->len;
		buf->bid = bid;
		addr += pbuf->len;
		bid++;
		if (!*head) {
			INIT_LIST_HEAD(&buf->list);
			*head = buf;
		} else {
			list_add_tail(&buf->list, &(*head)->list);
		}
	}

	return i ? i : -ENOMEM;
}

static int io_provide_buffers(struct io_kiocb *req, unsigned int issue_flags)
{
	struct io_provide_buf *p = &req->pbuf;
	struct io_ring_ctx *ctx = req->ctx;
	struct io_buffer *head, *list;
	int ret = 0;
	bool force_nonblock = issue_flags & IO_URING_F_NONBLOCK;

	io_ring_submit_lock(ctx, !force_nonblock);

	lockdep_assert_held(&ctx->uring_lock);

	list = head = idr_find(&ctx->io_buffer_idr, p->bgid);

	ret = io_add_buffers(p, &head);
	if (ret < 0)
		goto out;

	if (!list) {
		ret = idr_alloc(&ctx->io_buffer_idr, head, p->bgid, p->bgid + 1,
					GFP_KERNEL);
		if (ret < 0) {
			__io_remove_buffers(ctx, head, p->bgid, -1U);
			goto out;
		}
	}
out:
	if (ret < 0)
		req_set_fail_links(req);

	/* need to hold the lock to complete IOPOLL requests */
	if (ctx->flags & IORING_SETUP_IOPOLL) {
		__io_req_complete(req, issue_flags, ret, 0);
		io_ring_submit_unlock(ctx, !force_nonblock);
	} else {
		io_ring_submit_unlock(ctx, !force_nonblock);
		__io_req_complete(req, issue_flags, ret, 0);
	}
	return 0;
}

static int io_epoll_ctl_prep(struct io_kiocb *req,
			     const struct io_uring_sqe *sqe)
{
#if defined(CONFIG_EPOLL)
	if (sqe->ioprio || sqe->buf_index)
		return -EINVAL;
	if (unlikely(req->ctx->flags & (IORING_SETUP_IOPOLL | IORING_SETUP_SQPOLL)))
		return -EINVAL;

	req->epoll.epfd = READ_ONCE(sqe->fd);
	req->epoll.op = READ_ONCE(sqe->len);
	req->epoll.fd = READ_ONCE(sqe->off);

	if (ep_op_has_event(req->epoll.op)) {
		struct epoll_event __user *ev;

		ev = u64_to_user_ptr(READ_ONCE(sqe->addr));
		if (copy_from_user(&req->epoll.event, ev, sizeof(*ev)))
			return -EFAULT;
	}

	return 0;
#else
	return -EOPNOTSUPP;
#endif
}

static int io_epoll_ctl(struct io_kiocb *req, unsigned int issue_flags)
{
#if defined(CONFIG_EPOLL)
	struct io_epoll *ie = &req->epoll;
	int ret;
	bool force_nonblock = issue_flags & IO_URING_F_NONBLOCK;

	ret = do_epoll_ctl(ie->epfd, ie->op, ie->fd, &ie->event, force_nonblock);
	if (force_nonblock && ret == -EAGAIN)
		return -EAGAIN;

	if (ret < 0)
		req_set_fail_links(req);
	__io_req_complete(req, issue_flags, ret, 0);
	return 0;
#else
	return -EOPNOTSUPP;
#endif
}

static int io_madvise_prep(struct io_kiocb *req, const struct io_uring_sqe *sqe)
{
#if defined(CONFIG_ADVISE_SYSCALLS) && defined(CONFIG_MMU)
	if (sqe->ioprio || sqe->buf_index || sqe->off)
		return -EINVAL;
	if (unlikely(req->ctx->flags & IORING_SETUP_IOPOLL))
		return -EINVAL;

	req->madvise.addr = READ_ONCE(sqe->addr);
	req->madvise.len = READ_ONCE(sqe->len);
	req->madvise.advice = READ_ONCE(sqe->fadvise_advice);
	return 0;
#else
	return -EOPNOTSUPP;
#endif
}

static int io_madvise(struct io_kiocb *req, unsigned int issue_flags)
{
#if defined(CONFIG_ADVISE_SYSCALLS) && defined(CONFIG_MMU)
	struct io_madvise *ma = &req->madvise;
	int ret;

	if (issue_flags & IO_URING_F_NONBLOCK)
		return -EAGAIN;

	ret = do_madvise(current->mm, ma->addr, ma->len, ma->advice);
	if (ret < 0)
		req_set_fail_links(req);
	io_req_complete(req, ret);
	return 0;
#else
	return -EOPNOTSUPP;
#endif
}

static int io_fadvise_prep(struct io_kiocb *req, const struct io_uring_sqe *sqe)
{
	if (sqe->ioprio || sqe->buf_index || sqe->addr)
		return -EINVAL;
	if (unlikely(req->ctx->flags & IORING_SETUP_IOPOLL))
		return -EINVAL;

	req->fadvise.offset = READ_ONCE(sqe->off);
	req->fadvise.len = READ_ONCE(sqe->len);
	req->fadvise.advice = READ_ONCE(sqe->fadvise_advice);
	return 0;
}

static int io_fadvise(struct io_kiocb *req, unsigned int issue_flags)
{
	struct io_fadvise *fa = &req->fadvise;
	int ret;

	if (issue_flags & IO_URING_F_NONBLOCK) {
		switch (fa->advice) {
		case POSIX_FADV_NORMAL:
		case POSIX_FADV_RANDOM:
		case POSIX_FADV_SEQUENTIAL:
			break;
		default:
			return -EAGAIN;
		}
	}

	ret = vfs_fadvise(req->file, fa->offset, fa->len, fa->advice);
	if (ret < 0)
		req_set_fail_links(req);
	io_req_complete(req, ret);
	return 0;
}

static int io_statx_prep(struct io_kiocb *req, const struct io_uring_sqe *sqe)
{
	if (unlikely(req->ctx->flags & (IORING_SETUP_IOPOLL | IORING_SETUP_SQPOLL)))
		return -EINVAL;
	if (sqe->ioprio || sqe->buf_index)
		return -EINVAL;
	if (req->flags & REQ_F_FIXED_FILE)
		return -EBADF;

	req->statx.dfd = READ_ONCE(sqe->fd);
	req->statx.mask = READ_ONCE(sqe->len);
	req->statx.filename = u64_to_user_ptr(READ_ONCE(sqe->addr));
	req->statx.buffer = u64_to_user_ptr(READ_ONCE(sqe->addr2));
	req->statx.flags = READ_ONCE(sqe->statx_flags);

	return 0;
}

static int io_statx(struct io_kiocb *req, unsigned int issue_flags)
{
	struct io_statx *ctx = &req->statx;
	int ret;

	if (issue_flags & IO_URING_F_NONBLOCK) {
		/* only need file table for an actual valid fd */
		if (ctx->dfd == -1 || ctx->dfd == AT_FDCWD)
			req->flags |= REQ_F_NO_FILE_TABLE;
		return -EAGAIN;
	}

	ret = do_statx(ctx->dfd, ctx->filename, ctx->flags, ctx->mask,
		       ctx->buffer);

	if (ret < 0)
		req_set_fail_links(req);
	io_req_complete(req, ret);
	return 0;
}

static int io_close_prep(struct io_kiocb *req, const struct io_uring_sqe *sqe)
{
	if (unlikely(req->ctx->flags & IORING_SETUP_IOPOLL))
		return -EINVAL;
	if (sqe->ioprio || sqe->off || sqe->addr || sqe->len ||
	    sqe->rw_flags || sqe->buf_index)
		return -EINVAL;
	if (req->flags & REQ_F_FIXED_FILE)
		return -EBADF;

	req->close.fd = READ_ONCE(sqe->fd);
	return 0;
}

static int io_close(struct io_kiocb *req, unsigned int issue_flags)
{
	struct files_struct *files = current->files;
	struct io_close *close = &req->close;
	struct fdtable *fdt;
	struct file *file;
	int ret;

	file = NULL;
	ret = -EBADF;
	spin_lock(&files->file_lock);
	fdt = files_fdtable(files);
	if (close->fd >= fdt->max_fds) {
		spin_unlock(&files->file_lock);
		goto err;
	}
	file = fdt->fd[close->fd];
	if (!file) {
		spin_unlock(&files->file_lock);
		goto err;
	}

	if (file->f_op == &io_uring_fops) {
		spin_unlock(&files->file_lock);
		file = NULL;
		goto err;
	}

	/* if the file has a flush method, be safe and punt to async */
	if (file->f_op->flush && (issue_flags & IO_URING_F_NONBLOCK)) {
		spin_unlock(&files->file_lock);
		return -EAGAIN;
	}

	ret = __close_fd_get_file(close->fd, &file);
	spin_unlock(&files->file_lock);
	if (ret < 0) {
		if (ret == -ENOENT)
			ret = -EBADF;
		goto err;
	}

	/* No ->flush() or already async, safely close from here */
	ret = filp_close(file, current->files);
err:
	if (ret < 0)
		req_set_fail_links(req);
	if (file)
		fput(file);
	__io_req_complete(req, issue_flags, ret, 0);
	return 0;
}

static int io_sfr_prep(struct io_kiocb *req, const struct io_uring_sqe *sqe)
{
	struct io_ring_ctx *ctx = req->ctx;

	if (unlikely(ctx->flags & IORING_SETUP_IOPOLL))
		return -EINVAL;
	if (unlikely(sqe->addr || sqe->ioprio || sqe->buf_index))
		return -EINVAL;

	req->sync.off = READ_ONCE(sqe->off);
	req->sync.len = READ_ONCE(sqe->len);
	req->sync.flags = READ_ONCE(sqe->sync_range_flags);
	return 0;
}

static int io_sync_file_range(struct io_kiocb *req, unsigned int issue_flags)
{
	int ret;

	/* sync_file_range always requires a blocking context */
	if (issue_flags & IO_URING_F_NONBLOCK)
		return -EAGAIN;

	ret = sync_file_range(req->file, req->sync.off, req->sync.len,
				req->sync.flags);
	if (ret < 0)
		req_set_fail_links(req);
	io_req_complete(req, ret);
	return 0;
}

#if defined(CONFIG_NET)
static int io_setup_async_msg(struct io_kiocb *req,
			      struct io_async_msghdr *kmsg)
{
	struct io_async_msghdr *async_msg = req->async_data;

	if (async_msg)
		return -EAGAIN;
	if (io_alloc_async_data(req)) {
		kfree(kmsg->free_iov);
		return -ENOMEM;
	}
	async_msg = req->async_data;
	req->flags |= REQ_F_NEED_CLEANUP;
	memcpy(async_msg, kmsg, sizeof(*kmsg));
	async_msg->msg.msg_name = &async_msg->addr;
	/* if were using fast_iov, set it to the new one */
	if (!async_msg->free_iov)
		async_msg->msg.msg_iter.iov = async_msg->fast_iov;

	return -EAGAIN;
}

static int io_sendmsg_copy_hdr(struct io_kiocb *req,
			       struct io_async_msghdr *iomsg)
{
	iomsg->msg.msg_name = &iomsg->addr;
	iomsg->free_iov = iomsg->fast_iov;
	return sendmsg_copy_msghdr(&iomsg->msg, req->sr_msg.umsg,
				   req->sr_msg.msg_flags, &iomsg->free_iov);
}

static int io_sendmsg_prep_async(struct io_kiocb *req)
{
	int ret;

	if (!io_op_defs[req->opcode].needs_async_data)
		return 0;
	ret = io_sendmsg_copy_hdr(req, req->async_data);
	if (!ret)
		req->flags |= REQ_F_NEED_CLEANUP;
	return ret;
}

static int io_sendmsg_prep(struct io_kiocb *req, const struct io_uring_sqe *sqe)
{
	struct io_sr_msg *sr = &req->sr_msg;

	if (unlikely(req->ctx->flags & IORING_SETUP_IOPOLL))
		return -EINVAL;

	sr->msg_flags = READ_ONCE(sqe->msg_flags);
	sr->umsg = u64_to_user_ptr(READ_ONCE(sqe->addr));
	sr->len = READ_ONCE(sqe->len);

#ifdef CONFIG_COMPAT
	if (req->ctx->compat)
		sr->msg_flags |= MSG_CMSG_COMPAT;
#endif
	return 0;
}

static int io_sendmsg(struct io_kiocb *req, unsigned int issue_flags)
{
	struct io_async_msghdr iomsg, *kmsg;
	struct socket *sock;
	unsigned flags;
	int ret;

	sock = sock_from_file(req->file);
	if (unlikely(!sock))
		return -ENOTSOCK;

	kmsg = req->async_data;
	if (!kmsg) {
		ret = io_sendmsg_copy_hdr(req, &iomsg);
		if (ret)
			return ret;
		kmsg = &iomsg;
	}

	flags = req->sr_msg.msg_flags;
	if (flags & MSG_DONTWAIT)
		req->flags |= REQ_F_NOWAIT;
	else if (issue_flags & IO_URING_F_NONBLOCK)
		flags |= MSG_DONTWAIT;

	ret = __sys_sendmsg_sock(sock, &kmsg->msg, flags);
	if ((issue_flags & IO_URING_F_NONBLOCK) && ret == -EAGAIN)
		return io_setup_async_msg(req, kmsg);
	if (ret == -ERESTARTSYS)
		ret = -EINTR;

	/* fast path, check for non-NULL to avoid function call */
	if (kmsg->free_iov)
		kfree(kmsg->free_iov);
	req->flags &= ~REQ_F_NEED_CLEANUP;
	if (ret < 0)
		req_set_fail_links(req);
	__io_req_complete(req, issue_flags, ret, 0);
	return 0;
}

static int io_send(struct io_kiocb *req, unsigned int issue_flags)
{
	struct io_sr_msg *sr = &req->sr_msg;
	struct msghdr msg;
	struct iovec iov;
	struct socket *sock;
	unsigned flags;
	int ret;

	sock = sock_from_file(req->file);
	if (unlikely(!sock))
		return -ENOTSOCK;

	ret = import_single_range(WRITE, sr->buf, sr->len, &iov, &msg.msg_iter);
	if (unlikely(ret))
		return ret;

	msg.msg_name = NULL;
	msg.msg_control = NULL;
	msg.msg_controllen = 0;
	msg.msg_namelen = 0;

	flags = req->sr_msg.msg_flags;
	if (flags & MSG_DONTWAIT)
		req->flags |= REQ_F_NOWAIT;
	else if (issue_flags & IO_URING_F_NONBLOCK)
		flags |= MSG_DONTWAIT;

	msg.msg_flags = flags;
	ret = sock_sendmsg(sock, &msg);
	if ((issue_flags & IO_URING_F_NONBLOCK) && ret == -EAGAIN)
		return -EAGAIN;
	if (ret == -ERESTARTSYS)
		ret = -EINTR;

	if (ret < 0)
		req_set_fail_links(req);
	__io_req_complete(req, issue_flags, ret, 0);
	return 0;
}

static int __io_recvmsg_copy_hdr(struct io_kiocb *req,
				 struct io_async_msghdr *iomsg)
{
	struct io_sr_msg *sr = &req->sr_msg;
	struct iovec __user *uiov;
	size_t iov_len;
	int ret;

	ret = __copy_msghdr_from_user(&iomsg->msg, sr->umsg,
					&iomsg->uaddr, &uiov, &iov_len);
	if (ret)
		return ret;

	if (req->flags & REQ_F_BUFFER_SELECT) {
		if (iov_len > 1)
			return -EINVAL;
		if (copy_from_user(iomsg->fast_iov, uiov, sizeof(*uiov)))
			return -EFAULT;
		sr->len = iomsg->fast_iov[0].iov_len;
		iomsg->free_iov = NULL;
	} else {
		iomsg->free_iov = iomsg->fast_iov;
		ret = __import_iovec(READ, uiov, iov_len, UIO_FASTIOV,
				     &iomsg->free_iov, &iomsg->msg.msg_iter,
				     false);
		if (ret > 0)
			ret = 0;
	}

	return ret;
}

#ifdef CONFIG_COMPAT
static int __io_compat_recvmsg_copy_hdr(struct io_kiocb *req,
					struct io_async_msghdr *iomsg)
{
	struct compat_msghdr __user *msg_compat;
	struct io_sr_msg *sr = &req->sr_msg;
	struct compat_iovec __user *uiov;
	compat_uptr_t ptr;
	compat_size_t len;
	int ret;

	msg_compat = (struct compat_msghdr __user *) sr->umsg;
	ret = __get_compat_msghdr(&iomsg->msg, msg_compat, &iomsg->uaddr,
					&ptr, &len);
	if (ret)
		return ret;

	uiov = compat_ptr(ptr);
	if (req->flags & REQ_F_BUFFER_SELECT) {
		compat_ssize_t clen;

		if (len > 1)
			return -EINVAL;
		if (!access_ok(uiov, sizeof(*uiov)))
			return -EFAULT;
		if (__get_user(clen, &uiov->iov_len))
			return -EFAULT;
		if (clen < 0)
			return -EINVAL;
		sr->len = clen;
		iomsg->free_iov = NULL;
	} else {
		iomsg->free_iov = iomsg->fast_iov;
		ret = __import_iovec(READ, (struct iovec __user *)uiov, len,
				   UIO_FASTIOV, &iomsg->free_iov,
				   &iomsg->msg.msg_iter, true);
		if (ret < 0)
			return ret;
	}

	return 0;
}
#endif

static int io_recvmsg_copy_hdr(struct io_kiocb *req,
			       struct io_async_msghdr *iomsg)
{
	iomsg->msg.msg_name = &iomsg->addr;

#ifdef CONFIG_COMPAT
	if (req->ctx->compat)
		return __io_compat_recvmsg_copy_hdr(req, iomsg);
#endif

	return __io_recvmsg_copy_hdr(req, iomsg);
}

static struct io_buffer *io_recv_buffer_select(struct io_kiocb *req,
					       bool needs_lock)
{
	struct io_sr_msg *sr = &req->sr_msg;
	struct io_buffer *kbuf;

	kbuf = io_buffer_select(req, &sr->len, sr->bgid, sr->kbuf, needs_lock);
	if (IS_ERR(kbuf))
		return kbuf;

	sr->kbuf = kbuf;
	req->flags |= REQ_F_BUFFER_SELECTED;
	return kbuf;
}

static inline unsigned int io_put_recv_kbuf(struct io_kiocb *req)
{
	return io_put_kbuf(req, req->sr_msg.kbuf);
}

static int io_recvmsg_prep_async(struct io_kiocb *req)
{
	int ret;

	if (!io_op_defs[req->opcode].needs_async_data)
		return 0;
	ret = io_recvmsg_copy_hdr(req, req->async_data);
	if (!ret)
		req->flags |= REQ_F_NEED_CLEANUP;
	return ret;
}

static int io_recvmsg_prep(struct io_kiocb *req, const struct io_uring_sqe *sqe)
{
	struct io_sr_msg *sr = &req->sr_msg;

	if (unlikely(req->ctx->flags & IORING_SETUP_IOPOLL))
		return -EINVAL;

	sr->msg_flags = READ_ONCE(sqe->msg_flags);
	sr->umsg = u64_to_user_ptr(READ_ONCE(sqe->addr));
	sr->len = READ_ONCE(sqe->len);
	sr->bgid = READ_ONCE(sqe->buf_group);

#ifdef CONFIG_COMPAT
	if (req->ctx->compat)
		sr->msg_flags |= MSG_CMSG_COMPAT;
#endif
	return 0;
}

static int io_recvmsg(struct io_kiocb *req, unsigned int issue_flags)
{
	struct io_async_msghdr iomsg, *kmsg;
	struct socket *sock;
	struct io_buffer *kbuf;
	unsigned flags;
	int ret, cflags = 0;
	bool force_nonblock = issue_flags & IO_URING_F_NONBLOCK;

	sock = sock_from_file(req->file);
	if (unlikely(!sock))
		return -ENOTSOCK;

	kmsg = req->async_data;
	if (!kmsg) {
		ret = io_recvmsg_copy_hdr(req, &iomsg);
		if (ret)
			return ret;
		kmsg = &iomsg;
	}

	if (req->flags & REQ_F_BUFFER_SELECT) {
		kbuf = io_recv_buffer_select(req, !force_nonblock);
		if (IS_ERR(kbuf))
			return PTR_ERR(kbuf);
		kmsg->fast_iov[0].iov_base = u64_to_user_ptr(kbuf->addr);
		kmsg->fast_iov[0].iov_len = req->sr_msg.len;
		iov_iter_init(&kmsg->msg.msg_iter, READ, kmsg->fast_iov,
				1, req->sr_msg.len);
	}

	flags = req->sr_msg.msg_flags;
	if (flags & MSG_DONTWAIT)
		req->flags |= REQ_F_NOWAIT;
	else if (force_nonblock)
		flags |= MSG_DONTWAIT;

	ret = __sys_recvmsg_sock(sock, &kmsg->msg, req->sr_msg.umsg,
					kmsg->uaddr, flags);
	if (force_nonblock && ret == -EAGAIN)
		return io_setup_async_msg(req, kmsg);
	if (ret == -ERESTARTSYS)
		ret = -EINTR;

	if (req->flags & REQ_F_BUFFER_SELECTED)
		cflags = io_put_recv_kbuf(req);
	/* fast path, check for non-NULL to avoid function call */
	if (kmsg->free_iov)
		kfree(kmsg->free_iov);
	req->flags &= ~REQ_F_NEED_CLEANUP;
	if (ret < 0)
		req_set_fail_links(req);
	__io_req_complete(req, issue_flags, ret, cflags);
	return 0;
}

static int io_recv(struct io_kiocb *req, unsigned int issue_flags)
{
	struct io_buffer *kbuf;
	struct io_sr_msg *sr = &req->sr_msg;
	struct msghdr msg;
	void __user *buf = sr->buf;
	struct socket *sock;
	struct iovec iov;
	unsigned flags;
	int ret, cflags = 0;
	bool force_nonblock = issue_flags & IO_URING_F_NONBLOCK;

	sock = sock_from_file(req->file);
	if (unlikely(!sock))
		return -ENOTSOCK;

	if (req->flags & REQ_F_BUFFER_SELECT) {
		kbuf = io_recv_buffer_select(req, !force_nonblock);
		if (IS_ERR(kbuf))
			return PTR_ERR(kbuf);
		buf = u64_to_user_ptr(kbuf->addr);
	}

	ret = import_single_range(READ, buf, sr->len, &iov, &msg.msg_iter);
	if (unlikely(ret))
		goto out_free;

	msg.msg_name = NULL;
	msg.msg_control = NULL;
	msg.msg_controllen = 0;
	msg.msg_namelen = 0;
	msg.msg_iocb = NULL;
	msg.msg_flags = 0;

	flags = req->sr_msg.msg_flags;
	if (flags & MSG_DONTWAIT)
		req->flags |= REQ_F_NOWAIT;
	else if (force_nonblock)
		flags |= MSG_DONTWAIT;

	ret = sock_recvmsg(sock, &msg, flags);
	if (force_nonblock && ret == -EAGAIN)
		return -EAGAIN;
	if (ret == -ERESTARTSYS)
		ret = -EINTR;
out_free:
	if (req->flags & REQ_F_BUFFER_SELECTED)
		cflags = io_put_recv_kbuf(req);
	if (ret < 0)
		req_set_fail_links(req);
	__io_req_complete(req, issue_flags, ret, cflags);
	return 0;
}

static int io_accept_prep(struct io_kiocb *req, const struct io_uring_sqe *sqe)
{
	struct io_accept *accept = &req->accept;

	if (unlikely(req->ctx->flags & IORING_SETUP_IOPOLL))
		return -EINVAL;
	if (sqe->ioprio || sqe->len || sqe->buf_index)
		return -EINVAL;

	accept->addr = u64_to_user_ptr(READ_ONCE(sqe->addr));
	accept->addr_len = u64_to_user_ptr(READ_ONCE(sqe->addr2));
	accept->flags = READ_ONCE(sqe->accept_flags);
	accept->nofile = rlimit(RLIMIT_NOFILE);
	return 0;
}

static int io_accept(struct io_kiocb *req, unsigned int issue_flags)
{
	struct io_accept *accept = &req->accept;
	bool force_nonblock = issue_flags & IO_URING_F_NONBLOCK;
	unsigned int file_flags = force_nonblock ? O_NONBLOCK : 0;
	int ret;

	if (req->file->f_flags & O_NONBLOCK)
		req->flags |= REQ_F_NOWAIT;

	ret = __sys_accept4_file(req->file, file_flags, accept->addr,
					accept->addr_len, accept->flags,
					accept->nofile);
	if (ret == -EAGAIN && force_nonblock)
		return -EAGAIN;
	if (ret < 0) {
		if (ret == -ERESTARTSYS)
			ret = -EINTR;
		req_set_fail_links(req);
	}
	__io_req_complete(req, issue_flags, ret, 0);
	return 0;
}

static int io_connect_prep_async(struct io_kiocb *req)
{
	struct io_async_connect *io = req->async_data;
	struct io_connect *conn = &req->connect;

	return move_addr_to_kernel(conn->addr, conn->addr_len, &io->address);
}

static int io_connect_prep(struct io_kiocb *req, const struct io_uring_sqe *sqe)
{
	struct io_connect *conn = &req->connect;

	if (unlikely(req->ctx->flags & IORING_SETUP_IOPOLL))
		return -EINVAL;
	if (sqe->ioprio || sqe->len || sqe->buf_index || sqe->rw_flags)
		return -EINVAL;

	conn->addr = u64_to_user_ptr(READ_ONCE(sqe->addr));
	conn->addr_len =  READ_ONCE(sqe->addr2);
	return 0;
}

static int io_connect(struct io_kiocb *req, unsigned int issue_flags)
{
	struct io_async_connect __io, *io;
	unsigned file_flags;
	int ret;
	bool force_nonblock = issue_flags & IO_URING_F_NONBLOCK;

	if (req->async_data) {
		io = req->async_data;
	} else {
		ret = move_addr_to_kernel(req->connect.addr,
						req->connect.addr_len,
						&__io.address);
		if (ret)
			goto out;
		io = &__io;
	}

	file_flags = force_nonblock ? O_NONBLOCK : 0;

	ret = __sys_connect_file(req->file, &io->address,
					req->connect.addr_len, file_flags);
	if ((ret == -EAGAIN || ret == -EINPROGRESS) && force_nonblock) {
		if (req->async_data)
			return -EAGAIN;
		if (io_alloc_async_data(req)) {
			ret = -ENOMEM;
			goto out;
		}
		io = req->async_data;
		memcpy(req->async_data, &__io, sizeof(__io));
		return -EAGAIN;
	}
	if (ret == -ERESTARTSYS)
		ret = -EINTR;
out:
	if (ret < 0)
		req_set_fail_links(req);
	__io_req_complete(req, issue_flags, ret, 0);
	return 0;
}
#else /* !CONFIG_NET */
#define IO_NETOP_FN(op)							\
static int io_##op(struct io_kiocb *req, unsigned int issue_flags)	\
{									\
	return -EOPNOTSUPP;						\
}

#define IO_NETOP_PREP(op)						\
IO_NETOP_FN(op)								\
static int io_##op##_prep(struct io_kiocb *req, const struct io_uring_sqe *sqe) \
{									\
	return -EOPNOTSUPP;						\
}									\

#define IO_NETOP_PREP_ASYNC(op)						\
IO_NETOP_PREP(op)							\
static int io_##op##_prep_async(struct io_kiocb *req)			\
{									\
	return -EOPNOTSUPP;						\
}

IO_NETOP_PREP_ASYNC(sendmsg);
IO_NETOP_PREP_ASYNC(recvmsg);
IO_NETOP_PREP_ASYNC(connect);
IO_NETOP_PREP(accept);
IO_NETOP_FN(send);
IO_NETOP_FN(recv);
#endif /* CONFIG_NET */

struct io_poll_table {
	struct poll_table_struct pt;
	struct io_kiocb *req;
	int error;
};

static int __io_async_wake(struct io_kiocb *req, struct io_poll_iocb *poll,
			   __poll_t mask, task_work_func_t func)
{
	int ret;

	/* for instances that support it check for an event match first: */
	if (mask && !(mask & poll->events))
		return 0;

	trace_io_uring_task_add(req->ctx, req->opcode, req->user_data, mask);

	list_del_init(&poll->wait.entry);

	req->result = mask;
	req->task_work.func = func;
	percpu_ref_get(&req->ctx->refs);

	/*
	 * If this fails, then the task is exiting. When a task exits, the
	 * work gets canceled, so just cancel this request as well instead
	 * of executing it. We can't safely execute it anyway, as we may not
	 * have the needed state needed for it anyway.
	 */
	ret = io_req_task_work_add(req);
	if (unlikely(ret)) {
		WRITE_ONCE(poll->canceled, true);
		io_req_task_work_add_fallback(req, func);
	}
	return 1;
}

static bool io_poll_rewait(struct io_kiocb *req, struct io_poll_iocb *poll)
	__acquires(&req->ctx->completion_lock)
{
	struct io_ring_ctx *ctx = req->ctx;

	if (!req->result && !READ_ONCE(poll->canceled)) {
		struct poll_table_struct pt = { ._key = poll->events };

		req->result = vfs_poll(req->file, &pt) & poll->events;
	}

	spin_lock_irq(&ctx->completion_lock);
	if (!req->result && !READ_ONCE(poll->canceled)) {
		add_wait_queue(poll->head, &poll->wait);
		return true;
	}

	return false;
}

static struct io_poll_iocb *io_poll_get_double(struct io_kiocb *req)
{
	/* pure poll stashes this in ->async_data, poll driven retry elsewhere */
	if (req->opcode == IORING_OP_POLL_ADD)
		return req->async_data;
	return req->apoll->double_poll;
}

static struct io_poll_iocb *io_poll_get_single(struct io_kiocb *req)
{
	if (req->opcode == IORING_OP_POLL_ADD)
		return &req->poll;
	return &req->apoll->poll;
}

static void io_poll_remove_double(struct io_kiocb *req)
{
	struct io_poll_iocb *poll = io_poll_get_double(req);

	lockdep_assert_held(&req->ctx->completion_lock);

	if (poll && poll->head) {
		struct wait_queue_head *head = poll->head;

		spin_lock(&head->lock);
		list_del_init(&poll->wait.entry);
		if (poll->wait.private)
			refcount_dec(&req->refs);
		poll->head = NULL;
		spin_unlock(&head->lock);
	}
}

static void io_poll_complete(struct io_kiocb *req, __poll_t mask, int error)
{
	struct io_ring_ctx *ctx = req->ctx;

	io_poll_remove_double(req);
	req->poll.done = true;
	io_cqring_fill_event(req, error ? error : mangle_poll(mask));
	io_commit_cqring(ctx);
}

static void io_poll_task_func(struct callback_head *cb)
{
	struct io_kiocb *req = container_of(cb, struct io_kiocb, task_work);
	struct io_ring_ctx *ctx = req->ctx;
	struct io_kiocb *nxt;

	if (io_poll_rewait(req, &req->poll)) {
		spin_unlock_irq(&ctx->completion_lock);
	} else {
		hash_del(&req->hash_node);
		io_poll_complete(req, req->result, 0);
		spin_unlock_irq(&ctx->completion_lock);

		nxt = io_put_req_find_next(req);
		io_cqring_ev_posted(ctx);
		if (nxt)
			__io_req_task_submit(nxt);
	}

	percpu_ref_put(&ctx->refs);
}

static int io_poll_double_wake(struct wait_queue_entry *wait, unsigned mode,
			       int sync, void *key)
{
	struct io_kiocb *req = wait->private;
	struct io_poll_iocb *poll = io_poll_get_single(req);
	__poll_t mask = key_to_poll(key);

	/* for instances that support it check for an event match first: */
	if (mask && !(mask & poll->events))
		return 0;

	list_del_init(&wait->entry);

	if (poll && poll->head) {
		bool done;

		spin_lock(&poll->head->lock);
		done = list_empty(&poll->wait.entry);
		if (!done)
			list_del_init(&poll->wait.entry);
		/* make sure double remove sees this as being gone */
		wait->private = NULL;
		spin_unlock(&poll->head->lock);
		if (!done) {
			/* use wait func handler, so it matches the rq type */
			poll->wait.func(&poll->wait, mode, sync, key);
		}
	}
	refcount_dec(&req->refs);
	return 1;
}

static void io_init_poll_iocb(struct io_poll_iocb *poll, __poll_t events,
			      wait_queue_func_t wake_func)
{
	poll->head = NULL;
	poll->done = false;
	poll->canceled = false;
	poll->events = events;
	INIT_LIST_HEAD(&poll->wait.entry);
	init_waitqueue_func_entry(&poll->wait, wake_func);
}

static void __io_queue_proc(struct io_poll_iocb *poll, struct io_poll_table *pt,
			    struct wait_queue_head *head,
			    struct io_poll_iocb **poll_ptr)
{
	struct io_kiocb *req = pt->req;

	/*
	 * If poll->head is already set, it's because the file being polled
	 * uses multiple waitqueues for poll handling (eg one for read, one
	 * for write). Setup a separate io_poll_iocb if this happens.
	 */
	if (unlikely(poll->head)) {
		struct io_poll_iocb *poll_one = poll;

		/* already have a 2nd entry, fail a third attempt */
		if (*poll_ptr) {
			pt->error = -EINVAL;
			return;
		}
		/* double add on the same waitqueue head, ignore */
		if (poll->head == head)
			return;
		poll = kmalloc(sizeof(*poll), GFP_ATOMIC);
		if (!poll) {
			pt->error = -ENOMEM;
			return;
		}
		io_init_poll_iocb(poll, poll_one->events, io_poll_double_wake);
		refcount_inc(&req->refs);
		poll->wait.private = req;
		*poll_ptr = poll;
	}

	pt->error = 0;
	poll->head = head;

	if (poll->events & EPOLLEXCLUSIVE)
		add_wait_queue_exclusive(head, &poll->wait);
	else
		add_wait_queue(head, &poll->wait);
}

static void io_async_queue_proc(struct file *file, struct wait_queue_head *head,
			       struct poll_table_struct *p)
{
	struct io_poll_table *pt = container_of(p, struct io_poll_table, pt);
	struct async_poll *apoll = pt->req->apoll;

	__io_queue_proc(&apoll->poll, pt, head, &apoll->double_poll);
}

static void io_async_task_func(struct callback_head *cb)
{
	struct io_kiocb *req = container_of(cb, struct io_kiocb, task_work);
	struct async_poll *apoll = req->apoll;
	struct io_ring_ctx *ctx = req->ctx;

	trace_io_uring_task_run(req->ctx, req->opcode, req->user_data);

	if (io_poll_rewait(req, &apoll->poll)) {
		spin_unlock_irq(&ctx->completion_lock);
		percpu_ref_put(&ctx->refs);
		return;
	}

	/* If req is still hashed, it cannot have been canceled. Don't check. */
	if (hash_hashed(&req->hash_node))
		hash_del(&req->hash_node);

	io_poll_remove_double(req);
	spin_unlock_irq(&ctx->completion_lock);

	if (!READ_ONCE(apoll->poll.canceled))
		__io_req_task_submit(req);
	else
		__io_req_task_cancel(req, -ECANCELED);

	percpu_ref_put(&ctx->refs);
	kfree(apoll->double_poll);
	kfree(apoll);
}

static int io_async_wake(struct wait_queue_entry *wait, unsigned mode, int sync,
			void *key)
{
	struct io_kiocb *req = wait->private;
	struct io_poll_iocb *poll = &req->apoll->poll;

	trace_io_uring_poll_wake(req->ctx, req->opcode, req->user_data,
					key_to_poll(key));

	return __io_async_wake(req, poll, key_to_poll(key), io_async_task_func);
}

static void io_poll_req_insert(struct io_kiocb *req)
{
	struct io_ring_ctx *ctx = req->ctx;
	struct hlist_head *list;

	list = &ctx->cancel_hash[hash_long(req->user_data, ctx->cancel_hash_bits)];
	hlist_add_head(&req->hash_node, list);
}

static __poll_t __io_arm_poll_handler(struct io_kiocb *req,
				      struct io_poll_iocb *poll,
				      struct io_poll_table *ipt, __poll_t mask,
				      wait_queue_func_t wake_func)
	__acquires(&ctx->completion_lock)
{
	struct io_ring_ctx *ctx = req->ctx;
	bool cancel = false;

	INIT_HLIST_NODE(&req->hash_node);
	io_init_poll_iocb(poll, mask, wake_func);
	poll->file = req->file;
	poll->wait.private = req;

	ipt->pt._key = mask;
	ipt->req = req;
	ipt->error = -EINVAL;

	mask = vfs_poll(req->file, &ipt->pt) & poll->events;

	spin_lock_irq(&ctx->completion_lock);
	if (likely(poll->head)) {
		spin_lock(&poll->head->lock);
		if (unlikely(list_empty(&poll->wait.entry))) {
			if (ipt->error)
				cancel = true;
			ipt->error = 0;
			mask = 0;
		}
		if (mask || ipt->error)
			list_del_init(&poll->wait.entry);
		else if (cancel)
			WRITE_ONCE(poll->canceled, true);
		else if (!poll->done) /* actually waiting for an event */
			io_poll_req_insert(req);
		spin_unlock(&poll->head->lock);
	}

	return mask;
}

static bool io_arm_poll_handler(struct io_kiocb *req)
{
	const struct io_op_def *def = &io_op_defs[req->opcode];
	struct io_ring_ctx *ctx = req->ctx;
	struct async_poll *apoll;
	struct io_poll_table ipt;
	__poll_t mask, ret;
	int rw;

	if (!req->file || !file_can_poll(req->file))
		return false;
	if (req->flags & REQ_F_POLLED)
		return false;
	if (def->pollin)
		rw = READ;
	else if (def->pollout)
		rw = WRITE;
	else
		return false;
	/* if we can't nonblock try, then no point in arming a poll handler */
	if (!io_file_supports_async(req->file, rw))
		return false;

	apoll = kmalloc(sizeof(*apoll), GFP_ATOMIC);
	if (unlikely(!apoll))
		return false;
	apoll->double_poll = NULL;

	req->flags |= REQ_F_POLLED;
	req->apoll = apoll;

	mask = 0;
	if (def->pollin)
		mask |= POLLIN | POLLRDNORM;
	if (def->pollout)
		mask |= POLLOUT | POLLWRNORM;

	/* If reading from MSG_ERRQUEUE using recvmsg, ignore POLLIN */
	if ((req->opcode == IORING_OP_RECVMSG) &&
	    (req->sr_msg.msg_flags & MSG_ERRQUEUE))
		mask &= ~POLLIN;

	mask |= POLLERR | POLLPRI;

	ipt.pt._qproc = io_async_queue_proc;

	ret = __io_arm_poll_handler(req, &apoll->poll, &ipt, mask,
					io_async_wake);
	if (ret || ipt.error) {
		io_poll_remove_double(req);
		spin_unlock_irq(&ctx->completion_lock);
		kfree(apoll->double_poll);
		kfree(apoll);
		return false;
	}
	spin_unlock_irq(&ctx->completion_lock);
	trace_io_uring_poll_arm(ctx, req->opcode, req->user_data, mask,
					apoll->poll.events);
	return true;
}

static bool __io_poll_remove_one(struct io_kiocb *req,
				 struct io_poll_iocb *poll)
{
	bool do_complete = false;

	spin_lock(&poll->head->lock);
	WRITE_ONCE(poll->canceled, true);
	if (!list_empty(&poll->wait.entry)) {
		list_del_init(&poll->wait.entry);
		do_complete = true;
	}
	spin_unlock(&poll->head->lock);
	hash_del(&req->hash_node);
	return do_complete;
}

static bool io_poll_remove_one(struct io_kiocb *req)
{
	bool do_complete;

	io_poll_remove_double(req);

	if (req->opcode == IORING_OP_POLL_ADD) {
		do_complete = __io_poll_remove_one(req, &req->poll);
	} else {
		struct async_poll *apoll = req->apoll;

		/* non-poll requests have submit ref still */
		do_complete = __io_poll_remove_one(req, &apoll->poll);
		if (do_complete) {
			io_put_req(req);
			kfree(apoll->double_poll);
			kfree(apoll);
		}
	}

	if (do_complete) {
		io_cqring_fill_event(req, -ECANCELED);
		io_commit_cqring(req->ctx);
		req_set_fail_links(req);
		io_put_req_deferred(req, 1);
	}

	return do_complete;
}

/*
 * Returns true if we found and killed one or more poll requests
 */
static bool io_poll_remove_all(struct io_ring_ctx *ctx, struct task_struct *tsk,
			       struct files_struct *files)
{
	struct hlist_node *tmp;
	struct io_kiocb *req;
	int posted = 0, i;

	spin_lock_irq(&ctx->completion_lock);
	for (i = 0; i < (1U << ctx->cancel_hash_bits); i++) {
		struct hlist_head *list;

		list = &ctx->cancel_hash[i];
		hlist_for_each_entry_safe(req, tmp, list, hash_node) {
			if (io_match_task(req, tsk, files))
				posted += io_poll_remove_one(req);
		}
	}
	spin_unlock_irq(&ctx->completion_lock);

	if (posted)
		io_cqring_ev_posted(ctx);

	return posted != 0;
}

static int io_poll_cancel(struct io_ring_ctx *ctx, __u64 sqe_addr)
{
	struct hlist_head *list;
	struct io_kiocb *req;

	list = &ctx->cancel_hash[hash_long(sqe_addr, ctx->cancel_hash_bits)];
	hlist_for_each_entry(req, list, hash_node) {
		if (sqe_addr != req->user_data)
			continue;
		if (io_poll_remove_one(req))
			return 0;
		return -EALREADY;
	}

	return -ENOENT;
}

static int io_poll_remove_prep(struct io_kiocb *req,
			       const struct io_uring_sqe *sqe)
{
	if (unlikely(req->ctx->flags & IORING_SETUP_IOPOLL))
		return -EINVAL;
	if (sqe->ioprio || sqe->off || sqe->len || sqe->buf_index ||
	    sqe->poll_events)
		return -EINVAL;

	req->poll_remove.addr = READ_ONCE(sqe->addr);
	return 0;
}

/*
 * Find a running poll command that matches one specified in sqe->addr,
 * and remove it if found.
 */
static int io_poll_remove(struct io_kiocb *req, unsigned int issue_flags)
{
	struct io_ring_ctx *ctx = req->ctx;
	int ret;

	spin_lock_irq(&ctx->completion_lock);
	ret = io_poll_cancel(ctx, req->poll_remove.addr);
	spin_unlock_irq(&ctx->completion_lock);

	if (ret < 0)
		req_set_fail_links(req);
	io_req_complete(req, ret);
	return 0;
}

static int io_poll_wake(struct wait_queue_entry *wait, unsigned mode, int sync,
			void *key)
{
	struct io_kiocb *req = wait->private;
	struct io_poll_iocb *poll = &req->poll;

	return __io_async_wake(req, poll, key_to_poll(key), io_poll_task_func);
}

static void io_poll_queue_proc(struct file *file, struct wait_queue_head *head,
			       struct poll_table_struct *p)
{
	struct io_poll_table *pt = container_of(p, struct io_poll_table, pt);

	__io_queue_proc(&pt->req->poll, pt, head, (struct io_poll_iocb **) &pt->req->async_data);
}

static int io_poll_add_prep(struct io_kiocb *req, const struct io_uring_sqe *sqe)
{
	struct io_poll_iocb *poll = &req->poll;
	u32 events;

	if (unlikely(req->ctx->flags & IORING_SETUP_IOPOLL))
		return -EINVAL;
	if (sqe->addr || sqe->ioprio || sqe->off || sqe->len || sqe->buf_index)
		return -EINVAL;

	events = READ_ONCE(sqe->poll32_events);
#ifdef __BIG_ENDIAN
	events = swahw32(events);
#endif
	poll->events = demangle_poll(events) | EPOLLERR | EPOLLHUP |
		       (events & EPOLLEXCLUSIVE);
	return 0;
}

static int io_poll_add(struct io_kiocb *req, unsigned int issue_flags)
{
	struct io_poll_iocb *poll = &req->poll;
	struct io_ring_ctx *ctx = req->ctx;
	struct io_poll_table ipt;
	__poll_t mask;

	ipt.pt._qproc = io_poll_queue_proc;

	mask = __io_arm_poll_handler(req, &req->poll, &ipt, poll->events,
					io_poll_wake);

	if (mask) { /* no async, we'd stolen it */
		ipt.error = 0;
		io_poll_complete(req, mask, 0);
	}
	spin_unlock_irq(&ctx->completion_lock);

	if (mask) {
		io_cqring_ev_posted(ctx);
		io_put_req(req);
	}
	return ipt.error;
}

static enum hrtimer_restart io_timeout_fn(struct hrtimer *timer)
{
	struct io_timeout_data *data = container_of(timer,
						struct io_timeout_data, timer);
	struct io_kiocb *req = data->req;
	struct io_ring_ctx *ctx = req->ctx;
	unsigned long flags;

	spin_lock_irqsave(&ctx->completion_lock, flags);
	list_del_init(&req->timeout.list);
	atomic_set(&req->ctx->cq_timeouts,
		atomic_read(&req->ctx->cq_timeouts) + 1);

	io_cqring_fill_event(req, -ETIME);
	io_commit_cqring(ctx);
	spin_unlock_irqrestore(&ctx->completion_lock, flags);

	io_cqring_ev_posted(ctx);
	req_set_fail_links(req);
	io_put_req(req);
	return HRTIMER_NORESTART;
}

static struct io_kiocb *io_timeout_extract(struct io_ring_ctx *ctx,
					   __u64 user_data)
{
	struct io_timeout_data *io;
	struct io_kiocb *req;
	int ret = -ENOENT;

	list_for_each_entry(req, &ctx->timeout_list, timeout.list) {
		if (user_data == req->user_data) {
			ret = 0;
			break;
		}
	}

	if (ret == -ENOENT)
		return ERR_PTR(ret);

	io = req->async_data;
	ret = hrtimer_try_to_cancel(&io->timer);
	if (ret == -1)
		return ERR_PTR(-EALREADY);
	list_del_init(&req->timeout.list);
	return req;
}

static int io_timeout_cancel(struct io_ring_ctx *ctx, __u64 user_data)
{
	struct io_kiocb *req = io_timeout_extract(ctx, user_data);

	if (IS_ERR(req))
		return PTR_ERR(req);

	req_set_fail_links(req);
	io_cqring_fill_event(req, -ECANCELED);
	io_put_req_deferred(req, 1);
	return 0;
}

static int io_timeout_update(struct io_ring_ctx *ctx, __u64 user_data,
			     struct timespec64 *ts, enum hrtimer_mode mode)
{
	struct io_kiocb *req = io_timeout_extract(ctx, user_data);
	struct io_timeout_data *data;

	if (IS_ERR(req))
		return PTR_ERR(req);

	req->timeout.off = 0; /* noseq */
	data = req->async_data;
	list_add_tail(&req->timeout.list, &ctx->timeout_list);
	hrtimer_init(&data->timer, CLOCK_MONOTONIC, mode);
	data->timer.function = io_timeout_fn;
	hrtimer_start(&data->timer, timespec64_to_ktime(*ts), mode);
	return 0;
}

static int io_timeout_remove_prep(struct io_kiocb *req,
				  const struct io_uring_sqe *sqe)
{
	struct io_timeout_rem *tr = &req->timeout_rem;

	if (unlikely(req->ctx->flags & IORING_SETUP_IOPOLL))
		return -EINVAL;
	if (unlikely(req->flags & (REQ_F_FIXED_FILE | REQ_F_BUFFER_SELECT)))
		return -EINVAL;
	if (sqe->ioprio || sqe->buf_index || sqe->len)
		return -EINVAL;

	tr->addr = READ_ONCE(sqe->addr);
	tr->flags = READ_ONCE(sqe->timeout_flags);
	if (tr->flags & IORING_TIMEOUT_UPDATE) {
		if (tr->flags & ~(IORING_TIMEOUT_UPDATE|IORING_TIMEOUT_ABS))
			return -EINVAL;
		if (get_timespec64(&tr->ts, u64_to_user_ptr(sqe->addr2)))
			return -EFAULT;
	} else if (tr->flags) {
		/* timeout removal doesn't support flags */
		return -EINVAL;
	}

	return 0;
}

static inline enum hrtimer_mode io_translate_timeout_mode(unsigned int flags)
{
	return (flags & IORING_TIMEOUT_ABS) ? HRTIMER_MODE_ABS
					    : HRTIMER_MODE_REL;
}

/*
 * Remove or update an existing timeout command
 */
static int io_timeout_remove(struct io_kiocb *req, unsigned int issue_flags)
{
	struct io_timeout_rem *tr = &req->timeout_rem;
	struct io_ring_ctx *ctx = req->ctx;
	int ret;

	spin_lock_irq(&ctx->completion_lock);
	if (!(req->timeout_rem.flags & IORING_TIMEOUT_UPDATE))
		ret = io_timeout_cancel(ctx, tr->addr);
	else
		ret = io_timeout_update(ctx, tr->addr, &tr->ts,
					io_translate_timeout_mode(tr->flags));

	io_cqring_fill_event(req, ret);
	io_commit_cqring(ctx);
	spin_unlock_irq(&ctx->completion_lock);
	io_cqring_ev_posted(ctx);
	if (ret < 0)
		req_set_fail_links(req);
	io_put_req(req);
	return 0;
}

static int io_timeout_prep(struct io_kiocb *req, const struct io_uring_sqe *sqe,
			   bool is_timeout_link)
{
	struct io_timeout_data *data;
	unsigned flags;
	u32 off = READ_ONCE(sqe->off);

	if (unlikely(req->ctx->flags & IORING_SETUP_IOPOLL))
		return -EINVAL;
	if (sqe->ioprio || sqe->buf_index || sqe->len != 1)
		return -EINVAL;
	if (off && is_timeout_link)
		return -EINVAL;
	flags = READ_ONCE(sqe->timeout_flags);
	if (flags & ~IORING_TIMEOUT_ABS)
		return -EINVAL;

	req->timeout.off = off;

	if (!req->async_data && io_alloc_async_data(req))
		return -ENOMEM;

	data = req->async_data;
	data->req = req;

	if (get_timespec64(&data->ts, u64_to_user_ptr(sqe->addr)))
		return -EFAULT;

	data->mode = io_translate_timeout_mode(flags);
	hrtimer_init(&data->timer, CLOCK_MONOTONIC, data->mode);
	io_req_track_inflight(req);
	return 0;
}

static int io_timeout(struct io_kiocb *req, unsigned int issue_flags)
{
	struct io_ring_ctx *ctx = req->ctx;
	struct io_timeout_data *data = req->async_data;
	struct list_head *entry;
	u32 tail, off = req->timeout.off;

	spin_lock_irq(&ctx->completion_lock);

	/*
	 * sqe->off holds how many events that need to occur for this
	 * timeout event to be satisfied. If it isn't set, then this is
	 * a pure timeout request, sequence isn't used.
	 */
	if (io_is_timeout_noseq(req)) {
		entry = ctx->timeout_list.prev;
		goto add;
	}

	tail = ctx->cached_cq_tail - atomic_read(&ctx->cq_timeouts);
	req->timeout.target_seq = tail + off;

	/* Update the last seq here in case io_flush_timeouts() hasn't.
	 * This is safe because ->completion_lock is held, and submissions
	 * and completions are never mixed in the same ->completion_lock section.
	 */
	ctx->cq_last_tm_flush = tail;

	/*
	 * Insertion sort, ensuring the first entry in the list is always
	 * the one we need first.
	 */
	list_for_each_prev(entry, &ctx->timeout_list) {
		struct io_kiocb *nxt = list_entry(entry, struct io_kiocb,
						  timeout.list);

		if (io_is_timeout_noseq(nxt))
			continue;
		/* nxt.seq is behind @tail, otherwise would've been completed */
		if (off >= nxt->timeout.target_seq - tail)
			break;
	}
add:
	list_add(&req->timeout.list, entry);
	data->timer.function = io_timeout_fn;
	hrtimer_start(&data->timer, timespec64_to_ktime(data->ts), data->mode);
	spin_unlock_irq(&ctx->completion_lock);
	return 0;
}

static bool io_cancel_cb(struct io_wq_work *work, void *data)
{
	struct io_kiocb *req = container_of(work, struct io_kiocb, work);

	return req->user_data == (unsigned long) data;
}

static int io_async_cancel_one(struct io_uring_task *tctx, void *sqe_addr)
{
	enum io_wq_cancel cancel_ret;
	int ret = 0;

	if (!tctx->io_wq)
		return -ENOENT;

	cancel_ret = io_wq_cancel_cb(tctx->io_wq, io_cancel_cb, sqe_addr, false);
	switch (cancel_ret) {
	case IO_WQ_CANCEL_OK:
		ret = 0;
		break;
	case IO_WQ_CANCEL_RUNNING:
		ret = -EALREADY;
		break;
	case IO_WQ_CANCEL_NOTFOUND:
		ret = -ENOENT;
		break;
	}

	return ret;
}

static void io_async_find_and_cancel(struct io_ring_ctx *ctx,
				     struct io_kiocb *req, __u64 sqe_addr,
				     int success_ret)
{
	unsigned long flags;
	int ret;

	ret = io_async_cancel_one(req->task->io_uring,
					(void *) (unsigned long) sqe_addr);
	if (ret != -ENOENT) {
		spin_lock_irqsave(&ctx->completion_lock, flags);
		goto done;
	}

	spin_lock_irqsave(&ctx->completion_lock, flags);
	ret = io_timeout_cancel(ctx, sqe_addr);
	if (ret != -ENOENT)
		goto done;
	ret = io_poll_cancel(ctx, sqe_addr);
done:
	if (!ret)
		ret = success_ret;
	io_cqring_fill_event(req, ret);
	io_commit_cqring(ctx);
	spin_unlock_irqrestore(&ctx->completion_lock, flags);
	io_cqring_ev_posted(ctx);

	if (ret < 0)
		req_set_fail_links(req);
	io_put_req(req);
}

static int io_async_cancel_prep(struct io_kiocb *req,
				const struct io_uring_sqe *sqe)
{
	if (unlikely(req->ctx->flags & IORING_SETUP_IOPOLL))
		return -EINVAL;
	if (unlikely(req->flags & (REQ_F_FIXED_FILE | REQ_F_BUFFER_SELECT)))
		return -EINVAL;
	if (sqe->ioprio || sqe->off || sqe->len || sqe->cancel_flags)
		return -EINVAL;

	req->cancel.addr = READ_ONCE(sqe->addr);
	return 0;
}

static int io_async_cancel(struct io_kiocb *req, unsigned int issue_flags)
{
	struct io_ring_ctx *ctx = req->ctx;

	io_async_find_and_cancel(ctx, req, req->cancel.addr, 0);
	return 0;
}

static int io_rsrc_update_prep(struct io_kiocb *req,
				const struct io_uring_sqe *sqe)
{
	if (unlikely(req->ctx->flags & IORING_SETUP_SQPOLL))
		return -EINVAL;
	if (unlikely(req->flags & (REQ_F_FIXED_FILE | REQ_F_BUFFER_SELECT)))
		return -EINVAL;
	if (sqe->ioprio || sqe->rw_flags)
		return -EINVAL;

	req->rsrc_update.offset = READ_ONCE(sqe->off);
	req->rsrc_update.nr_args = READ_ONCE(sqe->len);
	if (!req->rsrc_update.nr_args)
		return -EINVAL;
	req->rsrc_update.arg = READ_ONCE(sqe->addr);
	return 0;
}

static int io_files_update(struct io_kiocb *req, unsigned int issue_flags)
{
	struct io_ring_ctx *ctx = req->ctx;
	struct io_uring_rsrc_update up;
	int ret;

	if (issue_flags & IO_URING_F_NONBLOCK)
		return -EAGAIN;

	up.offset = req->rsrc_update.offset;
	up.data = req->rsrc_update.arg;

	mutex_lock(&ctx->uring_lock);
	ret = __io_sqe_files_update(ctx, &up, req->rsrc_update.nr_args);
	mutex_unlock(&ctx->uring_lock);

	if (ret < 0)
		req_set_fail_links(req);
	__io_req_complete(req, issue_flags, ret, 0);
	return 0;
}

static int io_req_prep(struct io_kiocb *req, const struct io_uring_sqe *sqe)
{
	switch (req->opcode) {
	case IORING_OP_NOP:
		return 0;
	case IORING_OP_READV:
	case IORING_OP_READ_FIXED:
	case IORING_OP_READ:
		return io_read_prep(req, sqe);
	case IORING_OP_WRITEV:
	case IORING_OP_WRITE_FIXED:
	case IORING_OP_WRITE:
		return io_write_prep(req, sqe);
	case IORING_OP_POLL_ADD:
		return io_poll_add_prep(req, sqe);
	case IORING_OP_POLL_REMOVE:
		return io_poll_remove_prep(req, sqe);
	case IORING_OP_FSYNC:
		return io_fsync_prep(req, sqe);
	case IORING_OP_SYNC_FILE_RANGE:
		return io_sfr_prep(req, sqe);
	case IORING_OP_SENDMSG:
	case IORING_OP_SEND:
		return io_sendmsg_prep(req, sqe);
	case IORING_OP_RECVMSG:
	case IORING_OP_RECV:
		return io_recvmsg_prep(req, sqe);
	case IORING_OP_CONNECT:
		return io_connect_prep(req, sqe);
	case IORING_OP_TIMEOUT:
		return io_timeout_prep(req, sqe, false);
	case IORING_OP_TIMEOUT_REMOVE:
		return io_timeout_remove_prep(req, sqe);
	case IORING_OP_ASYNC_CANCEL:
		return io_async_cancel_prep(req, sqe);
	case IORING_OP_LINK_TIMEOUT:
		return io_timeout_prep(req, sqe, true);
	case IORING_OP_ACCEPT:
		return io_accept_prep(req, sqe);
	case IORING_OP_FALLOCATE:
		return io_fallocate_prep(req, sqe);
	case IORING_OP_OPENAT:
		return io_openat_prep(req, sqe);
	case IORING_OP_CLOSE:
		return io_close_prep(req, sqe);
	case IORING_OP_FILES_UPDATE:
		return io_rsrc_update_prep(req, sqe);
	case IORING_OP_STATX:
		return io_statx_prep(req, sqe);
	case IORING_OP_FADVISE:
		return io_fadvise_prep(req, sqe);
	case IORING_OP_MADVISE:
		return io_madvise_prep(req, sqe);
	case IORING_OP_OPENAT2:
		return io_openat2_prep(req, sqe);
	case IORING_OP_EPOLL_CTL:
		return io_epoll_ctl_prep(req, sqe);
	case IORING_OP_SPLICE:
		return io_splice_prep(req, sqe);
	case IORING_OP_PROVIDE_BUFFERS:
		return io_provide_buffers_prep(req, sqe);
	case IORING_OP_REMOVE_BUFFERS:
		return io_remove_buffers_prep(req, sqe);
	case IORING_OP_TEE:
		return io_tee_prep(req, sqe);
	case IORING_OP_SHUTDOWN:
		return io_shutdown_prep(req, sqe);
	case IORING_OP_RENAMEAT:
		return io_renameat_prep(req, sqe);
	case IORING_OP_UNLINKAT:
		return io_unlinkat_prep(req, sqe);
	}

	printk_once(KERN_WARNING "io_uring: unhandled opcode %d\n",
			req->opcode);
	return-EINVAL;
}

static int io_req_prep_async(struct io_kiocb *req)
{
	switch (req->opcode) {
	case IORING_OP_READV:
	case IORING_OP_READ_FIXED:
	case IORING_OP_READ:
		return io_rw_prep_async(req, READ);
	case IORING_OP_WRITEV:
	case IORING_OP_WRITE_FIXED:
	case IORING_OP_WRITE:
		return io_rw_prep_async(req, WRITE);
	case IORING_OP_SENDMSG:
	case IORING_OP_SEND:
		return io_sendmsg_prep_async(req);
	case IORING_OP_RECVMSG:
	case IORING_OP_RECV:
		return io_recvmsg_prep_async(req);
	case IORING_OP_CONNECT:
		return io_connect_prep_async(req);
	}
	return 0;
}

static int io_req_defer_prep(struct io_kiocb *req)
{
	if (!io_op_defs[req->opcode].needs_async_data)
		return 0;
	/* some opcodes init it during the inital prep */
	if (req->async_data)
		return 0;
	if (__io_alloc_async_data(req))
		return -EAGAIN;
	return io_req_prep_async(req);
}

static u32 io_get_sequence(struct io_kiocb *req)
{
	struct io_kiocb *pos;
	struct io_ring_ctx *ctx = req->ctx;
	u32 total_submitted, nr_reqs = 0;

	io_for_each_link(pos, req)
		nr_reqs++;

	total_submitted = ctx->cached_sq_head - ctx->cached_sq_dropped;
	return total_submitted - nr_reqs;
}

static int io_req_defer(struct io_kiocb *req)
{
	struct io_ring_ctx *ctx = req->ctx;
	struct io_defer_entry *de;
	int ret;
	u32 seq;

	/* Still need defer if there is pending req in defer list. */
	if (likely(list_empty_careful(&ctx->defer_list) &&
		!(req->flags & REQ_F_IO_DRAIN)))
		return 0;

	seq = io_get_sequence(req);
	/* Still a chance to pass the sequence check */
	if (!req_need_defer(req, seq) && list_empty_careful(&ctx->defer_list))
		return 0;

	ret = io_req_defer_prep(req);
	if (ret)
		return ret;
	io_prep_async_link(req);
	de = kmalloc(sizeof(*de), GFP_KERNEL);
	if (!de)
		return -ENOMEM;

	spin_lock_irq(&ctx->completion_lock);
	if (!req_need_defer(req, seq) && list_empty(&ctx->defer_list)) {
		spin_unlock_irq(&ctx->completion_lock);
		kfree(de);
		io_queue_async_work(req);
		return -EIOCBQUEUED;
	}

	trace_io_uring_defer(ctx, req, req->user_data);
	de->req = req;
	de->seq = seq;
	list_add_tail(&de->list, &ctx->defer_list);
	spin_unlock_irq(&ctx->completion_lock);
	return -EIOCBQUEUED;
}

static void __io_clean_op(struct io_kiocb *req)
{
	if (req->flags & REQ_F_BUFFER_SELECTED) {
		switch (req->opcode) {
		case IORING_OP_READV:
		case IORING_OP_READ_FIXED:
		case IORING_OP_READ:
			kfree((void *)(unsigned long)req->rw.addr);
			break;
		case IORING_OP_RECVMSG:
		case IORING_OP_RECV:
			kfree(req->sr_msg.kbuf);
			break;
		}
		req->flags &= ~REQ_F_BUFFER_SELECTED;
	}

	if (req->flags & REQ_F_NEED_CLEANUP) {
		switch (req->opcode) {
		case IORING_OP_READV:
		case IORING_OP_READ_FIXED:
		case IORING_OP_READ:
		case IORING_OP_WRITEV:
		case IORING_OP_WRITE_FIXED:
		case IORING_OP_WRITE: {
			struct io_async_rw *io = req->async_data;
			if (io->free_iovec)
				kfree(io->free_iovec);
			break;
			}
		case IORING_OP_RECVMSG:
		case IORING_OP_SENDMSG: {
			struct io_async_msghdr *io = req->async_data;

			kfree(io->free_iov);
			break;
			}
		case IORING_OP_SPLICE:
		case IORING_OP_TEE:
			io_put_file(req, req->splice.file_in,
				    (req->splice.flags & SPLICE_F_FD_IN_FIXED));
			break;
		case IORING_OP_OPENAT:
		case IORING_OP_OPENAT2:
			if (req->open.filename)
				putname(req->open.filename);
			break;
		case IORING_OP_RENAMEAT:
			putname(req->rename.oldpath);
			putname(req->rename.newpath);
			break;
		case IORING_OP_UNLINKAT:
			putname(req->unlink.filename);
			break;
		}
		req->flags &= ~REQ_F_NEED_CLEANUP;
	}
}

static int io_issue_sqe(struct io_kiocb *req, unsigned int issue_flags)
{
	struct io_ring_ctx *ctx = req->ctx;
	const struct cred *creds = NULL;
	int ret;

	if (req->work.personality) {
		const struct cred *new_creds;

		if (!(issue_flags & IO_URING_F_NONBLOCK))
			mutex_lock(&ctx->uring_lock);
		new_creds = idr_find(&ctx->personality_idr, req->work.personality);
		if (!(issue_flags & IO_URING_F_NONBLOCK))
			mutex_unlock(&ctx->uring_lock);
		if (!new_creds)
			return -EINVAL;
		creds = override_creds(new_creds);
	}

	switch (req->opcode) {
	case IORING_OP_NOP:
		ret = io_nop(req, issue_flags);
		break;
	case IORING_OP_READV:
	case IORING_OP_READ_FIXED:
	case IORING_OP_READ:
		ret = io_read(req, issue_flags);
		break;
	case IORING_OP_WRITEV:
	case IORING_OP_WRITE_FIXED:
	case IORING_OP_WRITE:
		ret = io_write(req, issue_flags);
		break;
	case IORING_OP_FSYNC:
		ret = io_fsync(req, issue_flags);
		break;
	case IORING_OP_POLL_ADD:
		ret = io_poll_add(req, issue_flags);
		break;
	case IORING_OP_POLL_REMOVE:
		ret = io_poll_remove(req, issue_flags);
		break;
	case IORING_OP_SYNC_FILE_RANGE:
		ret = io_sync_file_range(req, issue_flags);
		break;
	case IORING_OP_SENDMSG:
		ret = io_sendmsg(req, issue_flags);
		break;
	case IORING_OP_SEND:
		ret = io_send(req, issue_flags);
		break;
	case IORING_OP_RECVMSG:
		ret = io_recvmsg(req, issue_flags);
		break;
	case IORING_OP_RECV:
		ret = io_recv(req, issue_flags);
		break;
	case IORING_OP_TIMEOUT:
		ret = io_timeout(req, issue_flags);
		break;
	case IORING_OP_TIMEOUT_REMOVE:
		ret = io_timeout_remove(req, issue_flags);
		break;
	case IORING_OP_ACCEPT:
		ret = io_accept(req, issue_flags);
		break;
	case IORING_OP_CONNECT:
		ret = io_connect(req, issue_flags);
		break;
	case IORING_OP_ASYNC_CANCEL:
		ret = io_async_cancel(req, issue_flags);
		break;
	case IORING_OP_FALLOCATE:
		ret = io_fallocate(req, issue_flags);
		break;
	case IORING_OP_OPENAT:
		ret = io_openat(req, issue_flags);
		break;
	case IORING_OP_CLOSE:
		ret = io_close(req, issue_flags);
		break;
	case IORING_OP_FILES_UPDATE:
		ret = io_files_update(req, issue_flags);
		break;
	case IORING_OP_STATX:
		ret = io_statx(req, issue_flags);
		break;
	case IORING_OP_FADVISE:
		ret = io_fadvise(req, issue_flags);
		break;
	case IORING_OP_MADVISE:
		ret = io_madvise(req, issue_flags);
		break;
	case IORING_OP_OPENAT2:
		ret = io_openat2(req, issue_flags);
		break;
	case IORING_OP_EPOLL_CTL:
		ret = io_epoll_ctl(req, issue_flags);
		break;
	case IORING_OP_SPLICE:
		ret = io_splice(req, issue_flags);
		break;
	case IORING_OP_PROVIDE_BUFFERS:
		ret = io_provide_buffers(req, issue_flags);
		break;
	case IORING_OP_REMOVE_BUFFERS:
		ret = io_remove_buffers(req, issue_flags);
		break;
	case IORING_OP_TEE:
		ret = io_tee(req, issue_flags);
		break;
	case IORING_OP_SHUTDOWN:
		ret = io_shutdown(req, issue_flags);
		break;
	case IORING_OP_RENAMEAT:
		ret = io_renameat(req, issue_flags);
		break;
	case IORING_OP_UNLINKAT:
		ret = io_unlinkat(req, issue_flags);
		break;
	default:
		ret = -EINVAL;
		break;
	}

	if (creds)
		revert_creds(creds);

	if (ret)
		return ret;

	/* If the op doesn't have a file, we're not polling for it */
	if ((ctx->flags & IORING_SETUP_IOPOLL) && req->file) {
		const bool in_async = io_wq_current_is_worker();

		/* workqueue context doesn't hold uring_lock, grab it now */
		if (in_async)
			mutex_lock(&ctx->uring_lock);

		io_iopoll_req_issued(req, in_async);

		if (in_async)
			mutex_unlock(&ctx->uring_lock);
	}

	return 0;
}

static void io_wq_submit_work(struct io_wq_work *work)
{
	struct io_kiocb *req = container_of(work, struct io_kiocb, work);
	struct io_kiocb *timeout;
	int ret = 0;

	timeout = io_prep_linked_timeout(req);
	if (timeout)
		io_queue_linked_timeout(timeout);

	if (work->flags & IO_WQ_WORK_CANCEL)
		ret = -ECANCELED;

	if (!ret) {
		do {
			ret = io_issue_sqe(req, 0);
			/*
			 * We can get EAGAIN for polled IO even though we're
			 * forcing a sync submission from here, since we can't
			 * wait for request slots on the block side.
			 */
			if (ret != -EAGAIN)
				break;
			cond_resched();
		} while (1);
	}

	/* avoid locking problems by failing it from a clean context */
	if (ret) {
		/* io-wq is going to take one down */
		refcount_inc(&req->refs);
		io_req_task_queue_fail(req, ret);
	}
}

static inline struct file *io_file_from_index(struct io_ring_ctx *ctx,
					      int index)
{
	struct fixed_rsrc_table *table;

	table = &ctx->file_data->table[index >> IORING_FILE_TABLE_SHIFT];
	return table->files[index & IORING_FILE_TABLE_MASK];
}

static struct file *io_file_get(struct io_submit_state *state,
				struct io_kiocb *req, int fd, bool fixed)
{
	struct io_ring_ctx *ctx = req->ctx;
	struct file *file;

	if (fixed) {
		if (unlikely((unsigned int)fd >= ctx->nr_user_files))
			return NULL;
		fd = array_index_nospec(fd, ctx->nr_user_files);
		file = io_file_from_index(ctx, fd);
		io_set_resource_node(req);
	} else {
		trace_io_uring_file_get(ctx, fd);
		file = __io_file_get(state, fd);
	}

	if (file && unlikely(file->f_op == &io_uring_fops))
		io_req_track_inflight(req);
	return file;
}

static enum hrtimer_restart io_link_timeout_fn(struct hrtimer *timer)
{
	struct io_timeout_data *data = container_of(timer,
						struct io_timeout_data, timer);
	struct io_kiocb *prev, *req = data->req;
	struct io_ring_ctx *ctx = req->ctx;
	unsigned long flags;

	spin_lock_irqsave(&ctx->completion_lock, flags);
	prev = req->timeout.head;
	req->timeout.head = NULL;

	/*
	 * We don't expect the list to be empty, that will only happen if we
	 * race with the completion of the linked work.
	 */
	if (prev && refcount_inc_not_zero(&prev->refs))
		io_remove_next_linked(prev);
	else
		prev = NULL;
	spin_unlock_irqrestore(&ctx->completion_lock, flags);

	if (prev) {
		req_set_fail_links(prev);
		io_async_find_and_cancel(ctx, req, prev->user_data, -ETIME);
		io_put_req_deferred(prev, 1);
	} else {
		io_req_complete_post(req, -ETIME, 0);
		io_put_req_deferred(req, 1);
	}
	return HRTIMER_NORESTART;
}

static void __io_queue_linked_timeout(struct io_kiocb *req)
{
	/*
	 * If the back reference is NULL, then our linked request finished
	 * before we got a chance to setup the timer
	 */
	if (req->timeout.head) {
		struct io_timeout_data *data = req->async_data;

		data->timer.function = io_link_timeout_fn;
		hrtimer_start(&data->timer, timespec64_to_ktime(data->ts),
				data->mode);
	}
}

static void io_queue_linked_timeout(struct io_kiocb *req)
{
	struct io_ring_ctx *ctx = req->ctx;

	spin_lock_irq(&ctx->completion_lock);
	__io_queue_linked_timeout(req);
	spin_unlock_irq(&ctx->completion_lock);

	/* drop submission reference */
	io_put_req(req);
}

static struct io_kiocb *io_prep_linked_timeout(struct io_kiocb *req)
{
	struct io_kiocb *nxt = req->link;

	if (!nxt || (req->flags & REQ_F_LINK_TIMEOUT) ||
	    nxt->opcode != IORING_OP_LINK_TIMEOUT)
		return NULL;

	nxt->timeout.head = req;
	nxt->flags |= REQ_F_LTIMEOUT_ACTIVE;
	req->flags |= REQ_F_LINK_TIMEOUT;
	return nxt;
}

static void __io_queue_sqe(struct io_kiocb *req)
{
	struct io_kiocb *linked_timeout = io_prep_linked_timeout(req);
	int ret;

<<<<<<< HEAD
	if ((req->flags & REQ_F_WORK_INITIALIZED) && req->work.creds &&
	    req->work.creds != current_cred())
		old_creds = override_creds(req->work.creds);

=======
>>>>>>> 575483e9
	ret = io_issue_sqe(req, IO_URING_F_NONBLOCK|IO_URING_F_COMPLETE_DEFER);

	/*
	 * We async punt it if the file wasn't marked NOWAIT, or if the file
	 * doesn't support non-blocking read/write attempts
	 */
	if (ret == -EAGAIN && !(req->flags & REQ_F_NOWAIT)) {
		if (!io_arm_poll_handler(req)) {
			/*
			 * Queued up for async execution, worker will release
			 * submit reference when the iocb is actually submitted.
			 */
			io_queue_async_work(req);
		}
	} else if (likely(!ret)) {
		/* drop submission reference */
		if (req->flags & REQ_F_COMPLETE_INLINE) {
			struct io_ring_ctx *ctx = req->ctx;
			struct io_comp_state *cs = &ctx->submit_state.comp;

			cs->reqs[cs->nr++] = req;
			if (cs->nr == ARRAY_SIZE(cs->reqs))
				io_submit_flush_completions(cs, ctx);
		} else {
			io_put_req(req);
		}
	} else {
		req_set_fail_links(req);
		io_put_req(req);
		io_req_complete(req, ret);
	}
	if (linked_timeout)
		io_queue_linked_timeout(linked_timeout);
}

static void io_queue_sqe(struct io_kiocb *req)
{
	int ret;

	ret = io_req_defer(req);
	if (ret) {
		if (ret != -EIOCBQUEUED) {
fail_req:
			req_set_fail_links(req);
			io_put_req(req);
			io_req_complete(req, ret);
		}
	} else if (req->flags & REQ_F_FORCE_ASYNC) {
		ret = io_req_defer_prep(req);
		if (unlikely(ret))
			goto fail_req;
		io_queue_async_work(req);
	} else {
		__io_queue_sqe(req);
	}
}

/*
 * Check SQE restrictions (opcode and flags).
 *
 * Returns 'true' if SQE is allowed, 'false' otherwise.
 */
static inline bool io_check_restriction(struct io_ring_ctx *ctx,
					struct io_kiocb *req,
					unsigned int sqe_flags)
<<<<<<< HEAD
{
	if (!ctx->restricted)
		return true;

	if (!test_bit(req->opcode, ctx->restrictions.sqe_op))
		return false;

	if ((sqe_flags & ctx->restrictions.sqe_flags_required) !=
	    ctx->restrictions.sqe_flags_required)
		return false;

	if (sqe_flags & ~(ctx->restrictions.sqe_flags_allowed |
			  ctx->restrictions.sqe_flags_required))
		return false;

	return true;
}

static int io_init_req(struct io_ring_ctx *ctx, struct io_kiocb *req,
		       const struct io_uring_sqe *sqe)
{
	struct io_submit_state *state;
	unsigned int sqe_flags;
	int id, ret = 0;

	req->opcode = READ_ONCE(sqe->opcode);
	/* same numerical values with corresponding REQ_F_*, safe to copy */
	req->flags = sqe_flags = READ_ONCE(sqe->flags);
	req->user_data = READ_ONCE(sqe->user_data);
	req->async_data = NULL;
	req->file = NULL;
	req->ctx = ctx;
	req->link = NULL;
	req->fixed_rsrc_refs = NULL;
	/* one is dropped after submission, the other at completion */
	refcount_set(&req->refs, 2);
	req->task = current;
	req->result = 0;

	/* enforce forwards compatibility on users */
	if (unlikely(sqe_flags & ~SQE_VALID_FLAGS)) {
		req->flags = 0;
		return -EINVAL;
	}

	if (unlikely(req->opcode >= IORING_OP_LAST))
		return -EINVAL;

	if (unlikely(!io_check_restriction(ctx, req, sqe_flags)))
		return -EACCES;

	if ((sqe_flags & IOSQE_BUFFER_SELECT) &&
	    !io_op_defs[req->opcode].buffer_select)
		return -EOPNOTSUPP;

	id = READ_ONCE(sqe->personality);
	if (id) {
		__io_req_init_async(req);
		req->work.creds = idr_find(&ctx->personality_idr, id);
		if (unlikely(!req->work.creds))
			return -EINVAL;
		get_cred(req->work.creds);
	}

	state = &ctx->submit_state;

	/*
	 * Plug now if we have more than 1 IO left after this, and the target
	 * is potentially a read/write to block based storage.
	 */
	if (!state->plug_started && state->ios_left > 1 &&
	    io_op_defs[req->opcode].plug) {
		blk_start_plug(&state->plug);
		state->plug_started = true;
	}

	if (io_op_defs[req->opcode].needs_file) {
		bool fixed = req->flags & REQ_F_FIXED_FILE;

		req->file = io_file_get(state, req, READ_ONCE(sqe->fd), fixed);
		if (unlikely(!req->file))
			ret = -EBADF;
	}

	state->ios_left--;
	return ret;
}

static int io_submit_sqe(struct io_ring_ctx *ctx, struct io_kiocb *req,
			 const struct io_uring_sqe *sqe)
{
	struct io_submit_link *link = &ctx->submit_state.link;
	int ret;

	ret = io_init_req(ctx, req, sqe);
	if (unlikely(ret)) {
fail_req:
		io_put_req(req);
		io_req_complete(req, ret);
		if (link->head) {
			/* fail even hard links since we don't submit */
			link->head->flags |= REQ_F_FAIL_LINK;
			io_put_req(link->head);
			io_req_complete(link->head, -ECANCELED);
			link->head = NULL;
		}
		return ret;
	}
	ret = io_req_prep(req, sqe);
	if (unlikely(ret))
		goto fail_req;

	/* don't need @sqe from now on */
	trace_io_uring_submit_sqe(ctx, req->opcode, req->user_data,
				true, ctx->flags & IORING_SETUP_SQPOLL);

	/*
	 * If we already have a head request, queue this one for async
	 * submittal once the head completes. If we don't have a head but
	 * IOSQE_IO_LINK is set in the sqe, start a new head. This one will be
	 * submitted sync once the chain is complete. If none of those
	 * conditions are true (normal request), then just queue it.
	 */
	if (link->head) {
		struct io_kiocb *head = link->head;

		/*
		 * Taking sequential execution of a link, draining both sides
		 * of the link also fullfils IOSQE_IO_DRAIN semantics for all
		 * requests in the link. So, it drains the head and the
		 * next after the link request. The last one is done via
		 * drain_next flag to persist the effect across calls.
		 */
		if (req->flags & REQ_F_IO_DRAIN) {
			head->flags |= REQ_F_IO_DRAIN;
			ctx->drain_next = 1;
		}
		ret = io_req_defer_prep(req);
		if (unlikely(ret))
			goto fail_req;
		trace_io_uring_link(ctx, req, head);
		link->last->link = req;
		link->last = req;

		/* last request of a link, enqueue the link */
		if (!(req->flags & (REQ_F_LINK | REQ_F_HARDLINK))) {
			io_queue_sqe(head);
			link->head = NULL;
		}
	} else {
		if (unlikely(ctx->drain_next)) {
			req->flags |= REQ_F_IO_DRAIN;
			ctx->drain_next = 0;
		}
		if (req->flags & (REQ_F_LINK | REQ_F_HARDLINK)) {
			link->head = req;
			link->last = req;
		} else {
			io_queue_sqe(req);
		}
	}
=======
{
	if (!ctx->restricted)
		return true;

	if (!test_bit(req->opcode, ctx->restrictions.sqe_op))
		return false;

	if ((sqe_flags & ctx->restrictions.sqe_flags_required) !=
	    ctx->restrictions.sqe_flags_required)
		return false;

	if (sqe_flags & ~(ctx->restrictions.sqe_flags_allowed |
			  ctx->restrictions.sqe_flags_required))
		return false;
>>>>>>> 575483e9

	return true;
}

static int io_init_req(struct io_ring_ctx *ctx, struct io_kiocb *req,
		       const struct io_uring_sqe *sqe)
{
<<<<<<< HEAD
=======
	struct io_submit_state *state;
	unsigned int sqe_flags;
	int ret = 0;

	req->opcode = READ_ONCE(sqe->opcode);
	/* same numerical values with corresponding REQ_F_*, safe to copy */
	req->flags = sqe_flags = READ_ONCE(sqe->flags);
	req->user_data = READ_ONCE(sqe->user_data);
	req->async_data = NULL;
	req->file = NULL;
	req->ctx = ctx;
	req->link = NULL;
	req->fixed_rsrc_refs = NULL;
	/* one is dropped after submission, the other at completion */
	refcount_set(&req->refs, 2);
	req->task = current;
	req->result = 0;

	/* enforce forwards compatibility on users */
	if (unlikely(sqe_flags & ~SQE_VALID_FLAGS)) {
		req->flags = 0;
		return -EINVAL;
	}

	if (unlikely(req->opcode >= IORING_OP_LAST))
		return -EINVAL;

	if (unlikely(!io_check_restriction(ctx, req, sqe_flags)))
		return -EACCES;

	if ((sqe_flags & IOSQE_BUFFER_SELECT) &&
	    !io_op_defs[req->opcode].buffer_select)
		return -EOPNOTSUPP;

	req->work.list.next = NULL;
	req->work.flags = 0;
	req->work.personality = READ_ONCE(sqe->personality);
	state = &ctx->submit_state;

	/*
	 * Plug now if we have more than 1 IO left after this, and the target
	 * is potentially a read/write to block based storage.
	 */
	if (!state->plug_started && state->ios_left > 1 &&
	    io_op_defs[req->opcode].plug) {
		blk_start_plug(&state->plug);
		state->plug_started = true;
	}

	if (io_op_defs[req->opcode].needs_file) {
		bool fixed = req->flags & REQ_F_FIXED_FILE;

		req->file = io_file_get(state, req, READ_ONCE(sqe->fd), fixed);
		if (unlikely(!req->file))
			ret = -EBADF;
	}

	state->ios_left--;
	return ret;
}

static int io_submit_sqe(struct io_ring_ctx *ctx, struct io_kiocb *req,
			 const struct io_uring_sqe *sqe)
{
	struct io_submit_link *link = &ctx->submit_state.link;
	int ret;

	ret = io_init_req(ctx, req, sqe);
	if (unlikely(ret)) {
fail_req:
		io_put_req(req);
		io_req_complete(req, ret);
		if (link->head) {
			/* fail even hard links since we don't submit */
			link->head->flags |= REQ_F_FAIL_LINK;
			io_put_req(link->head);
			io_req_complete(link->head, -ECANCELED);
			link->head = NULL;
		}
		return ret;
	}
	ret = io_req_prep(req, sqe);
	if (unlikely(ret))
		goto fail_req;

	/* don't need @sqe from now on */
	trace_io_uring_submit_sqe(ctx, req->opcode, req->user_data,
				true, ctx->flags & IORING_SETUP_SQPOLL);

	/*
	 * If we already have a head request, queue this one for async
	 * submittal once the head completes. If we don't have a head but
	 * IOSQE_IO_LINK is set in the sqe, start a new head. This one will be
	 * submitted sync once the chain is complete. If none of those
	 * conditions are true (normal request), then just queue it.
	 */
	if (link->head) {
		struct io_kiocb *head = link->head;

		/*
		 * Taking sequential execution of a link, draining both sides
		 * of the link also fullfils IOSQE_IO_DRAIN semantics for all
		 * requests in the link. So, it drains the head and the
		 * next after the link request. The last one is done via
		 * drain_next flag to persist the effect across calls.
		 */
		if (req->flags & REQ_F_IO_DRAIN) {
			head->flags |= REQ_F_IO_DRAIN;
			ctx->drain_next = 1;
		}
		ret = io_req_defer_prep(req);
		if (unlikely(ret))
			goto fail_req;
		trace_io_uring_link(ctx, req, head);
		link->last->link = req;
		link->last = req;

		/* last request of a link, enqueue the link */
		if (!(req->flags & (REQ_F_LINK | REQ_F_HARDLINK))) {
			io_queue_sqe(head);
			link->head = NULL;
		}
	} else {
		if (unlikely(ctx->drain_next)) {
			req->flags |= REQ_F_IO_DRAIN;
			ctx->drain_next = 0;
		}
		if (req->flags & (REQ_F_LINK | REQ_F_HARDLINK)) {
			link->head = req;
			link->last = req;
		} else {
			io_queue_sqe(req);
		}
	}

	return 0;
}

/*
 * Batched submission is done, ensure local IO is flushed out.
 */
static void io_submit_state_end(struct io_submit_state *state,
				struct io_ring_ctx *ctx)
{
>>>>>>> 575483e9
	if (state->link.head)
		io_queue_sqe(state->link.head);
	if (state->comp.nr)
		io_submit_flush_completions(&state->comp, ctx);
	if (state->plug_started)
		blk_finish_plug(&state->plug);
	io_state_file_put(state);
}

/*
 * Start submission side cache.
 */
static void io_submit_state_start(struct io_submit_state *state,
				  unsigned int max_ios)
{
	state->plug_started = false;
	state->ios_left = max_ios;
	/* set only head, no need to init link_last in advance */
	state->link.head = NULL;
}

static void io_commit_sqring(struct io_ring_ctx *ctx)
{
	struct io_rings *rings = ctx->rings;

	/*
	 * Ensure any loads from the SQEs are done at this point,
	 * since once we write the new head, the application could
	 * write new data to them.
	 */
	smp_store_release(&rings->sq.head, ctx->cached_sq_head);
}

/*
 * Fetch an sqe, if one is available. Note that sqe_ptr will point to memory
 * that is mapped by userspace. This means that care needs to be taken to
 * ensure that reads are stable, as we cannot rely on userspace always
 * being a good citizen. If members of the sqe are validated and then later
 * used, it's important that those reads are done through READ_ONCE() to
 * prevent a re-load down the line.
 */
static const struct io_uring_sqe *io_get_sqe(struct io_ring_ctx *ctx)
{
	u32 *sq_array = ctx->sq_array;
	unsigned head;

	/*
	 * The cached sq head (or cq tail) serves two purposes:
	 *
	 * 1) allows us to batch the cost of updating the user visible
	 *    head updates.
	 * 2) allows the kernel side to track the head on its own, even
	 *    though the application is the one updating it.
	 */
	head = READ_ONCE(sq_array[ctx->cached_sq_head++ & ctx->sq_mask]);
	if (likely(head < ctx->sq_entries))
		return &ctx->sq_sqes[head];

	/* drop invalid entries */
	ctx->cached_sq_dropped++;
	WRITE_ONCE(ctx->rings->sq_dropped, ctx->cached_sq_dropped);
	return NULL;
}

static int io_submit_sqes(struct io_ring_ctx *ctx, unsigned int nr)
{
	int submitted = 0;

	/* if we have a backlog and couldn't flush it all, return BUSY */
	if (test_bit(0, &ctx->sq_check_overflow)) {
		if (!__io_cqring_overflow_flush(ctx, false, NULL, NULL))
			return -EBUSY;
	}

	/* make sure SQ entry isn't read before tail */
	nr = min3(nr, ctx->sq_entries, io_sqring_entries(ctx));

	if (!percpu_ref_tryget_many(&ctx->refs, nr))
		return -EAGAIN;

	percpu_counter_add(&current->io_uring->inflight, nr);
	refcount_add(nr, &current->usage);
	io_submit_state_start(&ctx->submit_state, nr);

	while (submitted < nr) {
		const struct io_uring_sqe *sqe;
		struct io_kiocb *req;

		req = io_alloc_req(ctx);
		if (unlikely(!req)) {
			if (!submitted)
				submitted = -EAGAIN;
			break;
		}
		sqe = io_get_sqe(ctx);
		if (unlikely(!sqe)) {
			kmem_cache_free(req_cachep, req);
			break;
		}
		/* will complete beyond this point, count as submitted */
		submitted++;
		if (io_submit_sqe(ctx, req, sqe))
			break;
	}

	if (unlikely(submitted != nr)) {
		int ref_used = (submitted == -EAGAIN) ? 0 : submitted;
		struct io_uring_task *tctx = current->io_uring;
		int unused = nr - ref_used;

		percpu_ref_put_many(&ctx->refs, unused);
		percpu_counter_sub(&tctx->inflight, unused);
		put_task_struct_many(current, unused);
	}

	io_submit_state_end(&ctx->submit_state, ctx);
	 /* Commit SQ ring head once we've consumed and submitted all SQEs */
	io_commit_sqring(ctx);

	return submitted;
}

static inline void io_ring_set_wakeup_flag(struct io_ring_ctx *ctx)
{
	/* Tell userspace we may need a wakeup call */
	spin_lock_irq(&ctx->completion_lock);
	ctx->rings->sq_flags |= IORING_SQ_NEED_WAKEUP;
	spin_unlock_irq(&ctx->completion_lock);
}

static inline void io_ring_clear_wakeup_flag(struct io_ring_ctx *ctx)
{
	spin_lock_irq(&ctx->completion_lock);
	ctx->rings->sq_flags &= ~IORING_SQ_NEED_WAKEUP;
	spin_unlock_irq(&ctx->completion_lock);
}

static int __io_sq_thread(struct io_ring_ctx *ctx, bool cap_entries)
{
	unsigned int to_submit;
	int ret = 0;

	to_submit = io_sqring_entries(ctx);
	/* if we're handling multiple rings, cap submit size for fairness */
	if (cap_entries && to_submit > 8)
		to_submit = 8;

	if (!list_empty(&ctx->iopoll_list) || to_submit) {
		unsigned nr_events = 0;

		mutex_lock(&ctx->uring_lock);
		if (!list_empty(&ctx->iopoll_list))
			io_do_iopoll(ctx, &nr_events, 0);

		if (to_submit && likely(!percpu_ref_is_dying(&ctx->refs)))
			ret = io_submit_sqes(ctx, to_submit);
		mutex_unlock(&ctx->uring_lock);
	}

	if (!io_sqring_full(ctx) && wq_has_sleeper(&ctx->sqo_sq_wait))
		wake_up(&ctx->sqo_sq_wait);

	return ret;
}

static void io_sqd_update_thread_idle(struct io_sq_data *sqd)
{
	struct io_ring_ctx *ctx;
	unsigned sq_thread_idle = 0;

	list_for_each_entry(ctx, &sqd->ctx_list, sqd_list) {
		if (sq_thread_idle < ctx->sq_thread_idle)
			sq_thread_idle = ctx->sq_thread_idle;
	}

	sqd->sq_thread_idle = sq_thread_idle;
}

static void io_sqd_init_new(struct io_sq_data *sqd)
{
	struct io_ring_ctx *ctx;

	while (!list_empty(&sqd->ctx_new_list)) {
		ctx = list_first_entry(&sqd->ctx_new_list, struct io_ring_ctx, sqd_list);
		list_move_tail(&ctx->sqd_list, &sqd->ctx_list);
		complete(&ctx->sq_thread_comp);
	}

	io_sqd_update_thread_idle(sqd);
}

static bool io_sq_thread_should_stop(struct io_sq_data *sqd)
{
	return test_bit(IO_SQ_THREAD_SHOULD_STOP, &sqd->state);
}

static bool io_sq_thread_should_park(struct io_sq_data *sqd)
{
	return test_bit(IO_SQ_THREAD_SHOULD_PARK, &sqd->state);
}

static void io_sq_thread_parkme(struct io_sq_data *sqd)
{
	for (;;) {
		/*
		 * TASK_PARKED is a special state; we must serialize against
		 * possible pending wakeups to avoid store-store collisions on
		 * task->state.
		 *
		 * Such a collision might possibly result in the task state
		 * changin from TASK_PARKED and us failing the
		 * wait_task_inactive() in kthread_park().
		 */
		set_special_state(TASK_PARKED);
		if (!test_bit(IO_SQ_THREAD_SHOULD_PARK, &sqd->state))
			break;

		/*
		 * Thread is going to call schedule(), do not preempt it,
		 * or the caller of kthread_park() may spend more time in
		 * wait_task_inactive().
		 */
		preempt_disable();
<<<<<<< HEAD
		complete(&sqd->completion);
=======
		complete(&sqd->parked);
>>>>>>> 575483e9
		schedule_preempt_disabled();
		preempt_enable();
	}
	__set_current_state(TASK_RUNNING);
}

static int io_sq_thread(void *data)
{
	struct io_sq_data *sqd = data;
	struct io_ring_ctx *ctx;
	unsigned long timeout = 0;
	char buf[TASK_COMM_LEN];
	DEFINE_WAIT(wait);

	sprintf(buf, "iou-sqp-%d", sqd->task_pid);
	set_task_comm(current, buf);
<<<<<<< HEAD
	sqd->thread = current;
=======
>>>>>>> 575483e9
	current->pf_io_worker = NULL;

	if (sqd->sq_cpu != -1)
		set_cpus_allowed_ptr(current, cpumask_of(sqd->sq_cpu));
	else
		set_cpus_allowed_ptr(current, cpu_online_mask);
	current->flags |= PF_NO_SETAFFINITY;
<<<<<<< HEAD

	complete(&sqd->completion);

	wait_for_completion(&sqd->startup);

=======

	wait_for_completion(&sqd->startup);

>>>>>>> 575483e9
	while (!io_sq_thread_should_stop(sqd)) {
		int ret;
		bool cap_entries, sqt_spin, needs_sched;

		/*
		 * Any changes to the sqd lists are synchronized through the
		 * thread parking. This synchronizes the thread vs users,
		 * the users are synchronized on the sqd->ctx_lock.
		 */
		if (io_sq_thread_should_park(sqd)) {
			io_sq_thread_parkme(sqd);
			continue;
		}
		if (unlikely(!list_empty(&sqd->ctx_new_list))) {
			io_sqd_init_new(sqd);
			timeout = jiffies + sqd->sq_thread_idle;
		}
		if (fatal_signal_pending(current))
			break;
		sqt_spin = false;
		cap_entries = !list_is_singular(&sqd->ctx_list);
		list_for_each_entry(ctx, &sqd->ctx_list, sqd_list) {
			ret = __io_sq_thread(ctx, cap_entries);
			if (!sqt_spin && (ret > 0 || !list_empty(&ctx->iopoll_list)))
				sqt_spin = true;
		}

		if (sqt_spin || !time_after(jiffies, timeout)) {
			io_run_task_work();
			cond_resched();
			if (sqt_spin)
				timeout = jiffies + sqd->sq_thread_idle;
			continue;
		}

		needs_sched = true;
		prepare_to_wait(&sqd->wait, &wait, TASK_INTERRUPTIBLE);
		list_for_each_entry(ctx, &sqd->ctx_list, sqd_list) {
			if ((ctx->flags & IORING_SETUP_IOPOLL) &&
			    !list_empty_careful(&ctx->iopoll_list)) {
				needs_sched = false;
				break;
			}
			if (io_sqring_entries(ctx)) {
				needs_sched = false;
				break;
			}
		}

		if (needs_sched && !io_sq_thread_should_park(sqd)) {
			list_for_each_entry(ctx, &sqd->ctx_list, sqd_list)
				io_ring_set_wakeup_flag(ctx);

			schedule();
			try_to_freeze();
			list_for_each_entry(ctx, &sqd->ctx_list, sqd_list)
				io_ring_clear_wakeup_flag(ctx);
		}

		finish_wait(&sqd->wait, &wait);
		timeout = jiffies + sqd->sq_thread_idle;
	}

	list_for_each_entry(ctx, &sqd->ctx_list, sqd_list)
		io_uring_cancel_sqpoll(ctx);
<<<<<<< HEAD

	io_run_task_work();

	/*
	 * Clear thread under lock so that concurrent parks work correctly
	 */
	complete_all(&sqd->completion);
	mutex_lock(&sqd->lock);
=======

	io_run_task_work();

	/*
	 * Ensure that we park properly if racing with someone trying to park
	 * while we're exiting. If we fail to grab the lock, check park and
	 * park if necessary. The ordering with the park bit and the lock
	 * ensures that we catch this reliably.
	 */
	if (!mutex_trylock(&sqd->lock)) {
		if (io_sq_thread_should_park(sqd))
			io_sq_thread_parkme(sqd);
		mutex_lock(&sqd->lock);
	}

>>>>>>> 575483e9
	sqd->thread = NULL;
	list_for_each_entry(ctx, &sqd->ctx_list, sqd_list) {
		ctx->sqo_exec = 1;
		io_ring_set_wakeup_flag(ctx);
	}
<<<<<<< HEAD
	mutex_unlock(&sqd->lock);

	complete(&sqd->exited);
=======

	complete(&sqd->exited);
	mutex_unlock(&sqd->lock);
>>>>>>> 575483e9
	do_exit(0);
}

struct io_wait_queue {
	struct wait_queue_entry wq;
	struct io_ring_ctx *ctx;
	unsigned to_wait;
	unsigned nr_timeouts;
};

static inline bool io_should_wake(struct io_wait_queue *iowq)
{
	struct io_ring_ctx *ctx = iowq->ctx;

	/*
	 * Wake up if we have enough events, or if a timeout occurred since we
	 * started waiting. For timeouts, we always want to return to userspace,
	 * regardless of event count.
	 */
	return io_cqring_events(ctx) >= iowq->to_wait ||
			atomic_read(&ctx->cq_timeouts) != iowq->nr_timeouts;
}

static int io_wake_function(struct wait_queue_entry *curr, unsigned int mode,
			    int wake_flags, void *key)
{
	struct io_wait_queue *iowq = container_of(curr, struct io_wait_queue,
							wq);

	/*
	 * Cannot safely flush overflowed CQEs from here, ensure we wake up
	 * the task, and the next invocation will do it.
	 */
	if (io_should_wake(iowq) || test_bit(0, &iowq->ctx->cq_check_overflow))
		return autoremove_wake_function(curr, mode, wake_flags, key);
	return -1;
}

static int io_run_task_work_sig(void)
{
	if (io_run_task_work())
		return 1;
	if (!signal_pending(current))
		return 0;
	if (test_tsk_thread_flag(current, TIF_NOTIFY_SIGNAL))
		return -ERESTARTSYS;
	return -EINTR;
}

/* when returns >0, the caller should retry */
static inline int io_cqring_wait_schedule(struct io_ring_ctx *ctx,
					  struct io_wait_queue *iowq,
					  signed long *timeout)
{
	int ret;

	/* make sure we run task_work before checking for signals */
	ret = io_run_task_work_sig();
	if (ret || io_should_wake(iowq))
		return ret;
	/* let the caller flush overflows, retry */
	if (test_bit(0, &ctx->cq_check_overflow))
		return 1;

	*timeout = schedule_timeout(*timeout);
	return !*timeout ? -ETIME : 1;
}

/*
 * Wait until events become available, if we don't already have some. The
 * application must reap them itself, as they reside on the shared cq ring.
 */
static int io_cqring_wait(struct io_ring_ctx *ctx, int min_events,
			  const sigset_t __user *sig, size_t sigsz,
			  struct __kernel_timespec __user *uts)
{
	struct io_wait_queue iowq = {
		.wq = {
			.private	= current,
			.func		= io_wake_function,
			.entry		= LIST_HEAD_INIT(iowq.wq.entry),
		},
		.ctx		= ctx,
		.to_wait	= min_events,
	};
	struct io_rings *rings = ctx->rings;
	signed long timeout = MAX_SCHEDULE_TIMEOUT;
	int ret;

	do {
		io_cqring_overflow_flush(ctx, false, NULL, NULL);
		if (io_cqring_events(ctx) >= min_events)
			return 0;
		if (!io_run_task_work())
			break;
	} while (1);

	if (sig) {
#ifdef CONFIG_COMPAT
		if (in_compat_syscall())
			ret = set_compat_user_sigmask((const compat_sigset_t __user *)sig,
						      sigsz);
		else
#endif
			ret = set_user_sigmask(sig, sigsz);

		if (ret)
			return ret;
	}

	if (uts) {
		struct timespec64 ts;

		if (get_timespec64(&ts, uts))
			return -EFAULT;
		timeout = timespec64_to_jiffies(&ts);
	}

	iowq.nr_timeouts = atomic_read(&ctx->cq_timeouts);
	trace_io_uring_cqring_wait(ctx, min_events);
	do {
		/* if we can't even flush overflow, don't wait for more */
		if (!io_cqring_overflow_flush(ctx, false, NULL, NULL)) {
			ret = -EBUSY;
			break;
		}
		prepare_to_wait_exclusive(&ctx->wait, &iowq.wq,
						TASK_INTERRUPTIBLE);
		ret = io_cqring_wait_schedule(ctx, &iowq, &timeout);
		finish_wait(&ctx->wait, &iowq.wq);
		cond_resched();
	} while (ret > 0);

	restore_saved_sigmask_unless(ret == -EINTR);

	return READ_ONCE(rings->cq.head) == READ_ONCE(rings->cq.tail) ? ret : 0;
}

static void __io_sqe_files_unregister(struct io_ring_ctx *ctx)
{
#if defined(CONFIG_UNIX)
	if (ctx->ring_sock) {
		struct sock *sock = ctx->ring_sock->sk;
		struct sk_buff *skb;

		while ((skb = skb_dequeue(&sock->sk_receive_queue)) != NULL)
			kfree_skb(skb);
	}
#else
	int i;

	for (i = 0; i < ctx->nr_user_files; i++) {
		struct file *file;

		file = io_file_from_index(ctx, i);
		if (file)
			fput(file);
	}
#endif
}

static void io_rsrc_data_ref_zero(struct percpu_ref *ref)
{
	struct fixed_rsrc_data *data;

	data = container_of(ref, struct fixed_rsrc_data, refs);
	complete(&data->done);
}

static inline void io_rsrc_ref_lock(struct io_ring_ctx *ctx)
{
	spin_lock_bh(&ctx->rsrc_ref_lock);
}

static inline void io_rsrc_ref_unlock(struct io_ring_ctx *ctx)
{
	spin_unlock_bh(&ctx->rsrc_ref_lock);
}

static void io_sqe_rsrc_set_node(struct io_ring_ctx *ctx,
				 struct fixed_rsrc_data *rsrc_data,
				 struct fixed_rsrc_ref_node *ref_node)
{
	io_rsrc_ref_lock(ctx);
	rsrc_data->node = ref_node;
	list_add_tail(&ref_node->node, &ctx->rsrc_ref_list);
	io_rsrc_ref_unlock(ctx);
	percpu_ref_get(&rsrc_data->refs);
}

static void io_sqe_rsrc_kill_node(struct io_ring_ctx *ctx, struct fixed_rsrc_data *data)
{
	struct fixed_rsrc_ref_node *ref_node = NULL;

	io_rsrc_ref_lock(ctx);
	ref_node = data->node;
	data->node = NULL;
	io_rsrc_ref_unlock(ctx);
	if (ref_node)
		percpu_ref_kill(&ref_node->refs);
}
<<<<<<< HEAD

static int io_rsrc_ref_quiesce(struct fixed_rsrc_data *data,
			       struct io_ring_ctx *ctx,
			       void (*rsrc_put)(struct io_ring_ctx *ctx,
			                        struct io_rsrc_put *prsrc))
{
	struct fixed_rsrc_ref_node *backup_node;
	int ret;

=======

static int io_rsrc_ref_quiesce(struct fixed_rsrc_data *data,
			       struct io_ring_ctx *ctx,
			       void (*rsrc_put)(struct io_ring_ctx *ctx,
			                        struct io_rsrc_put *prsrc))
{
	struct fixed_rsrc_ref_node *backup_node;
	int ret;

>>>>>>> 575483e9
	if (data->quiesce)
		return -ENXIO;

	data->quiesce = true;
	do {
		ret = -ENOMEM;
		backup_node = alloc_fixed_rsrc_ref_node(ctx);
		if (!backup_node)
			break;
		backup_node->rsrc_data = data;
		backup_node->rsrc_put = rsrc_put;

		io_sqe_rsrc_kill_node(ctx, data);
		percpu_ref_kill(&data->refs);
		flush_delayed_work(&ctx->rsrc_put_work);

		ret = wait_for_completion_interruptible(&data->done);
		if (!ret)
			break;
<<<<<<< HEAD

		percpu_ref_resurrect(&data->refs);
		io_sqe_rsrc_set_node(ctx, data, backup_node);
		backup_node = NULL;
		reinit_completion(&data->done);
		mutex_unlock(&ctx->uring_lock);
		ret = io_run_task_work_sig();
		mutex_lock(&ctx->uring_lock);
	} while (ret >= 0);
	data->quiesce = false;

=======

		percpu_ref_resurrect(&data->refs);
		io_sqe_rsrc_set_node(ctx, data, backup_node);
		backup_node = NULL;
		reinit_completion(&data->done);
		mutex_unlock(&ctx->uring_lock);
		ret = io_run_task_work_sig();
		mutex_lock(&ctx->uring_lock);
	} while (ret >= 0);
	data->quiesce = false;

>>>>>>> 575483e9
	if (backup_node)
		destroy_fixed_rsrc_ref_node(backup_node);
	return ret;
}

static struct fixed_rsrc_data *alloc_fixed_rsrc_data(struct io_ring_ctx *ctx)
{
	struct fixed_rsrc_data *data;

	data = kzalloc(sizeof(*data), GFP_KERNEL);
	if (!data)
		return NULL;

	if (percpu_ref_init(&data->refs, io_rsrc_data_ref_zero,
			    PERCPU_REF_ALLOW_REINIT, GFP_KERNEL)) {
		kfree(data);
		return NULL;
	}
	data->ctx = ctx;
	init_completion(&data->done);
	return data;
}

static void free_fixed_rsrc_data(struct fixed_rsrc_data *data)
{
	percpu_ref_exit(&data->refs);
	kfree(data->table);
	kfree(data);
}

static int io_sqe_files_unregister(struct io_ring_ctx *ctx)
{
	struct fixed_rsrc_data *data = ctx->file_data;
	unsigned nr_tables, i;
	int ret;

	/*
	 * percpu_ref_is_dying() is to stop parallel files unregister
	 * Since we possibly drop uring lock later in this function to
	 * run task work.
	 */
	if (!data || percpu_ref_is_dying(&data->refs))
		return -ENXIO;
	ret = io_rsrc_ref_quiesce(data, ctx, io_ring_file_put);
	if (ret)
		return ret;

	__io_sqe_files_unregister(ctx);
	nr_tables = DIV_ROUND_UP(ctx->nr_user_files, IORING_MAX_FILES_TABLE);
	for (i = 0; i < nr_tables; i++)
		kfree(data->table[i].files);
	free_fixed_rsrc_data(data);
	ctx->file_data = NULL;
	ctx->nr_user_files = 0;
	return 0;
}

static void io_sq_thread_unpark(struct io_sq_data *sqd)
	__releases(&sqd->lock)
{
<<<<<<< HEAD
	if (!sqd->thread)
		return;
	if (sqd->thread == current)
		return;
	clear_bit(IO_SQ_THREAD_SHOULD_PARK, &sqd->state);
	wake_up_state(sqd->thread, TASK_PARKED);
	mutex_unlock(&sqd->lock);
}

static bool io_sq_thread_park(struct io_sq_data *sqd)
	__acquires(&sqd->lock)
{
	if (sqd->thread == current)
		return true;
	mutex_lock(&sqd->lock);
	if (!sqd->thread) {
		mutex_unlock(&sqd->lock);
		return false;
	}
	set_bit(IO_SQ_THREAD_SHOULD_PARK, &sqd->state);
	wake_up_process(sqd->thread);
	wait_for_completion(&sqd->completion);
	return true;
=======
	if (sqd->thread == current)
		return;
	clear_bit(IO_SQ_THREAD_SHOULD_PARK, &sqd->state);
	if (sqd->thread)
		wake_up_state(sqd->thread, TASK_PARKED);
	mutex_unlock(&sqd->lock);
}

static void io_sq_thread_park(struct io_sq_data *sqd)
	__acquires(&sqd->lock)
{
	if (sqd->thread == current)
		return;
	set_bit(IO_SQ_THREAD_SHOULD_PARK, &sqd->state);
	mutex_lock(&sqd->lock);
	if (sqd->thread) {
		wake_up_process(sqd->thread);
		wait_for_completion(&sqd->parked);
	}
>>>>>>> 575483e9
}

static void io_sq_thread_stop(struct io_sq_data *sqd)
{
<<<<<<< HEAD
	if (!sqd->thread)
		return;

	set_bit(IO_SQ_THREAD_SHOULD_STOP, &sqd->state);
	WARN_ON_ONCE(test_bit(IO_SQ_THREAD_SHOULD_PARK, &sqd->state));
	wake_up_process(sqd->thread);
	wait_for_completion(&sqd->exited);
=======
	if (test_bit(IO_SQ_THREAD_SHOULD_STOP, &sqd->state))
		return;
	mutex_lock(&sqd->lock);
	if (sqd->thread) {
		set_bit(IO_SQ_THREAD_SHOULD_STOP, &sqd->state);
		WARN_ON_ONCE(test_bit(IO_SQ_THREAD_SHOULD_PARK, &sqd->state));
		wake_up_process(sqd->thread);
		mutex_unlock(&sqd->lock);
		wait_for_completion(&sqd->exited);
		WARN_ON_ONCE(sqd->thread);
	} else {
		mutex_unlock(&sqd->lock);
	}
>>>>>>> 575483e9
}

static void io_put_sq_data(struct io_sq_data *sqd)
{
	if (refcount_dec_and_test(&sqd->refs)) {
		io_sq_thread_stop(sqd);
		kfree(sqd);
	}
}

static void io_sq_thread_finish(struct io_ring_ctx *ctx)
{
	struct io_sq_data *sqd = ctx->sq_data;

	if (sqd) {
		complete(&sqd->startup);
		if (sqd->thread) {
			wait_for_completion(&ctx->sq_thread_comp);
			io_sq_thread_park(sqd);
		}

		mutex_lock(&sqd->ctx_lock);
		list_del(&ctx->sqd_list);
		io_sqd_update_thread_idle(sqd);
		mutex_unlock(&sqd->ctx_lock);

		if (sqd->thread)
			io_sq_thread_unpark(sqd);

		io_put_sq_data(sqd);
		ctx->sq_data = NULL;
	}
}

static struct io_sq_data *io_attach_sq_data(struct io_uring_params *p)
{
	struct io_ring_ctx *ctx_attach;
	struct io_sq_data *sqd;
	struct fd f;

	f = fdget(p->wq_fd);
	if (!f.file)
		return ERR_PTR(-ENXIO);
	if (f.file->f_op != &io_uring_fops) {
		fdput(f);
		return ERR_PTR(-EINVAL);
	}

	ctx_attach = f.file->private_data;
	sqd = ctx_attach->sq_data;
	if (!sqd) {
		fdput(f);
		return ERR_PTR(-EINVAL);
	}

	refcount_inc(&sqd->refs);
	fdput(f);
	return sqd;
}

static struct io_sq_data *io_get_sq_data(struct io_uring_params *p)
{
	struct io_sq_data *sqd;

	if (p->flags & IORING_SETUP_ATTACH_WQ)
		return io_attach_sq_data(p);

	sqd = kzalloc(sizeof(*sqd), GFP_KERNEL);
	if (!sqd)
		return ERR_PTR(-ENOMEM);

	refcount_set(&sqd->refs, 1);
	INIT_LIST_HEAD(&sqd->ctx_list);
	INIT_LIST_HEAD(&sqd->ctx_new_list);
	mutex_init(&sqd->ctx_lock);
	mutex_init(&sqd->lock);
	init_waitqueue_head(&sqd->wait);
	init_completion(&sqd->startup);
<<<<<<< HEAD
	init_completion(&sqd->completion);
=======
	init_completion(&sqd->parked);
>>>>>>> 575483e9
	init_completion(&sqd->exited);
	return sqd;
}

#if defined(CONFIG_UNIX)
/*
 * Ensure the UNIX gc is aware of our file set, so we are certain that
 * the io_uring can be safely unregistered on process exit, even if we have
 * loops in the file referencing.
 */
static int __io_sqe_files_scm(struct io_ring_ctx *ctx, int nr, int offset)
{
	struct sock *sk = ctx->ring_sock->sk;
	struct scm_fp_list *fpl;
	struct sk_buff *skb;
	int i, nr_files;

	fpl = kzalloc(sizeof(*fpl), GFP_KERNEL);
	if (!fpl)
		return -ENOMEM;

	skb = alloc_skb(0, GFP_KERNEL);
	if (!skb) {
		kfree(fpl);
		return -ENOMEM;
	}

	skb->sk = sk;

	nr_files = 0;
	fpl->user = get_uid(current_user());
	for (i = 0; i < nr; i++) {
		struct file *file = io_file_from_index(ctx, i + offset);

		if (!file)
			continue;
		fpl->fp[nr_files] = get_file(file);
		unix_inflight(fpl->user, fpl->fp[nr_files]);
		nr_files++;
	}

	if (nr_files) {
		fpl->max = SCM_MAX_FD;
		fpl->count = nr_files;
		UNIXCB(skb).fp = fpl;
		skb->destructor = unix_destruct_scm;
		refcount_add(skb->truesize, &sk->sk_wmem_alloc);
		skb_queue_head(&sk->sk_receive_queue, skb);

		for (i = 0; i < nr_files; i++)
			fput(fpl->fp[i]);
	} else {
		kfree_skb(skb);
		kfree(fpl);
	}

	return 0;
}

/*
 * If UNIX sockets are enabled, fd passing can cause a reference cycle which
 * causes regular reference counting to break down. We rely on the UNIX
 * garbage collection to take care of this problem for us.
 */
static int io_sqe_files_scm(struct io_ring_ctx *ctx)
{
	unsigned left, total;
	int ret = 0;

	total = 0;
	left = ctx->nr_user_files;
	while (left) {
		unsigned this_files = min_t(unsigned, left, SCM_MAX_FD);

		ret = __io_sqe_files_scm(ctx, this_files, total);
		if (ret)
			break;
		left -= this_files;
		total += this_files;
	}

	if (!ret)
		return 0;

	while (total < ctx->nr_user_files) {
		struct file *file = io_file_from_index(ctx, total);

		if (file)
			fput(file);
		total++;
	}

	return ret;
}
#else
static int io_sqe_files_scm(struct io_ring_ctx *ctx)
{
	return 0;
}
#endif

static int io_sqe_alloc_file_tables(struct fixed_rsrc_data *file_data,
				    unsigned nr_tables, unsigned nr_files)
{
	int i;

	for (i = 0; i < nr_tables; i++) {
		struct fixed_rsrc_table *table = &file_data->table[i];
		unsigned this_files;

		this_files = min(nr_files, IORING_MAX_FILES_TABLE);
		table->files = kcalloc(this_files, sizeof(struct file *),
					GFP_KERNEL);
		if (!table->files)
			break;
		nr_files -= this_files;
	}

	if (i == nr_tables)
		return 0;

	for (i = 0; i < nr_tables; i++) {
		struct fixed_rsrc_table *table = &file_data->table[i];
		kfree(table->files);
	}
	return 1;
}

static void io_ring_file_put(struct io_ring_ctx *ctx, struct io_rsrc_put *prsrc)
{
	struct file *file = prsrc->file;
#if defined(CONFIG_UNIX)
	struct sock *sock = ctx->ring_sock->sk;
	struct sk_buff_head list, *head = &sock->sk_receive_queue;
	struct sk_buff *skb;
	int i;

	__skb_queue_head_init(&list);

	/*
	 * Find the skb that holds this file in its SCM_RIGHTS. When found,
	 * remove this entry and rearrange the file array.
	 */
	skb = skb_dequeue(head);
	while (skb) {
		struct scm_fp_list *fp;

		fp = UNIXCB(skb).fp;
		for (i = 0; i < fp->count; i++) {
			int left;

			if (fp->fp[i] != file)
				continue;

			unix_notinflight(fp->user, fp->fp[i]);
			left = fp->count - 1 - i;
			if (left) {
				memmove(&fp->fp[i], &fp->fp[i + 1],
						left * sizeof(struct file *));
			}
			fp->count--;
			if (!fp->count) {
				kfree_skb(skb);
				skb = NULL;
			} else {
				__skb_queue_tail(&list, skb);
			}
			fput(file);
			file = NULL;
			break;
		}

		if (!file)
			break;

		__skb_queue_tail(&list, skb);

		skb = skb_dequeue(head);
	}

	if (skb_peek(&list)) {
		spin_lock_irq(&head->lock);
		while ((skb = __skb_dequeue(&list)) != NULL)
			__skb_queue_tail(head, skb);
		spin_unlock_irq(&head->lock);
	}
#else
	fput(file);
#endif
}

static void __io_rsrc_put_work(struct fixed_rsrc_ref_node *ref_node)
{
	struct fixed_rsrc_data *rsrc_data = ref_node->rsrc_data;
	struct io_ring_ctx *ctx = rsrc_data->ctx;
	struct io_rsrc_put *prsrc, *tmp;

	list_for_each_entry_safe(prsrc, tmp, &ref_node->rsrc_list, list) {
		list_del(&prsrc->list);
		ref_node->rsrc_put(ctx, prsrc);
		kfree(prsrc);
	}

	percpu_ref_exit(&ref_node->refs);
	kfree(ref_node);
	percpu_ref_put(&rsrc_data->refs);
}

static void io_rsrc_put_work(struct work_struct *work)
{
	struct io_ring_ctx *ctx;
	struct llist_node *node;

	ctx = container_of(work, struct io_ring_ctx, rsrc_put_work.work);
	node = llist_del_all(&ctx->rsrc_put_llist);

	while (node) {
		struct fixed_rsrc_ref_node *ref_node;
		struct llist_node *next = node->next;

		ref_node = llist_entry(node, struct fixed_rsrc_ref_node, llist);
		__io_rsrc_put_work(ref_node);
		node = next;
	}
}

static struct file **io_fixed_file_slot(struct fixed_rsrc_data *file_data,
					unsigned i)
{
	struct fixed_rsrc_table *table;

	table = &file_data->table[i >> IORING_FILE_TABLE_SHIFT];
	return &table->files[i & IORING_FILE_TABLE_MASK];
}

static void io_rsrc_node_ref_zero(struct percpu_ref *ref)
{
	struct fixed_rsrc_ref_node *ref_node;
	struct fixed_rsrc_data *data;
	struct io_ring_ctx *ctx;
	bool first_add = false;
	int delay = HZ;

	ref_node = container_of(ref, struct fixed_rsrc_ref_node, refs);
	data = ref_node->rsrc_data;
	ctx = data->ctx;

	io_rsrc_ref_lock(ctx);
	ref_node->done = true;

	while (!list_empty(&ctx->rsrc_ref_list)) {
		ref_node = list_first_entry(&ctx->rsrc_ref_list,
					struct fixed_rsrc_ref_node, node);
		/* recycle ref nodes in order */
		if (!ref_node->done)
			break;
		list_del(&ref_node->node);
		first_add |= llist_add(&ref_node->llist, &ctx->rsrc_put_llist);
	}
	io_rsrc_ref_unlock(ctx);

	if (percpu_ref_is_dying(&data->refs))
		delay = 0;

	if (!delay)
		mod_delayed_work(system_wq, &ctx->rsrc_put_work, 0);
	else if (first_add)
		queue_delayed_work(system_wq, &ctx->rsrc_put_work, delay);
}

static struct fixed_rsrc_ref_node *alloc_fixed_rsrc_ref_node(
			struct io_ring_ctx *ctx)
{
	struct fixed_rsrc_ref_node *ref_node;

	ref_node = kzalloc(sizeof(*ref_node), GFP_KERNEL);
	if (!ref_node)
		return NULL;

	if (percpu_ref_init(&ref_node->refs, io_rsrc_node_ref_zero,
			    0, GFP_KERNEL)) {
		kfree(ref_node);
		return NULL;
	}
	INIT_LIST_HEAD(&ref_node->node);
	INIT_LIST_HEAD(&ref_node->rsrc_list);
	ref_node->done = false;
	return ref_node;
}

static void init_fixed_file_ref_node(struct io_ring_ctx *ctx,
				     struct fixed_rsrc_ref_node *ref_node)
{
	ref_node->rsrc_data = ctx->file_data;
	ref_node->rsrc_put = io_ring_file_put;
}

static void destroy_fixed_rsrc_ref_node(struct fixed_rsrc_ref_node *ref_node)
{
	percpu_ref_exit(&ref_node->refs);
	kfree(ref_node);
}


static int io_sqe_files_register(struct io_ring_ctx *ctx, void __user *arg,
				 unsigned nr_args)
{
	__s32 __user *fds = (__s32 __user *) arg;
	unsigned nr_tables, i;
	struct file *file;
	int fd, ret = -ENOMEM;
	struct fixed_rsrc_ref_node *ref_node;
	struct fixed_rsrc_data *file_data;

	if (ctx->file_data)
		return -EBUSY;
	if (!nr_args)
		return -EINVAL;
	if (nr_args > IORING_MAX_FIXED_FILES)
		return -EMFILE;

	file_data = alloc_fixed_rsrc_data(ctx);
	if (!file_data)
		return -ENOMEM;
	ctx->file_data = file_data;

	nr_tables = DIV_ROUND_UP(nr_args, IORING_MAX_FILES_TABLE);
	file_data->table = kcalloc(nr_tables, sizeof(*file_data->table),
				   GFP_KERNEL);
	if (!file_data->table)
		goto out_free;

	if (io_sqe_alloc_file_tables(file_data, nr_tables, nr_args))
		goto out_free;

	for (i = 0; i < nr_args; i++, ctx->nr_user_files++) {
		if (copy_from_user(&fd, &fds[i], sizeof(fd))) {
			ret = -EFAULT;
			goto out_fput;
		}
		/* allow sparse sets */
		if (fd == -1)
			continue;

		file = fget(fd);
		ret = -EBADF;
		if (!file)
			goto out_fput;

		/*
		 * Don't allow io_uring instances to be registered. If UNIX
		 * isn't enabled, then this causes a reference cycle and this
		 * instance can never get freed. If UNIX is enabled we'll
		 * handle it just fine, but there's still no point in allowing
		 * a ring fd as it doesn't support regular read/write anyway.
		 */
		if (file->f_op == &io_uring_fops) {
			fput(file);
			goto out_fput;
		}
		*io_fixed_file_slot(file_data, i) = file;
	}

	ret = io_sqe_files_scm(ctx);
	if (ret) {
		io_sqe_files_unregister(ctx);
		return ret;
	}

	ref_node = alloc_fixed_rsrc_ref_node(ctx);
	if (!ref_node) {
		io_sqe_files_unregister(ctx);
		return -ENOMEM;
	}
	init_fixed_file_ref_node(ctx, ref_node);

	io_sqe_rsrc_set_node(ctx, file_data, ref_node);
	return ret;
out_fput:
	for (i = 0; i < ctx->nr_user_files; i++) {
		file = io_file_from_index(ctx, i);
		if (file)
			fput(file);
	}
	for (i = 0; i < nr_tables; i++)
		kfree(file_data->table[i].files);
	ctx->nr_user_files = 0;
out_free:
	free_fixed_rsrc_data(ctx->file_data);
	ctx->file_data = NULL;
	return ret;
}

static int io_sqe_file_register(struct io_ring_ctx *ctx, struct file *file,
				int index)
{
#if defined(CONFIG_UNIX)
	struct sock *sock = ctx->ring_sock->sk;
	struct sk_buff_head *head = &sock->sk_receive_queue;
	struct sk_buff *skb;

	/*
	 * See if we can merge this file into an existing skb SCM_RIGHTS
	 * file set. If there's no room, fall back to allocating a new skb
	 * and filling it in.
	 */
	spin_lock_irq(&head->lock);
	skb = skb_peek(head);
	if (skb) {
		struct scm_fp_list *fpl = UNIXCB(skb).fp;

		if (fpl->count < SCM_MAX_FD) {
			__skb_unlink(skb, head);
			spin_unlock_irq(&head->lock);
			fpl->fp[fpl->count] = get_file(file);
			unix_inflight(fpl->user, fpl->fp[fpl->count]);
			fpl->count++;
			spin_lock_irq(&head->lock);
			__skb_queue_head(head, skb);
		} else {
			skb = NULL;
		}
	}
	spin_unlock_irq(&head->lock);

	if (skb) {
		fput(file);
		return 0;
	}

	return __io_sqe_files_scm(ctx, 1, index);
#else
	return 0;
#endif
}

static int io_queue_rsrc_removal(struct fixed_rsrc_data *data, void *rsrc)
{
	struct io_rsrc_put *prsrc;
	struct fixed_rsrc_ref_node *ref_node = data->node;

	prsrc = kzalloc(sizeof(*prsrc), GFP_KERNEL);
	if (!prsrc)
		return -ENOMEM;

	prsrc->rsrc = rsrc;
	list_add(&prsrc->list, &ref_node->rsrc_list);

	return 0;
}

static inline int io_queue_file_removal(struct fixed_rsrc_data *data,
					struct file *file)
{
	return io_queue_rsrc_removal(data, (void *)file);
}

static int __io_sqe_files_update(struct io_ring_ctx *ctx,
				 struct io_uring_rsrc_update *up,
				 unsigned nr_args)
{
	struct fixed_rsrc_data *data = ctx->file_data;
	struct fixed_rsrc_ref_node *ref_node;
	struct file *file, **file_slot;
	__s32 __user *fds;
	int fd, i, err;
	__u32 done;
	bool needs_switch = false;

	if (check_add_overflow(up->offset, nr_args, &done))
		return -EOVERFLOW;
	if (done > ctx->nr_user_files)
		return -EINVAL;

	ref_node = alloc_fixed_rsrc_ref_node(ctx);
	if (!ref_node)
		return -ENOMEM;
	init_fixed_file_ref_node(ctx, ref_node);

	fds = u64_to_user_ptr(up->data);
	for (done = 0; done < nr_args; done++) {
		err = 0;
		if (copy_from_user(&fd, &fds[done], sizeof(fd))) {
			err = -EFAULT;
			break;
		}
		if (fd == IORING_REGISTER_FILES_SKIP)
			continue;

		i = array_index_nospec(up->offset + done, ctx->nr_user_files);
		file_slot = io_fixed_file_slot(ctx->file_data, i);

		if (*file_slot) {
			err = io_queue_file_removal(data, *file_slot);
			if (err)
				break;
			*file_slot = NULL;
			needs_switch = true;
		}
		if (fd != -1) {
			file = fget(fd);
			if (!file) {
				err = -EBADF;
				break;
			}
			/*
			 * Don't allow io_uring instances to be registered. If
			 * UNIX isn't enabled, then this causes a reference
			 * cycle and this instance can never get freed. If UNIX
			 * is enabled we'll handle it just fine, but there's
			 * still no point in allowing a ring fd as it doesn't
			 * support regular read/write anyway.
			 */
			if (file->f_op == &io_uring_fops) {
				fput(file);
				err = -EBADF;
				break;
			}
			*file_slot = file;
			err = io_sqe_file_register(ctx, file, i);
			if (err) {
				*file_slot = NULL;
				fput(file);
				break;
			}
		}
	}

	if (needs_switch) {
		percpu_ref_kill(&data->node->refs);
		io_sqe_rsrc_set_node(ctx, data, ref_node);
	} else
		destroy_fixed_rsrc_ref_node(ref_node);

	return done ? done : err;
}

static int io_sqe_files_update(struct io_ring_ctx *ctx, void __user *arg,
			       unsigned nr_args)
{
	struct io_uring_rsrc_update up;

	if (!ctx->file_data)
		return -ENXIO;
	if (!nr_args)
		return -EINVAL;
	if (copy_from_user(&up, arg, sizeof(up)))
		return -EFAULT;
	if (up.resv)
		return -EINVAL;

	return __io_sqe_files_update(ctx, &up, nr_args);
}

static struct io_wq_work *io_free_work(struct io_wq_work *work)
{
	struct io_kiocb *req = container_of(work, struct io_kiocb, work);

	req = io_put_req_find_next(req);
	return req ? &req->work : NULL;
}

static struct io_wq *io_init_wq_offload(struct io_ring_ctx *ctx)
{
	struct io_wq_hash *hash;
	struct io_wq_data data;
	unsigned int concurrency;

	hash = ctx->hash_map;
	if (!hash) {
		hash = kzalloc(sizeof(*hash), GFP_KERNEL);
		if (!hash)
			return ERR_PTR(-ENOMEM);
		refcount_set(&hash->refs, 1);
		init_waitqueue_head(&hash->wait);
		ctx->hash_map = hash;
	}

	data.hash = hash;
	data.free_work = io_free_work;
	data.do_work = io_wq_submit_work;

	/* Do QD, or 4 * CPUS, whatever is smallest */
	concurrency = min(ctx->sq_entries, 4 * num_online_cpus());

	return io_wq_create(concurrency, &data);
}

static int io_uring_alloc_task_context(struct task_struct *task,
				       struct io_ring_ctx *ctx)
{
	struct io_uring_task *tctx;
	int ret;

	tctx = kmalloc(sizeof(*tctx), GFP_KERNEL);
	if (unlikely(!tctx))
		return -ENOMEM;

	ret = percpu_counter_init(&tctx->inflight, 0, GFP_KERNEL);
	if (unlikely(ret)) {
		kfree(tctx);
		return ret;
	}

	tctx->io_wq = io_init_wq_offload(ctx);
	if (IS_ERR(tctx->io_wq)) {
		ret = PTR_ERR(tctx->io_wq);
		percpu_counter_destroy(&tctx->inflight);
		kfree(tctx);
		return ret;
	}

	xa_init(&tctx->xa);
	init_waitqueue_head(&tctx->wait);
	tctx->last = NULL;
	atomic_set(&tctx->in_idle, 0);
	tctx->sqpoll = false;
	task->io_uring = tctx;
	spin_lock_init(&tctx->task_lock);
	INIT_WQ_LIST(&tctx->task_list);
	tctx->task_state = 0;
	init_task_work(&tctx->task_work, tctx_task_work);
	return 0;
}

void __io_uring_free(struct task_struct *tsk)
{
	struct io_uring_task *tctx = tsk->io_uring;

	WARN_ON_ONCE(!xa_empty(&tctx->xa));
<<<<<<< HEAD
=======
	WARN_ON_ONCE(tctx->io_wq);

>>>>>>> 575483e9
	percpu_counter_destroy(&tctx->inflight);
	kfree(tctx);
	tsk->io_uring = NULL;
}

static int io_sq_thread_fork(struct io_sq_data *sqd, struct io_ring_ctx *ctx)
{
<<<<<<< HEAD
	int ret;

	clear_bit(IO_SQ_THREAD_SHOULD_STOP, &sqd->state);
	reinit_completion(&sqd->completion);
	ctx->sqo_dead = ctx->sqo_exec = 0;
	sqd->task_pid = current->pid;
	current->flags |= PF_IO_WORKER;
	ret = io_wq_fork_thread(io_sq_thread, sqd);
	current->flags &= ~PF_IO_WORKER;
	if (ret < 0) {
		sqd->thread = NULL;
		return ret;
	}
	wait_for_completion(&sqd->completion);
	return io_uring_alloc_task_context(sqd->thread, ctx);
=======
	struct task_struct *tsk;
	int ret;

	clear_bit(IO_SQ_THREAD_SHOULD_STOP, &sqd->state);
	reinit_completion(&sqd->parked);
	ctx->sqo_exec = 0;
	sqd->task_pid = current->pid;
	tsk = create_io_thread(io_sq_thread, sqd, NUMA_NO_NODE);
	if (IS_ERR(tsk))
		return PTR_ERR(tsk);
	ret = io_uring_alloc_task_context(tsk, ctx);
	if (ret)
		set_bit(IO_SQ_THREAD_SHOULD_STOP, &sqd->state);
	sqd->thread = tsk;
	wake_up_new_task(tsk);
	return ret;
>>>>>>> 575483e9
}

static int io_sq_offload_create(struct io_ring_ctx *ctx,
				struct io_uring_params *p)
{
	int ret;

	/* Retain compatibility with failing for an invalid attach attempt */
	if ((ctx->flags & (IORING_SETUP_ATTACH_WQ | IORING_SETUP_SQPOLL)) ==
				IORING_SETUP_ATTACH_WQ) {
		struct fd f;

		f = fdget(p->wq_fd);
		if (!f.file)
			return -ENXIO;
		if (f.file->f_op != &io_uring_fops) {
			fdput(f);
			return -EINVAL;
		}
		fdput(f);
	}
	if (ctx->flags & IORING_SETUP_SQPOLL) {
		struct task_struct *tsk;
		struct io_sq_data *sqd;

		ret = -EPERM;
		if (!capable(CAP_SYS_ADMIN) && !capable(CAP_SYS_NICE))
			goto err;

		sqd = io_get_sq_data(p);
		if (IS_ERR(sqd)) {
			ret = PTR_ERR(sqd);
			goto err;
		}

		ctx->sq_data = sqd;
		io_sq_thread_park(sqd);
		mutex_lock(&sqd->ctx_lock);
		list_add(&ctx->sqd_list, &sqd->ctx_new_list);
		mutex_unlock(&sqd->ctx_lock);
		io_sq_thread_unpark(sqd);

		ctx->sq_thread_idle = msecs_to_jiffies(p->sq_thread_idle);
		if (!ctx->sq_thread_idle)
			ctx->sq_thread_idle = HZ;

		if (sqd->thread)
			return 0;

		if (p->flags & IORING_SETUP_SQ_AFF) {
			int cpu = p->sq_thread_cpu;

			ret = -EINVAL;
			if (cpu >= nr_cpu_ids)
				goto err;
			if (!cpu_online(cpu))
				goto err;

			sqd->sq_cpu = cpu;
		} else {
			sqd->sq_cpu = -1;
		}

		sqd->task_pid = current->pid;
<<<<<<< HEAD
		current->flags |= PF_IO_WORKER;
		ret = io_wq_fork_thread(io_sq_thread, sqd);
		current->flags &= ~PF_IO_WORKER;
		if (ret < 0) {
			sqd->thread = NULL;
			goto err;
		}
		wait_for_completion(&sqd->completion);
		ret = io_uring_alloc_task_context(sqd->thread, ctx);
=======
		tsk = create_io_thread(io_sq_thread, sqd, NUMA_NO_NODE);
		if (IS_ERR(tsk)) {
			ret = PTR_ERR(tsk);
			goto err;
		}
		ret = io_uring_alloc_task_context(tsk, ctx);
		if (ret)
			set_bit(IO_SQ_THREAD_SHOULD_STOP, &sqd->state);
		sqd->thread = tsk;
		wake_up_new_task(tsk);
>>>>>>> 575483e9
		if (ret)
			goto err;
	} else if (p->flags & IORING_SETUP_SQ_AFF) {
		/* Can't have SQ_AFF without SQPOLL */
		ret = -EINVAL;
		goto err;
	}

	return 0;
err:
	io_sq_thread_finish(ctx);
	return ret;
}

static void io_sq_offload_start(struct io_ring_ctx *ctx)
{
	struct io_sq_data *sqd = ctx->sq_data;

<<<<<<< HEAD
=======
	ctx->flags &= ~IORING_SETUP_R_DISABLED;
>>>>>>> 575483e9
	if (ctx->flags & IORING_SETUP_SQPOLL)
		complete(&sqd->startup);
}

static inline void __io_unaccount_mem(struct user_struct *user,
				      unsigned long nr_pages)
{
	atomic_long_sub(nr_pages, &user->locked_vm);
}

static inline int __io_account_mem(struct user_struct *user,
				   unsigned long nr_pages)
{
	unsigned long page_limit, cur_pages, new_pages;

	/* Don't allow more pages than we can safely lock */
	page_limit = rlimit(RLIMIT_MEMLOCK) >> PAGE_SHIFT;

	do {
		cur_pages = atomic_long_read(&user->locked_vm);
		new_pages = cur_pages + nr_pages;
		if (new_pages > page_limit)
			return -ENOMEM;
	} while (atomic_long_cmpxchg(&user->locked_vm, cur_pages,
					new_pages) != cur_pages);

	return 0;
}

static void io_unaccount_mem(struct io_ring_ctx *ctx, unsigned long nr_pages)
{
	if (ctx->user)
		__io_unaccount_mem(ctx->user, nr_pages);

	if (ctx->mm_account)
		atomic64_sub(nr_pages, &ctx->mm_account->pinned_vm);
}

static int io_account_mem(struct io_ring_ctx *ctx, unsigned long nr_pages)
{
	int ret;

	if (ctx->user) {
		ret = __io_account_mem(ctx->user, nr_pages);
		if (ret)
			return ret;
	}

	if (ctx->mm_account)
		atomic64_add(nr_pages, &ctx->mm_account->pinned_vm);

	return 0;
}

static void io_mem_free(void *ptr)
{
	struct page *page;

	if (!ptr)
		return;

	page = virt_to_head_page(ptr);
	if (put_page_testzero(page))
		free_compound_page(page);
}

static void *io_mem_alloc(size_t size)
{
	gfp_t gfp_flags = GFP_KERNEL | __GFP_ZERO | __GFP_NOWARN | __GFP_COMP |
				__GFP_NORETRY | __GFP_ACCOUNT;

	return (void *) __get_free_pages(gfp_flags, get_order(size));
}

static unsigned long rings_size(unsigned sq_entries, unsigned cq_entries,
				size_t *sq_offset)
{
	struct io_rings *rings;
	size_t off, sq_array_size;

	off = struct_size(rings, cqes, cq_entries);
	if (off == SIZE_MAX)
		return SIZE_MAX;

#ifdef CONFIG_SMP
	off = ALIGN(off, SMP_CACHE_BYTES);
	if (off == 0)
		return SIZE_MAX;
#endif

	if (sq_offset)
		*sq_offset = off;

	sq_array_size = array_size(sizeof(u32), sq_entries);
	if (sq_array_size == SIZE_MAX)
		return SIZE_MAX;

	if (check_add_overflow(off, sq_array_size, &off))
		return SIZE_MAX;

	return off;
}

static int io_sqe_buffers_unregister(struct io_ring_ctx *ctx)
{
	int i, j;

	if (!ctx->user_bufs)
		return -ENXIO;

	for (i = 0; i < ctx->nr_user_bufs; i++) {
		struct io_mapped_ubuf *imu = &ctx->user_bufs[i];

		for (j = 0; j < imu->nr_bvecs; j++)
			unpin_user_page(imu->bvec[j].bv_page);

		if (imu->acct_pages)
			io_unaccount_mem(ctx, imu->acct_pages);
		kvfree(imu->bvec);
		imu->nr_bvecs = 0;
	}

	kfree(ctx->user_bufs);
	ctx->user_bufs = NULL;
	ctx->nr_user_bufs = 0;
	return 0;
}

static int io_copy_iov(struct io_ring_ctx *ctx, struct iovec *dst,
		       void __user *arg, unsigned index)
{
	struct iovec __user *src;

#ifdef CONFIG_COMPAT
	if (ctx->compat) {
		struct compat_iovec __user *ciovs;
		struct compat_iovec ciov;

		ciovs = (struct compat_iovec __user *) arg;
		if (copy_from_user(&ciov, &ciovs[index], sizeof(ciov)))
			return -EFAULT;

		dst->iov_base = u64_to_user_ptr((u64)ciov.iov_base);
		dst->iov_len = ciov.iov_len;
		return 0;
	}
#endif
	src = (struct iovec __user *) arg;
	if (copy_from_user(dst, &src[index], sizeof(*dst)))
		return -EFAULT;
	return 0;
}

/*
 * Not super efficient, but this is just a registration time. And we do cache
 * the last compound head, so generally we'll only do a full search if we don't
 * match that one.
 *
 * We check if the given compound head page has already been accounted, to
 * avoid double accounting it. This allows us to account the full size of the
 * page, not just the constituent pages of a huge page.
 */
static bool headpage_already_acct(struct io_ring_ctx *ctx, struct page **pages,
				  int nr_pages, struct page *hpage)
{
	int i, j;

	/* check current page array */
	for (i = 0; i < nr_pages; i++) {
		if (!PageCompound(pages[i]))
			continue;
		if (compound_head(pages[i]) == hpage)
			return true;
	}

	/* check previously registered pages */
	for (i = 0; i < ctx->nr_user_bufs; i++) {
		struct io_mapped_ubuf *imu = &ctx->user_bufs[i];

		for (j = 0; j < imu->nr_bvecs; j++) {
			if (!PageCompound(imu->bvec[j].bv_page))
				continue;
			if (compound_head(imu->bvec[j].bv_page) == hpage)
				return true;
		}
	}

	return false;
}

static int io_buffer_account_pin(struct io_ring_ctx *ctx, struct page **pages,
				 int nr_pages, struct io_mapped_ubuf *imu,
				 struct page **last_hpage)
{
	int i, ret;

	for (i = 0; i < nr_pages; i++) {
		if (!PageCompound(pages[i])) {
			imu->acct_pages++;
		} else {
			struct page *hpage;

			hpage = compound_head(pages[i]);
			if (hpage == *last_hpage)
				continue;
			*last_hpage = hpage;
			if (headpage_already_acct(ctx, pages, i, hpage))
				continue;
			imu->acct_pages += page_size(hpage) >> PAGE_SHIFT;
		}
	}

	if (!imu->acct_pages)
		return 0;

	ret = io_account_mem(ctx, imu->acct_pages);
	if (ret)
		imu->acct_pages = 0;
	return ret;
}

static int io_sqe_buffer_register(struct io_ring_ctx *ctx, struct iovec *iov,
				  struct io_mapped_ubuf *imu,
				  struct page **last_hpage)
{
	struct vm_area_struct **vmas = NULL;
	struct page **pages = NULL;
	unsigned long off, start, end, ubuf;
	size_t size;
	int ret, pret, nr_pages, i;

	ubuf = (unsigned long) iov->iov_base;
	end = (ubuf + iov->iov_len + PAGE_SIZE - 1) >> PAGE_SHIFT;
	start = ubuf >> PAGE_SHIFT;
	nr_pages = end - start;

	ret = -ENOMEM;

	pages = kvmalloc_array(nr_pages, sizeof(struct page *), GFP_KERNEL);
	if (!pages)
		goto done;

	vmas = kvmalloc_array(nr_pages, sizeof(struct vm_area_struct *),
			      GFP_KERNEL);
	if (!vmas)
		goto done;

	imu->bvec = kvmalloc_array(nr_pages, sizeof(struct bio_vec),
				   GFP_KERNEL);
	if (!imu->bvec)
		goto done;

	ret = 0;
	mmap_read_lock(current->mm);
	pret = pin_user_pages(ubuf, nr_pages, FOLL_WRITE | FOLL_LONGTERM,
			      pages, vmas);
	if (pret == nr_pages) {
		/* don't support file backed memory */
		for (i = 0; i < nr_pages; i++) {
			struct vm_area_struct *vma = vmas[i];

			if (vma->vm_file &&
			    !is_file_hugepages(vma->vm_file)) {
				ret = -EOPNOTSUPP;
				break;
			}
		}
	} else {
		ret = pret < 0 ? pret : -EFAULT;
	}
	mmap_read_unlock(current->mm);
	if (ret) {
		/*
		 * if we did partial map, or found file backed vmas,
		 * release any pages we did get
		 */
		if (pret > 0)
			unpin_user_pages(pages, pret);
		kvfree(imu->bvec);
		goto done;
	}

	ret = io_buffer_account_pin(ctx, pages, pret, imu, last_hpage);
	if (ret) {
		unpin_user_pages(pages, pret);
		kvfree(imu->bvec);
		goto done;
	}

	off = ubuf & ~PAGE_MASK;
	size = iov->iov_len;
	for (i = 0; i < nr_pages; i++) {
		size_t vec_len;

		vec_len = min_t(size_t, size, PAGE_SIZE - off);
		imu->bvec[i].bv_page = pages[i];
		imu->bvec[i].bv_len = vec_len;
		imu->bvec[i].bv_offset = off;
		off = 0;
		size -= vec_len;
	}
	/* store original address for later verification */
	imu->ubuf = ubuf;
	imu->len = iov->iov_len;
	imu->nr_bvecs = nr_pages;
	ret = 0;
done:
	kvfree(pages);
	kvfree(vmas);
	return ret;
}

static int io_buffers_map_alloc(struct io_ring_ctx *ctx, unsigned int nr_args)
{
	if (ctx->user_bufs)
		return -EBUSY;
	if (!nr_args || nr_args > UIO_MAXIOV)
		return -EINVAL;

	ctx->user_bufs = kcalloc(nr_args, sizeof(struct io_mapped_ubuf),
					GFP_KERNEL);
	if (!ctx->user_bufs)
		return -ENOMEM;

	return 0;
}

static int io_buffer_validate(struct iovec *iov)
{
	/*
	 * Don't impose further limits on the size and buffer
	 * constraints here, we'll -EINVAL later when IO is
	 * submitted if they are wrong.
	 */
	if (!iov->iov_base || !iov->iov_len)
		return -EFAULT;

	/* arbitrary limit, but we need something */
	if (iov->iov_len > SZ_1G)
		return -EFAULT;

	return 0;
}

static int io_sqe_buffers_register(struct io_ring_ctx *ctx, void __user *arg,
				   unsigned int nr_args)
{
	int i, ret;
	struct iovec iov;
	struct page *last_hpage = NULL;

	ret = io_buffers_map_alloc(ctx, nr_args);
	if (ret)
		return ret;

	for (i = 0; i < nr_args; i++) {
		struct io_mapped_ubuf *imu = &ctx->user_bufs[i];

		ret = io_copy_iov(ctx, &iov, arg, i);
		if (ret)
			break;

		ret = io_buffer_validate(&iov);
		if (ret)
			break;

		ret = io_sqe_buffer_register(ctx, &iov, imu, &last_hpage);
		if (ret)
			break;

		ctx->nr_user_bufs++;
	}

	if (ret)
		io_sqe_buffers_unregister(ctx);

	return ret;
}

static int io_eventfd_register(struct io_ring_ctx *ctx, void __user *arg)
{
	__s32 __user *fds = arg;
	int fd;

	if (ctx->cq_ev_fd)
		return -EBUSY;

	if (copy_from_user(&fd, fds, sizeof(*fds)))
		return -EFAULT;

	ctx->cq_ev_fd = eventfd_ctx_fdget(fd);
	if (IS_ERR(ctx->cq_ev_fd)) {
		int ret = PTR_ERR(ctx->cq_ev_fd);
		ctx->cq_ev_fd = NULL;
		return ret;
	}

	return 0;
}

static int io_eventfd_unregister(struct io_ring_ctx *ctx)
{
	if (ctx->cq_ev_fd) {
		eventfd_ctx_put(ctx->cq_ev_fd);
		ctx->cq_ev_fd = NULL;
		return 0;
	}

	return -ENXIO;
}

static int __io_destroy_buffers(int id, void *p, void *data)
{
	struct io_ring_ctx *ctx = data;
	struct io_buffer *buf = p;

	__io_remove_buffers(ctx, buf, id, -1U);
	return 0;
}

static void io_destroy_buffers(struct io_ring_ctx *ctx)
{
	idr_for_each(&ctx->io_buffer_idr, __io_destroy_buffers, ctx);
	idr_destroy(&ctx->io_buffer_idr);
}

static void io_req_cache_free(struct list_head *list, struct task_struct *tsk)
{
	struct io_kiocb *req, *nxt;

	list_for_each_entry_safe(req, nxt, list, compl.list) {
		if (tsk && req->task != tsk)
			continue;
		list_del(&req->compl.list);
		kmem_cache_free(req_cachep, req);
	}
}

static void io_req_caches_free(struct io_ring_ctx *ctx)
{
	struct io_submit_state *submit_state = &ctx->submit_state;
	struct io_comp_state *cs = &ctx->submit_state.comp;

	mutex_lock(&ctx->uring_lock);

	if (submit_state->free_reqs) {
		kmem_cache_free_bulk(req_cachep, submit_state->free_reqs,
				     submit_state->reqs);
		submit_state->free_reqs = 0;
	}

	spin_lock_irq(&ctx->completion_lock);
	list_splice_init(&cs->locked_free_list, &cs->free_list);
	cs->locked_free_nr = 0;
	spin_unlock_irq(&ctx->completion_lock);

	io_req_cache_free(&cs->free_list, NULL);

	mutex_unlock(&ctx->uring_lock);
}

static void io_ring_ctx_free(struct io_ring_ctx *ctx)
{
	/*
	 * Some may use context even when all refs and requests have been put,
	 * and they are free to do so while still holding uring_lock, see
	 * __io_req_task_submit(). Wait for them to finish.
	 */
	mutex_lock(&ctx->uring_lock);
	mutex_unlock(&ctx->uring_lock);

	io_sq_thread_finish(ctx);
	io_sqe_buffers_unregister(ctx);

	if (ctx->mm_account) {
		mmdrop(ctx->mm_account);
		ctx->mm_account = NULL;
	}

	mutex_lock(&ctx->uring_lock);
	io_sqe_files_unregister(ctx);
	mutex_unlock(&ctx->uring_lock);
	io_eventfd_unregister(ctx);
	io_destroy_buffers(ctx);
	idr_destroy(&ctx->personality_idr);

#if defined(CONFIG_UNIX)
	if (ctx->ring_sock) {
		ctx->ring_sock->file = NULL; /* so that iput() is called */
		sock_release(ctx->ring_sock);
	}
#endif

	io_mem_free(ctx->rings);
	io_mem_free(ctx->sq_sqes);

	percpu_ref_exit(&ctx->refs);
	free_uid(ctx->user);
<<<<<<< HEAD
	io_req_caches_free(ctx, NULL);
=======
	io_req_caches_free(ctx);
>>>>>>> 575483e9
	if (ctx->hash_map)
		io_wq_put_hash(ctx->hash_map);
	kfree(ctx->cancel_hash);
	kfree(ctx);
}

static __poll_t io_uring_poll(struct file *file, poll_table *wait)
{
	struct io_ring_ctx *ctx = file->private_data;
	__poll_t mask = 0;

	poll_wait(file, &ctx->cq_wait, wait);
	/*
	 * synchronizes with barrier from wq_has_sleeper call in
	 * io_commit_cqring
	 */
	smp_rmb();
	if (!io_sqring_full(ctx))
		mask |= EPOLLOUT | EPOLLWRNORM;

	/*
	 * Don't flush cqring overflow list here, just do a simple check.
	 * Otherwise there could possible be ABBA deadlock:
	 *      CPU0                    CPU1
	 *      ----                    ----
	 * lock(&ctx->uring_lock);
	 *                              lock(&ep->mtx);
	 *                              lock(&ctx->uring_lock);
	 * lock(&ep->mtx);
	 *
	 * Users may get EPOLLIN meanwhile seeing nothing in cqring, this
	 * pushs them to do the flush.
	 */
	if (io_cqring_events(ctx) || test_bit(0, &ctx->cq_check_overflow))
		mask |= EPOLLIN | EPOLLRDNORM;

	return mask;
}

static int io_uring_fasync(int fd, struct file *file, int on)
{
	struct io_ring_ctx *ctx = file->private_data;

	return fasync_helper(fd, file, on, &ctx->cq_fasync);
}

static int io_unregister_personality(struct io_ring_ctx *ctx, unsigned id)
{
	const struct cred *creds;

	creds = idr_remove(&ctx->personality_idr, id);
	if (creds) {
		put_cred(creds);
		return 0;
	}

	return -EINVAL;
}

static int io_remove_personalities(int id, void *p, void *data)
{
	struct io_ring_ctx *ctx = data;

	io_unregister_personality(ctx, id);
	return 0;
}

<<<<<<< HEAD
static void io_run_ctx_fallback(struct io_ring_ctx *ctx)
{
	struct callback_head *work, *head, *next;

	do {
		do {
			head = NULL;
			work = READ_ONCE(ctx->exit_task_work);
		} while (cmpxchg(&ctx->exit_task_work, work, head) != work);

=======
static bool io_run_ctx_fallback(struct io_ring_ctx *ctx)
{
	struct callback_head *work, *next;
	bool executed = false;

	do {
		work = xchg(&ctx->exit_task_work, NULL);
>>>>>>> 575483e9
		if (!work)
			break;

		do {
			next = work->next;
			work->func(work);
			work = next;
			cond_resched();
		} while (work);
<<<<<<< HEAD
	} while (1);
=======
		executed = true;
	} while (1);

	return executed;
>>>>>>> 575483e9
}

static void io_ring_exit_work(struct work_struct *work)
{
	struct io_ring_ctx *ctx = container_of(work, struct io_ring_ctx,
					       exit_work);

	/*
	 * If we're doing polled IO and end up having requests being
	 * submitted async (out-of-line), then completions can come in while
	 * we're waiting for refs to drop. We need to reap these manually,
	 * as nobody else will be looking for them.
	 */
	do {
		io_uring_try_cancel_requests(ctx, NULL, NULL);
		io_run_ctx_fallback(ctx);
	} while (!wait_for_completion_timeout(&ctx->ref_comp, HZ/20));
	io_ring_ctx_free(ctx);
}

static void io_ring_ctx_wait_and_kill(struct io_ring_ctx *ctx)
{
	mutex_lock(&ctx->uring_lock);
	percpu_ref_kill(&ctx->refs);
	/* if force is set, the ring is going away. always drop after that */
	ctx->cq_overflow_flushed = 1;
	if (ctx->rings)
		__io_cqring_overflow_flush(ctx, true, NULL, NULL);
	idr_for_each(&ctx->personality_idr, io_remove_personalities, ctx);
	mutex_unlock(&ctx->uring_lock);

	io_kill_timeouts(ctx, NULL, NULL);
	io_poll_remove_all(ctx, NULL, NULL);

	/* if we failed setting up the ctx, we might not have any rings */
	io_iopoll_try_reap_events(ctx);

	INIT_WORK(&ctx->exit_work, io_ring_exit_work);
	/*
	 * Use system_unbound_wq to avoid spawning tons of event kworkers
	 * if we're exiting a ton of rings at the same time. It just adds
	 * noise and overhead, there's no discernable change in runtime
	 * over using system_wq.
	 */
	queue_work(system_unbound_wq, &ctx->exit_work);
}

static int io_uring_release(struct inode *inode, struct file *file)
{
	struct io_ring_ctx *ctx = file->private_data;

	file->private_data = NULL;
	io_ring_ctx_wait_and_kill(ctx);
	return 0;
}

struct io_task_cancel {
	struct task_struct *task;
	struct files_struct *files;
};

static bool io_cancel_task_cb(struct io_wq_work *work, void *data)
{
	struct io_kiocb *req = container_of(work, struct io_kiocb, work);
	struct io_task_cancel *cancel = data;
	bool ret;

	if (cancel->files && (req->flags & REQ_F_LINK_TIMEOUT)) {
		unsigned long flags;
		struct io_ring_ctx *ctx = req->ctx;

		/* protect against races with linked timeouts */
		spin_lock_irqsave(&ctx->completion_lock, flags);
		ret = io_match_task(req, cancel->task, cancel->files);
		spin_unlock_irqrestore(&ctx->completion_lock, flags);
	} else {
		ret = io_match_task(req, cancel->task, cancel->files);
	}
	return ret;
}

static void io_cancel_defer_files(struct io_ring_ctx *ctx,
				  struct task_struct *task,
				  struct files_struct *files)
{
	struct io_defer_entry *de = NULL;
	LIST_HEAD(list);

	spin_lock_irq(&ctx->completion_lock);
	list_for_each_entry_reverse(de, &ctx->defer_list, list) {
		if (io_match_task(de->req, task, files)) {
			list_cut_position(&list, &ctx->defer_list, &de->list);
			break;
		}
	}
	spin_unlock_irq(&ctx->completion_lock);

	while (!list_empty(&list)) {
		de = list_first_entry(&list, struct io_defer_entry, list);
		list_del_init(&de->list);
		req_set_fail_links(de->req);
		io_put_req(de->req);
		io_req_complete(de->req, -ECANCELED);
		kfree(de);
	}
}

static void io_uring_try_cancel_requests(struct io_ring_ctx *ctx,
					 struct task_struct *task,
					 struct files_struct *files)
{
	struct io_task_cancel cancel = { .task = task, .files = files, };
<<<<<<< HEAD
	struct io_uring_task *tctx = current->io_uring;
=======
	struct task_struct *tctx_task = task ?: current;
	struct io_uring_task *tctx = tctx_task->io_uring;
>>>>>>> 575483e9

	while (1) {
		enum io_wq_cancel cret;
		bool ret = false;

		if (tctx && tctx->io_wq) {
			cret = io_wq_cancel_cb(tctx->io_wq, io_cancel_task_cb,
					       &cancel, true);
			ret |= (cret != IO_WQ_CANCEL_NOTFOUND);
		}

		/* SQPOLL thread does its own polling */
		if (!(ctx->flags & IORING_SETUP_SQPOLL) && !files) {
			while (!list_empty_careful(&ctx->iopoll_list)) {
				io_iopoll_try_reap_events(ctx);
				ret = true;
			}
		}

		ret |= io_poll_remove_all(ctx, task, files);
		ret |= io_kill_timeouts(ctx, task, files);
		ret |= io_run_task_work();
		ret |= io_run_ctx_fallback(ctx);
		io_cqring_overflow_flush(ctx, true, task, files);
		if (!ret)
			break;
		cond_resched();
	}
}

static int io_uring_count_inflight(struct io_ring_ctx *ctx,
				   struct task_struct *task,
				   struct files_struct *files)
{
	struct io_kiocb *req;
	int cnt = 0;

	spin_lock_irq(&ctx->inflight_lock);
	list_for_each_entry(req, &ctx->inflight_list, inflight_entry)
		cnt += io_match_task(req, task, files);
	spin_unlock_irq(&ctx->inflight_lock);
	return cnt;
}

static void io_uring_cancel_files(struct io_ring_ctx *ctx,
				  struct task_struct *task,
				  struct files_struct *files)
{
	while (!list_empty_careful(&ctx->inflight_list)) {
		DEFINE_WAIT(wait);
		int inflight;

		inflight = io_uring_count_inflight(ctx, task, files);
		if (!inflight)
			break;

		io_uring_try_cancel_requests(ctx, task, files);

		if (ctx->sq_data)
			io_sq_thread_unpark(ctx->sq_data);
		prepare_to_wait(&task->io_uring->wait, &wait,
				TASK_UNINTERRUPTIBLE);
		if (inflight == io_uring_count_inflight(ctx, task, files))
			schedule();
		finish_wait(&task->io_uring->wait, &wait);
		if (ctx->sq_data)
			io_sq_thread_park(ctx->sq_data);
	}
}

/*
 * We need to iteratively cancel requests, in case a request has dependent
 * hard links. These persist even for failure of cancelations, hence keep
 * looping until none are found.
 */
static void io_uring_cancel_task_requests(struct io_ring_ctx *ctx,
					  struct files_struct *files)
{
	struct task_struct *task = current;
	bool did_park = false;

	if ((ctx->flags & IORING_SETUP_SQPOLL) && ctx->sq_data) {
<<<<<<< HEAD
		io_disable_sqo_submit(ctx);
		did_park = io_sq_thread_park(ctx->sq_data);
		if (did_park) {
			task = ctx->sq_data->thread;
			atomic_inc(&task->io_uring->in_idle);
		}
=======
		/* never started, nothing to cancel */
		if (ctx->flags & IORING_SETUP_R_DISABLED) {
			io_sq_offload_start(ctx);
			return;
		}
		io_sq_thread_park(ctx->sq_data);
		task = ctx->sq_data->thread;
		if (task)
			atomic_inc(&task->io_uring->in_idle);
>>>>>>> 575483e9
	}

	io_cancel_defer_files(ctx, task, files);

	io_uring_cancel_files(ctx, task, files);
	if (!files)
		io_uring_try_cancel_requests(ctx, task, NULL);

<<<<<<< HEAD
	if (did_park) {
=======
	if (task)
>>>>>>> 575483e9
		atomic_dec(&task->io_uring->in_idle);
	if (ctx->sq_data)
		io_sq_thread_unpark(ctx->sq_data);
}

/*
 * Note that this task has used io_uring. We use it for cancelation purposes.
 */
static int io_uring_add_task_file(struct io_ring_ctx *ctx, struct file *file)
{
	struct io_uring_task *tctx = current->io_uring;
	int ret;

	if (unlikely(!tctx)) {
		ret = io_uring_alloc_task_context(current, ctx);
		if (unlikely(ret))
			return ret;
		tctx = current->io_uring;
	}
	if (tctx->last != file) {
		void *old = xa_load(&tctx->xa, (unsigned long)file);

		if (!old) {
			get_file(file);
			ret = xa_err(xa_store(&tctx->xa, (unsigned long)file,
						file, GFP_KERNEL));
			if (ret) {
				fput(file);
				return ret;
			}
		}
		tctx->last = file;
	}

	/*
	 * This is race safe in that the task itself is doing this, hence it
	 * cannot be going through the exit/cancel paths at the same time.
	 * This cannot be modified while exit/cancel is running.
	 */
	if (!tctx->sqpoll && (ctx->flags & IORING_SETUP_SQPOLL))
		tctx->sqpoll = true;

	return 0;
}

/*
 * Remove this io_uring_file -> task mapping.
 */
static void io_uring_del_task_file(struct file *file)
{
	struct io_uring_task *tctx = current->io_uring;

	if (tctx->last == file)
		tctx->last = NULL;
	file = xa_erase(&tctx->xa, (unsigned long)file);
	if (file)
		fput(file);
}

static void io_uring_clean_tctx(struct io_uring_task *tctx)
{
	struct file *file;
	unsigned long index;

	xa_for_each(&tctx->xa, index, file)
		io_uring_del_task_file(file);
	if (tctx->io_wq) {
		io_wq_put_and_exit(tctx->io_wq);
		tctx->io_wq = NULL;
	}
}

void __io_uring_files_cancel(struct files_struct *files)
{
	struct io_uring_task *tctx = current->io_uring;
	struct file *file;
	unsigned long index;

	/* make sure overflow events are dropped */
	atomic_inc(&tctx->in_idle);
	xa_for_each(&tctx->xa, index, file)
		io_uring_cancel_task_requests(file->private_data, files);
	atomic_dec(&tctx->in_idle);

<<<<<<< HEAD
	if (files) {
		io_uring_remove_task_files(tctx);
		if (tctx->io_wq) {
			io_wq_put(tctx->io_wq);
			tctx->io_wq = NULL;
		}
	}
=======
	if (files)
		io_uring_clean_tctx(tctx);
>>>>>>> 575483e9
}

static s64 tctx_inflight(struct io_uring_task *tctx)
{
	return percpu_counter_sum(&tctx->inflight);
}

static void io_uring_cancel_sqpoll(struct io_ring_ctx *ctx)
{
	struct io_sq_data *sqd = ctx->sq_data;
	struct io_uring_task *tctx;
	s64 inflight;
	DEFINE_WAIT(wait);

	if (!sqd)
<<<<<<< HEAD
		return;
	io_disable_sqo_submit(ctx);
	if (!io_sq_thread_park(sqd))
		return;
	tctx = ctx->sq_data->thread->io_uring;

=======
		return;
	io_sq_thread_park(sqd);
	if (!sqd->thread || !sqd->thread->io_uring) {
		io_sq_thread_unpark(sqd);
		return;
	}
	tctx = ctx->sq_data->thread->io_uring;
>>>>>>> 575483e9
	atomic_inc(&tctx->in_idle);
	do {
		/* read completions before cancelations */
		inflight = tctx_inflight(tctx);
		if (!inflight)
			break;
		io_uring_cancel_task_requests(ctx, NULL);

		prepare_to_wait(&tctx->wait, &wait, TASK_UNINTERRUPTIBLE);
		/*
		 * If we've seen completions, retry without waiting. This
		 * avoids a race where a completion comes in before we did
		 * prepare_to_wait().
		 */
		if (inflight == tctx_inflight(tctx))
			schedule();
		finish_wait(&tctx->wait, &wait);
	} while (1);
	atomic_dec(&tctx->in_idle);
	io_sq_thread_unpark(sqd);
}

/*
 * Find any io_uring fd that this task has registered or done IO on, and cancel
 * requests.
 */
void __io_uring_task_cancel(void)
{
	struct io_uring_task *tctx = current->io_uring;
	DEFINE_WAIT(wait);
	s64 inflight;

	/* make sure overflow events are dropped */
	atomic_inc(&tctx->in_idle);

	if (tctx->sqpoll) {
		struct file *file;
		unsigned long index;

		xa_for_each(&tctx->xa, index, file)
			io_uring_cancel_sqpoll(file->private_data);
	}

	do {
		/* read completions before cancelations */
		inflight = tctx_inflight(tctx);
		if (!inflight)
			break;
		__io_uring_files_cancel(NULL);

		prepare_to_wait(&tctx->wait, &wait, TASK_UNINTERRUPTIBLE);

		/*
		 * If we've seen completions, retry without waiting. This
		 * avoids a race where a completion comes in before we did
		 * prepare_to_wait().
		 */
		if (inflight == tctx_inflight(tctx))
			schedule();
		finish_wait(&tctx->wait, &wait);
	} while (1);

	atomic_dec(&tctx->in_idle);

<<<<<<< HEAD
	io_uring_remove_task_files(tctx);
}

static int io_uring_flush(struct file *file, void *data)
{
	struct io_uring_task *tctx = current->io_uring;
	struct io_ring_ctx *ctx = file->private_data;

	/* Ignore helper thread files exit */
	if (current->flags & PF_IO_WORKER)
		return 0;

	if (fatal_signal_pending(current) || (current->flags & PF_EXITING)) {
		io_uring_cancel_task_requests(ctx, NULL);
		io_req_caches_free(ctx, current);
	}

	io_run_ctx_fallback(ctx);

	if (!tctx)
		return 0;

	/* we should have cancelled and erased it before PF_EXITING */
	WARN_ON_ONCE((current->flags & PF_EXITING) &&
		     xa_load(&tctx->xa, (unsigned long)file));

	/*
	 * fput() is pending, will be 2 if the only other ref is our potential
	 * task file note. If the task is exiting, drop regardless of count.
	 */
	if (atomic_long_read(&file->f_count) != 2)
		return 0;

	if (ctx->flags & IORING_SETUP_SQPOLL) {
		/* there is only one file note, which is owned by sqo_task */
		WARN_ON_ONCE(ctx->sqo_task != current &&
			     xa_load(&tctx->xa, (unsigned long)file));
		/* sqo_dead check is for when this happens after cancellation */
		WARN_ON_ONCE(ctx->sqo_task == current && !ctx->sqo_dead &&
			     !xa_load(&tctx->xa, (unsigned long)file));

		io_disable_sqo_submit(ctx);
	}

	if (!(ctx->flags & IORING_SETUP_SQPOLL) || ctx->sqo_task == current)
		io_uring_del_task_file(file);
	return 0;
=======
	io_uring_clean_tctx(tctx);
	/* all current's requests should be gone, we can kill tctx */
	__io_uring_free(current);
>>>>>>> 575483e9
}

static void *io_uring_validate_mmap_request(struct file *file,
					    loff_t pgoff, size_t sz)
{
	struct io_ring_ctx *ctx = file->private_data;
	loff_t offset = pgoff << PAGE_SHIFT;
	struct page *page;
	void *ptr;

	switch (offset) {
	case IORING_OFF_SQ_RING:
	case IORING_OFF_CQ_RING:
		ptr = ctx->rings;
		break;
	case IORING_OFF_SQES:
		ptr = ctx->sq_sqes;
		break;
	default:
		return ERR_PTR(-EINVAL);
	}

	page = virt_to_head_page(ptr);
	if (sz > page_size(page))
		return ERR_PTR(-EINVAL);

	return ptr;
}

#ifdef CONFIG_MMU

static int io_uring_mmap(struct file *file, struct vm_area_struct *vma)
{
	size_t sz = vma->vm_end - vma->vm_start;
	unsigned long pfn;
	void *ptr;

	ptr = io_uring_validate_mmap_request(file, vma->vm_pgoff, sz);
	if (IS_ERR(ptr))
		return PTR_ERR(ptr);

	pfn = virt_to_phys(ptr) >> PAGE_SHIFT;
	return remap_pfn_range(vma, vma->vm_start, pfn, sz, vma->vm_page_prot);
}

#else /* !CONFIG_MMU */

static int io_uring_mmap(struct file *file, struct vm_area_struct *vma)
{
	return vma->vm_flags & (VM_SHARED | VM_MAYSHARE) ? 0 : -EINVAL;
}

static unsigned int io_uring_nommu_mmap_capabilities(struct file *file)
{
	return NOMMU_MAP_DIRECT | NOMMU_MAP_READ | NOMMU_MAP_WRITE;
}

static unsigned long io_uring_nommu_get_unmapped_area(struct file *file,
	unsigned long addr, unsigned long len,
	unsigned long pgoff, unsigned long flags)
{
	void *ptr;

	ptr = io_uring_validate_mmap_request(file, pgoff, len);
	if (IS_ERR(ptr))
		return PTR_ERR(ptr);

	return (unsigned long) ptr;
}

#endif /* !CONFIG_MMU */

static int io_sqpoll_wait_sq(struct io_ring_ctx *ctx)
{
	int ret = 0;
	DEFINE_WAIT(wait);

	do {
		if (!io_sqring_full(ctx))
			break;
		prepare_to_wait(&ctx->sqo_sq_wait, &wait, TASK_INTERRUPTIBLE);

		if (!io_sqring_full(ctx))
			break;
		schedule();
	} while (!signal_pending(current));

	finish_wait(&ctx->sqo_sq_wait, &wait);
	return ret;
}

static int io_get_ext_arg(unsigned flags, const void __user *argp, size_t *argsz,
			  struct __kernel_timespec __user **ts,
			  const sigset_t __user **sig)
{
	struct io_uring_getevents_arg arg;

	/*
	 * If EXT_ARG isn't set, then we have no timespec and the argp pointer
	 * is just a pointer to the sigset_t.
	 */
	if (!(flags & IORING_ENTER_EXT_ARG)) {
		*sig = (const sigset_t __user *) argp;
		*ts = NULL;
		return 0;
	}

	/*
	 * EXT_ARG is set - ensure we agree on the size of it and copy in our
	 * timespec and sigset_t pointers if good.
	 */
	if (*argsz != sizeof(arg))
		return -EINVAL;
	if (copy_from_user(&arg, argp, sizeof(arg)))
		return -EFAULT;
	*sig = u64_to_user_ptr(arg.sigmask);
	*argsz = arg.sigmask_sz;
	*ts = u64_to_user_ptr(arg.ts);
	return 0;
}

SYSCALL_DEFINE6(io_uring_enter, unsigned int, fd, u32, to_submit,
		u32, min_complete, u32, flags, const void __user *, argp,
		size_t, argsz)
{
	struct io_ring_ctx *ctx;
	long ret = -EBADF;
	int submitted = 0;
	struct fd f;

	io_run_task_work();

	if (flags & ~(IORING_ENTER_GETEVENTS | IORING_ENTER_SQ_WAKEUP |
			IORING_ENTER_SQ_WAIT | IORING_ENTER_EXT_ARG))
		return -EINVAL;

	f = fdget(fd);
	if (!f.file)
		return -EBADF;

	ret = -EOPNOTSUPP;
	if (f.file->f_op != &io_uring_fops)
		goto out_fput;

	ret = -ENXIO;
	ctx = f.file->private_data;
	if (!percpu_ref_tryget(&ctx->refs))
		goto out_fput;

	ret = -EBADFD;
	if (ctx->flags & IORING_SETUP_R_DISABLED)
		goto out;

	/*
	 * For SQ polling, the thread will do all submissions and completions.
	 * Just return the requested submit count, and wake the thread if
	 * we were asked to.
	 */
	ret = 0;
	if (ctx->flags & IORING_SETUP_SQPOLL) {
		io_cqring_overflow_flush(ctx, false, NULL, NULL);

		if (unlikely(ctx->sqo_exec)) {
			ret = io_sq_thread_fork(ctx->sq_data, ctx);
			if (ret)
				goto out;
			ctx->sqo_exec = 0;
		}
		ret = -EOWNERDEAD;
		if (flags & IORING_ENTER_SQ_WAKEUP)
			wake_up(&ctx->sq_data->wait);
		if (flags & IORING_ENTER_SQ_WAIT) {
			ret = io_sqpoll_wait_sq(ctx);
			if (ret)
				goto out;
		}
		submitted = to_submit;
	} else if (to_submit) {
		ret = io_uring_add_task_file(ctx, f.file);
		if (unlikely(ret))
			goto out;
		mutex_lock(&ctx->uring_lock);
		submitted = io_submit_sqes(ctx, to_submit);
		mutex_unlock(&ctx->uring_lock);

		if (submitted != to_submit)
			goto out;
	}
	if (flags & IORING_ENTER_GETEVENTS) {
		const sigset_t __user *sig;
		struct __kernel_timespec __user *ts;

		ret = io_get_ext_arg(flags, argp, &argsz, &ts, &sig);
		if (unlikely(ret))
			goto out;

		min_complete = min(min_complete, ctx->cq_entries);

		/*
		 * When SETUP_IOPOLL and SETUP_SQPOLL are both enabled, user
		 * space applications don't need to do io completion events
		 * polling again, they can rely on io_sq_thread to do polling
		 * work, which can reduce cpu usage and uring_lock contention.
		 */
		if (ctx->flags & IORING_SETUP_IOPOLL &&
		    !(ctx->flags & IORING_SETUP_SQPOLL)) {
			ret = io_iopoll_check(ctx, min_complete);
		} else {
			ret = io_cqring_wait(ctx, min_complete, sig, argsz, ts);
		}
	}

out:
	percpu_ref_put(&ctx->refs);
out_fput:
	fdput(f);
	return submitted ? submitted : ret;
}

#ifdef CONFIG_PROC_FS
static int io_uring_show_cred(int id, void *p, void *data)
{
	const struct cred *cred = p;
	struct seq_file *m = data;
	struct user_namespace *uns = seq_user_ns(m);
	struct group_info *gi;
	kernel_cap_t cap;
	unsigned __capi;
	int g;

	seq_printf(m, "%5d\n", id);
	seq_put_decimal_ull(m, "\tUid:\t", from_kuid_munged(uns, cred->uid));
	seq_put_decimal_ull(m, "\t\t", from_kuid_munged(uns, cred->euid));
	seq_put_decimal_ull(m, "\t\t", from_kuid_munged(uns, cred->suid));
	seq_put_decimal_ull(m, "\t\t", from_kuid_munged(uns, cred->fsuid));
	seq_put_decimal_ull(m, "\n\tGid:\t", from_kgid_munged(uns, cred->gid));
	seq_put_decimal_ull(m, "\t\t", from_kgid_munged(uns, cred->egid));
	seq_put_decimal_ull(m, "\t\t", from_kgid_munged(uns, cred->sgid));
	seq_put_decimal_ull(m, "\t\t", from_kgid_munged(uns, cred->fsgid));
	seq_puts(m, "\n\tGroups:\t");
	gi = cred->group_info;
	for (g = 0; g < gi->ngroups; g++) {
		seq_put_decimal_ull(m, g ? " " : "",
					from_kgid_munged(uns, gi->gid[g]));
	}
	seq_puts(m, "\n\tCapEff:\t");
	cap = cred->cap_effective;
	CAP_FOR_EACH_U32(__capi)
		seq_put_hex_ll(m, NULL, cap.cap[CAP_LAST_U32 - __capi], 8);
	seq_putc(m, '\n');
	return 0;
}

static void __io_uring_show_fdinfo(struct io_ring_ctx *ctx, struct seq_file *m)
{
	struct io_sq_data *sq = NULL;
	bool has_lock;
	int i;

	/*
	 * Avoid ABBA deadlock between the seq lock and the io_uring mutex,
	 * since fdinfo case grabs it in the opposite direction of normal use
	 * cases. If we fail to get the lock, we just don't iterate any
	 * structures that could be going away outside the io_uring mutex.
	 */
	has_lock = mutex_trylock(&ctx->uring_lock);

	if (has_lock && (ctx->flags & IORING_SETUP_SQPOLL)) {
		sq = ctx->sq_data;
		if (!sq->thread)
			sq = NULL;
	}

	seq_printf(m, "SqThread:\t%d\n", sq ? task_pid_nr(sq->thread) : -1);
	seq_printf(m, "SqThreadCpu:\t%d\n", sq ? task_cpu(sq->thread) : -1);
	seq_printf(m, "UserFiles:\t%u\n", ctx->nr_user_files);
	for (i = 0; has_lock && i < ctx->nr_user_files; i++) {
		struct file *f = *io_fixed_file_slot(ctx->file_data, i);

		if (f)
			seq_printf(m, "%5u: %s\n", i, file_dentry(f)->d_iname);
		else
			seq_printf(m, "%5u: <none>\n", i);
	}
	seq_printf(m, "UserBufs:\t%u\n", ctx->nr_user_bufs);
	for (i = 0; has_lock && i < ctx->nr_user_bufs; i++) {
		struct io_mapped_ubuf *buf = &ctx->user_bufs[i];

		seq_printf(m, "%5u: 0x%llx/%u\n", i, buf->ubuf,
						(unsigned int) buf->len);
	}
	if (has_lock && !idr_is_empty(&ctx->personality_idr)) {
		seq_printf(m, "Personalities:\n");
		idr_for_each(&ctx->personality_idr, io_uring_show_cred, m);
	}
	seq_printf(m, "PollList:\n");
	spin_lock_irq(&ctx->completion_lock);
	for (i = 0; i < (1U << ctx->cancel_hash_bits); i++) {
		struct hlist_head *list = &ctx->cancel_hash[i];
		struct io_kiocb *req;

		hlist_for_each_entry(req, list, hash_node)
			seq_printf(m, "  op=%d, task_works=%d\n", req->opcode,
					req->task->task_works != NULL);
	}
	spin_unlock_irq(&ctx->completion_lock);
	if (has_lock)
		mutex_unlock(&ctx->uring_lock);
}

static void io_uring_show_fdinfo(struct seq_file *m, struct file *f)
{
	struct io_ring_ctx *ctx = f->private_data;

	if (percpu_ref_tryget(&ctx->refs)) {
		__io_uring_show_fdinfo(ctx, m);
		percpu_ref_put(&ctx->refs);
	}
}
#endif

static const struct file_operations io_uring_fops = {
	.release	= io_uring_release,
	.mmap		= io_uring_mmap,
#ifndef CONFIG_MMU
	.get_unmapped_area = io_uring_nommu_get_unmapped_area,
	.mmap_capabilities = io_uring_nommu_mmap_capabilities,
#endif
	.poll		= io_uring_poll,
	.fasync		= io_uring_fasync,
#ifdef CONFIG_PROC_FS
	.show_fdinfo	= io_uring_show_fdinfo,
#endif
};

static int io_allocate_scq_urings(struct io_ring_ctx *ctx,
				  struct io_uring_params *p)
{
	struct io_rings *rings;
	size_t size, sq_array_offset;

	/* make sure these are sane, as we already accounted them */
	ctx->sq_entries = p->sq_entries;
	ctx->cq_entries = p->cq_entries;

	size = rings_size(p->sq_entries, p->cq_entries, &sq_array_offset);
	if (size == SIZE_MAX)
		return -EOVERFLOW;

	rings = io_mem_alloc(size);
	if (!rings)
		return -ENOMEM;

	ctx->rings = rings;
	ctx->sq_array = (u32 *)((char *)rings + sq_array_offset);
	rings->sq_ring_mask = p->sq_entries - 1;
	rings->cq_ring_mask = p->cq_entries - 1;
	rings->sq_ring_entries = p->sq_entries;
	rings->cq_ring_entries = p->cq_entries;
	ctx->sq_mask = rings->sq_ring_mask;
	ctx->cq_mask = rings->cq_ring_mask;

	size = array_size(sizeof(struct io_uring_sqe), p->sq_entries);
	if (size == SIZE_MAX) {
		io_mem_free(ctx->rings);
		ctx->rings = NULL;
		return -EOVERFLOW;
	}

	ctx->sq_sqes = io_mem_alloc(size);
	if (!ctx->sq_sqes) {
		io_mem_free(ctx->rings);
		ctx->rings = NULL;
		return -ENOMEM;
	}

	return 0;
}

static int io_uring_install_fd(struct io_ring_ctx *ctx, struct file *file)
{
	int ret, fd;

	fd = get_unused_fd_flags(O_RDWR | O_CLOEXEC);
	if (fd < 0)
		return fd;

	ret = io_uring_add_task_file(ctx, file);
	if (ret) {
		put_unused_fd(fd);
		return ret;
	}
	fd_install(fd, file);
	return fd;
}

/*
 * Allocate an anonymous fd, this is what constitutes the application
 * visible backing of an io_uring instance. The application mmaps this
 * fd to gain access to the SQ/CQ ring details. If UNIX sockets are enabled,
 * we have to tie this fd to a socket for file garbage collection purposes.
 */
static struct file *io_uring_get_file(struct io_ring_ctx *ctx)
{
	struct file *file;
#if defined(CONFIG_UNIX)
	int ret;

	ret = sock_create_kern(&init_net, PF_UNIX, SOCK_RAW, IPPROTO_IP,
				&ctx->ring_sock);
	if (ret)
		return ERR_PTR(ret);
#endif

	file = anon_inode_getfile("[io_uring]", &io_uring_fops, ctx,
					O_RDWR | O_CLOEXEC);
#if defined(CONFIG_UNIX)
	if (IS_ERR(file)) {
		sock_release(ctx->ring_sock);
		ctx->ring_sock = NULL;
	} else {
		ctx->ring_sock->file = file;
	}
#endif
	return file;
}

static int io_uring_create(unsigned entries, struct io_uring_params *p,
			   struct io_uring_params __user *params)
{
	struct io_ring_ctx *ctx;
	struct file *file;
	int ret;

	if (!entries)
		return -EINVAL;
	if (entries > IORING_MAX_ENTRIES) {
		if (!(p->flags & IORING_SETUP_CLAMP))
			return -EINVAL;
		entries = IORING_MAX_ENTRIES;
	}

	/*
	 * Use twice as many entries for the CQ ring. It's possible for the
	 * application to drive a higher depth than the size of the SQ ring,
	 * since the sqes are only used at submission time. This allows for
	 * some flexibility in overcommitting a bit. If the application has
	 * set IORING_SETUP_CQSIZE, it will have passed in the desired number
	 * of CQ ring entries manually.
	 */
	p->sq_entries = roundup_pow_of_two(entries);
	if (p->flags & IORING_SETUP_CQSIZE) {
		/*
		 * If IORING_SETUP_CQSIZE is set, we do the same roundup
		 * to a power-of-two, if it isn't already. We do NOT impose
		 * any cq vs sq ring sizing.
		 */
		if (!p->cq_entries)
			return -EINVAL;
		if (p->cq_entries > IORING_MAX_CQ_ENTRIES) {
			if (!(p->flags & IORING_SETUP_CLAMP))
				return -EINVAL;
			p->cq_entries = IORING_MAX_CQ_ENTRIES;
		}
		p->cq_entries = roundup_pow_of_two(p->cq_entries);
		if (p->cq_entries < p->sq_entries)
			return -EINVAL;
	} else {
		p->cq_entries = 2 * p->sq_entries;
	}

	ctx = io_ring_ctx_alloc(p);
	if (!ctx)
		return -ENOMEM;
	ctx->compat = in_compat_syscall();
	if (!capable(CAP_IPC_LOCK))
		ctx->user = get_uid(current_user());
<<<<<<< HEAD
	ctx->sqo_task = current;
=======
>>>>>>> 575483e9

	/*
	 * This is just grabbed for accounting purposes. When a process exits,
	 * the mm is exited and dropped before the files, hence we need to hang
	 * on to this mm purely for the purposes of being able to unaccount
	 * memory (locked/pinned vm). It's not used for anything else.
	 */
	mmgrab(current->mm);
	ctx->mm_account = current->mm;

	ret = io_allocate_scq_urings(ctx, p);
	if (ret)
		goto err;

	ret = io_sq_offload_create(ctx, p);
	if (ret)
		goto err;

	if (!(p->flags & IORING_SETUP_R_DISABLED))
		io_sq_offload_start(ctx);

	memset(&p->sq_off, 0, sizeof(p->sq_off));
	p->sq_off.head = offsetof(struct io_rings, sq.head);
	p->sq_off.tail = offsetof(struct io_rings, sq.tail);
	p->sq_off.ring_mask = offsetof(struct io_rings, sq_ring_mask);
	p->sq_off.ring_entries = offsetof(struct io_rings, sq_ring_entries);
	p->sq_off.flags = offsetof(struct io_rings, sq_flags);
	p->sq_off.dropped = offsetof(struct io_rings, sq_dropped);
	p->sq_off.array = (char *)ctx->sq_array - (char *)ctx->rings;

	memset(&p->cq_off, 0, sizeof(p->cq_off));
	p->cq_off.head = offsetof(struct io_rings, cq.head);
	p->cq_off.tail = offsetof(struct io_rings, cq.tail);
	p->cq_off.ring_mask = offsetof(struct io_rings, cq_ring_mask);
	p->cq_off.ring_entries = offsetof(struct io_rings, cq_ring_entries);
	p->cq_off.overflow = offsetof(struct io_rings, cq_overflow);
	p->cq_off.cqes = offsetof(struct io_rings, cqes);
	p->cq_off.flags = offsetof(struct io_rings, cq_flags);

	p->features = IORING_FEAT_SINGLE_MMAP | IORING_FEAT_NODROP |
			IORING_FEAT_SUBMIT_STABLE | IORING_FEAT_RW_CUR_POS |
			IORING_FEAT_CUR_PERSONALITY | IORING_FEAT_FAST_POLL |
			IORING_FEAT_POLL_32BITS | IORING_FEAT_SQPOLL_NONFIXED |
			IORING_FEAT_EXT_ARG | IORING_FEAT_NATIVE_WORKERS;

	if (copy_to_user(params, p, sizeof(*p))) {
		ret = -EFAULT;
		goto err;
	}

	file = io_uring_get_file(ctx);
	if (IS_ERR(file)) {
		ret = PTR_ERR(file);
		goto err;
	}

	/*
	 * Install ring fd as the very last thing, so we don't risk someone
	 * having closed it before we finish setup
	 */
	ret = io_uring_install_fd(ctx, file);
	if (ret < 0) {
		/* fput will clean it up */
		fput(file);
		return ret;
	}

	trace_io_uring_create(ret, ctx, p->sq_entries, p->cq_entries, p->flags);
	return ret;
err:
	io_ring_ctx_wait_and_kill(ctx);
	return ret;
}

/*
 * Sets up an aio uring context, and returns the fd. Applications asks for a
 * ring size, we return the actual sq/cq ring sizes (among other things) in the
 * params structure passed in.
 */
static long io_uring_setup(u32 entries, struct io_uring_params __user *params)
{
	struct io_uring_params p;
	int i;

	if (copy_from_user(&p, params, sizeof(p)))
		return -EFAULT;
	for (i = 0; i < ARRAY_SIZE(p.resv); i++) {
		if (p.resv[i])
			return -EINVAL;
	}

	if (p.flags & ~(IORING_SETUP_IOPOLL | IORING_SETUP_SQPOLL |
			IORING_SETUP_SQ_AFF | IORING_SETUP_CQSIZE |
			IORING_SETUP_CLAMP | IORING_SETUP_ATTACH_WQ |
			IORING_SETUP_R_DISABLED))
		return -EINVAL;

	return  io_uring_create(entries, &p, params);
}

SYSCALL_DEFINE2(io_uring_setup, u32, entries,
		struct io_uring_params __user *, params)
{
	return io_uring_setup(entries, params);
}

static int io_probe(struct io_ring_ctx *ctx, void __user *arg, unsigned nr_args)
{
	struct io_uring_probe *p;
	size_t size;
	int i, ret;

	size = struct_size(p, ops, nr_args);
	if (size == SIZE_MAX)
		return -EOVERFLOW;
	p = kzalloc(size, GFP_KERNEL);
	if (!p)
		return -ENOMEM;

	ret = -EFAULT;
	if (copy_from_user(p, arg, size))
		goto out;
	ret = -EINVAL;
	if (memchr_inv(p, 0, size))
		goto out;

	p->last_op = IORING_OP_LAST - 1;
	if (nr_args > IORING_OP_LAST)
		nr_args = IORING_OP_LAST;

	for (i = 0; i < nr_args; i++) {
		p->ops[i].op = i;
		if (!io_op_defs[i].not_supported)
			p->ops[i].flags = IO_URING_OP_SUPPORTED;
	}
	p->ops_len = i;

	ret = 0;
	if (copy_to_user(arg, p, size))
		ret = -EFAULT;
out:
	kfree(p);
	return ret;
}

static int io_register_personality(struct io_ring_ctx *ctx)
{
	const struct cred *creds;
	int ret;

	creds = get_current_cred();

	ret = idr_alloc_cyclic(&ctx->personality_idr, (void *) creds, 1,
				USHRT_MAX, GFP_KERNEL);
	if (ret < 0)
		put_cred(creds);
	return ret;
}

static int io_register_restrictions(struct io_ring_ctx *ctx, void __user *arg,
				    unsigned int nr_args)
{
	struct io_uring_restriction *res;
	size_t size;
	int i, ret;

	/* Restrictions allowed only if rings started disabled */
	if (!(ctx->flags & IORING_SETUP_R_DISABLED))
		return -EBADFD;

	/* We allow only a single restrictions registration */
	if (ctx->restrictions.registered)
		return -EBUSY;

	if (!arg || nr_args > IORING_MAX_RESTRICTIONS)
		return -EINVAL;

	size = array_size(nr_args, sizeof(*res));
	if (size == SIZE_MAX)
		return -EOVERFLOW;

	res = memdup_user(arg, size);
	if (IS_ERR(res))
		return PTR_ERR(res);

	ret = 0;

	for (i = 0; i < nr_args; i++) {
		switch (res[i].opcode) {
		case IORING_RESTRICTION_REGISTER_OP:
			if (res[i].register_op >= IORING_REGISTER_LAST) {
				ret = -EINVAL;
				goto out;
			}

			__set_bit(res[i].register_op,
				  ctx->restrictions.register_op);
			break;
		case IORING_RESTRICTION_SQE_OP:
			if (res[i].sqe_op >= IORING_OP_LAST) {
				ret = -EINVAL;
				goto out;
			}

			__set_bit(res[i].sqe_op, ctx->restrictions.sqe_op);
			break;
		case IORING_RESTRICTION_SQE_FLAGS_ALLOWED:
			ctx->restrictions.sqe_flags_allowed = res[i].sqe_flags;
			break;
		case IORING_RESTRICTION_SQE_FLAGS_REQUIRED:
			ctx->restrictions.sqe_flags_required = res[i].sqe_flags;
			break;
		default:
			ret = -EINVAL;
			goto out;
		}
	}

out:
	/* Reset all restrictions if an error happened */
	if (ret != 0)
		memset(&ctx->restrictions, 0, sizeof(ctx->restrictions));
	else
		ctx->restrictions.registered = true;

	kfree(res);
	return ret;
}

static int io_register_enable_rings(struct io_ring_ctx *ctx)
{
	if (!(ctx->flags & IORING_SETUP_R_DISABLED))
		return -EBADFD;

	if (ctx->restrictions.registered)
		ctx->restricted = 1;

	io_sq_offload_start(ctx);
	return 0;
}

static bool io_register_op_must_quiesce(int op)
{
	switch (op) {
	case IORING_UNREGISTER_FILES:
	case IORING_REGISTER_FILES_UPDATE:
	case IORING_REGISTER_PROBE:
	case IORING_REGISTER_PERSONALITY:
	case IORING_UNREGISTER_PERSONALITY:
		return false;
	default:
		return true;
	}
}

static int __io_uring_register(struct io_ring_ctx *ctx, unsigned opcode,
			       void __user *arg, unsigned nr_args)
	__releases(ctx->uring_lock)
	__acquires(ctx->uring_lock)
{
	int ret;

	/*
	 * We're inside the ring mutex, if the ref is already dying, then
	 * someone else killed the ctx or is already going through
	 * io_uring_register().
	 */
	if (percpu_ref_is_dying(&ctx->refs))
		return -ENXIO;

	if (io_register_op_must_quiesce(opcode)) {
		percpu_ref_kill(&ctx->refs);

		/*
		 * Drop uring mutex before waiting for references to exit. If
		 * another thread is currently inside io_uring_enter() it might
		 * need to grab the uring_lock to make progress. If we hold it
		 * here across the drain wait, then we can deadlock. It's safe
		 * to drop the mutex here, since no new references will come in
		 * after we've killed the percpu ref.
		 */
		mutex_unlock(&ctx->uring_lock);
		do {
			ret = wait_for_completion_interruptible(&ctx->ref_comp);
			if (!ret)
				break;
			ret = io_run_task_work_sig();
			if (ret < 0)
				break;
		} while (1);

		mutex_lock(&ctx->uring_lock);

		if (ret) {
			percpu_ref_resurrect(&ctx->refs);
			goto out_quiesce;
		}
	}

	if (ctx->restricted) {
		if (opcode >= IORING_REGISTER_LAST) {
			ret = -EINVAL;
			goto out;
		}

		if (!test_bit(opcode, ctx->restrictions.register_op)) {
			ret = -EACCES;
			goto out;
		}
	}

	switch (opcode) {
	case IORING_REGISTER_BUFFERS:
		ret = io_sqe_buffers_register(ctx, arg, nr_args);
		break;
	case IORING_UNREGISTER_BUFFERS:
		ret = -EINVAL;
		if (arg || nr_args)
			break;
		ret = io_sqe_buffers_unregister(ctx);
		break;
	case IORING_REGISTER_FILES:
		ret = io_sqe_files_register(ctx, arg, nr_args);
		break;
	case IORING_UNREGISTER_FILES:
		ret = -EINVAL;
		if (arg || nr_args)
			break;
		ret = io_sqe_files_unregister(ctx);
		break;
	case IORING_REGISTER_FILES_UPDATE:
		ret = io_sqe_files_update(ctx, arg, nr_args);
		break;
	case IORING_REGISTER_EVENTFD:
	case IORING_REGISTER_EVENTFD_ASYNC:
		ret = -EINVAL;
		if (nr_args != 1)
			break;
		ret = io_eventfd_register(ctx, arg);
		if (ret)
			break;
		if (opcode == IORING_REGISTER_EVENTFD_ASYNC)
			ctx->eventfd_async = 1;
		else
			ctx->eventfd_async = 0;
		break;
	case IORING_UNREGISTER_EVENTFD:
		ret = -EINVAL;
		if (arg || nr_args)
			break;
		ret = io_eventfd_unregister(ctx);
		break;
	case IORING_REGISTER_PROBE:
		ret = -EINVAL;
		if (!arg || nr_args > 256)
			break;
		ret = io_probe(ctx, arg, nr_args);
		break;
	case IORING_REGISTER_PERSONALITY:
		ret = -EINVAL;
		if (arg || nr_args)
			break;
		ret = io_register_personality(ctx);
		break;
	case IORING_UNREGISTER_PERSONALITY:
		ret = -EINVAL;
		if (arg)
			break;
		ret = io_unregister_personality(ctx, nr_args);
		break;
	case IORING_REGISTER_ENABLE_RINGS:
		ret = -EINVAL;
		if (arg || nr_args)
			break;
		ret = io_register_enable_rings(ctx);
		break;
	case IORING_REGISTER_RESTRICTIONS:
		ret = io_register_restrictions(ctx, arg, nr_args);
		break;
	default:
		ret = -EINVAL;
		break;
	}

out:
	if (io_register_op_must_quiesce(opcode)) {
		/* bring the ctx back to life */
		percpu_ref_reinit(&ctx->refs);
out_quiesce:
		reinit_completion(&ctx->ref_comp);
	}
	return ret;
}

SYSCALL_DEFINE4(io_uring_register, unsigned int, fd, unsigned int, opcode,
		void __user *, arg, unsigned int, nr_args)
{
	struct io_ring_ctx *ctx;
	long ret = -EBADF;
	struct fd f;

	f = fdget(fd);
	if (!f.file)
		return -EBADF;

	ret = -EOPNOTSUPP;
	if (f.file->f_op != &io_uring_fops)
		goto out_fput;

	ctx = f.file->private_data;

	io_run_task_work();

	mutex_lock(&ctx->uring_lock);
	ret = __io_uring_register(ctx, opcode, arg, nr_args);
	mutex_unlock(&ctx->uring_lock);
	trace_io_uring_register(ctx, opcode, ctx->nr_user_files, ctx->nr_user_bufs,
							ctx->cq_ev_fd != NULL, ret);
out_fput:
	fdput(f);
	return ret;
}

static int __init io_uring_init(void)
{
#define __BUILD_BUG_VERIFY_ELEMENT(stype, eoffset, etype, ename) do { \
	BUILD_BUG_ON(offsetof(stype, ename) != eoffset); \
	BUILD_BUG_ON(sizeof(etype) != sizeof_field(stype, ename)); \
} while (0)

#define BUILD_BUG_SQE_ELEM(eoffset, etype, ename) \
	__BUILD_BUG_VERIFY_ELEMENT(struct io_uring_sqe, eoffset, etype, ename)
	BUILD_BUG_ON(sizeof(struct io_uring_sqe) != 64);
	BUILD_BUG_SQE_ELEM(0,  __u8,   opcode);
	BUILD_BUG_SQE_ELEM(1,  __u8,   flags);
	BUILD_BUG_SQE_ELEM(2,  __u16,  ioprio);
	BUILD_BUG_SQE_ELEM(4,  __s32,  fd);
	BUILD_BUG_SQE_ELEM(8,  __u64,  off);
	BUILD_BUG_SQE_ELEM(8,  __u64,  addr2);
	BUILD_BUG_SQE_ELEM(16, __u64,  addr);
	BUILD_BUG_SQE_ELEM(16, __u64,  splice_off_in);
	BUILD_BUG_SQE_ELEM(24, __u32,  len);
	BUILD_BUG_SQE_ELEM(28,     __kernel_rwf_t, rw_flags);
	BUILD_BUG_SQE_ELEM(28, /* compat */   int, rw_flags);
	BUILD_BUG_SQE_ELEM(28, /* compat */ __u32, rw_flags);
	BUILD_BUG_SQE_ELEM(28, __u32,  fsync_flags);
	BUILD_BUG_SQE_ELEM(28, /* compat */ __u16,  poll_events);
	BUILD_BUG_SQE_ELEM(28, __u32,  poll32_events);
	BUILD_BUG_SQE_ELEM(28, __u32,  sync_range_flags);
	BUILD_BUG_SQE_ELEM(28, __u32,  msg_flags);
	BUILD_BUG_SQE_ELEM(28, __u32,  timeout_flags);
	BUILD_BUG_SQE_ELEM(28, __u32,  accept_flags);
	BUILD_BUG_SQE_ELEM(28, __u32,  cancel_flags);
	BUILD_BUG_SQE_ELEM(28, __u32,  open_flags);
	BUILD_BUG_SQE_ELEM(28, __u32,  statx_flags);
	BUILD_BUG_SQE_ELEM(28, __u32,  fadvise_advice);
	BUILD_BUG_SQE_ELEM(28, __u32,  splice_flags);
	BUILD_BUG_SQE_ELEM(32, __u64,  user_data);
	BUILD_BUG_SQE_ELEM(40, __u16,  buf_index);
	BUILD_BUG_SQE_ELEM(42, __u16,  personality);
	BUILD_BUG_SQE_ELEM(44, __s32,  splice_fd_in);

	BUILD_BUG_ON(ARRAY_SIZE(io_op_defs) != IORING_OP_LAST);
	BUILD_BUG_ON(__REQ_F_LAST_BIT >= 8 * sizeof(int));
	req_cachep = KMEM_CACHE(io_kiocb, SLAB_HWCACHE_ALIGN | SLAB_PANIC |
				SLAB_ACCOUNT);
	return 0;
};
__initcall(io_uring_init);<|MERGE_RESOLUTION|>--- conflicted
+++ resolved
@@ -274,11 +274,7 @@
 
 	unsigned long		state;
 	struct completion	startup;
-<<<<<<< HEAD
-	struct completion	completion;
-=======
 	struct completion	parked;
->>>>>>> 575483e9
 	struct completion	exited;
 };
 
@@ -340,10 +336,6 @@
 		unsigned int		drain_next: 1;
 		unsigned int		eventfd_async: 1;
 		unsigned int		restricted: 1;
-<<<<<<< HEAD
-		unsigned int		sqo_dead: 1;
-=======
->>>>>>> 575483e9
 		unsigned int		sqo_exec: 1;
 
 		/*
@@ -385,14 +377,6 @@
 
 	struct io_rings	*rings;
 
-<<<<<<< HEAD
-	/*
-	 * For SQPOLL usage
-	 */
-	struct task_struct	*sqo_task;
-
-=======
->>>>>>> 575483e9
 	/* Only used for accounting purposes */
 	struct mm_struct	*mm_account;
 
@@ -1099,27 +1083,6 @@
 		req->flags |= REQ_F_FAIL_LINK;
 }
 
-<<<<<<< HEAD
-static inline void __io_req_init_async(struct io_kiocb *req)
-{
-	memset(&req->work, 0, sizeof(req->work));
-	req->flags |= REQ_F_WORK_INITIALIZED;
-}
-
-/*
- * Note: must call io_req_init_async() for the first time you
- * touch any members of io_wq_work.
- */
-static inline void io_req_init_async(struct io_kiocb *req)
-{
-	if (req->flags & REQ_F_WORK_INITIALIZED)
-		return;
-
-	__io_req_init_async(req);
-}
-
-=======
->>>>>>> 575483e9
 static void io_ring_ctx_ref_free(struct percpu_ref *ref)
 {
 	struct io_ring_ctx *ctx = container_of(ref, struct io_ring_ctx, refs);
@@ -1202,34 +1165,6 @@
 	return false;
 }
 
-<<<<<<< HEAD
-static void io_req_clean_work(struct io_kiocb *req)
-{
-	if (!(req->flags & REQ_F_WORK_INITIALIZED))
-		return;
-
-	if (req->work.creds) {
-		put_cred(req->work.creds);
-		req->work.creds = NULL;
-	}
-	if (req->flags & REQ_F_INFLIGHT) {
-		struct io_ring_ctx *ctx = req->ctx;
-		struct io_uring_task *tctx = req->task->io_uring;
-		unsigned long flags;
-
-		spin_lock_irqsave(&ctx->inflight_lock, flags);
-		list_del(&req->inflight_entry);
-		spin_unlock_irqrestore(&ctx->inflight_lock, flags);
-		req->flags &= ~REQ_F_INFLIGHT;
-		if (atomic_read(&tctx->in_idle))
-			wake_up(&tctx->wait);
-	}
-
-	req->flags &= ~REQ_F_WORK_INITIALIZED;
-}
-
-=======
->>>>>>> 575483e9
 static void io_req_track_inflight(struct io_kiocb *req)
 {
 	struct io_ring_ctx *ctx = req->ctx;
@@ -1258,11 +1193,6 @@
 		if (def->unbound_nonreg_file)
 			req->work.flags |= IO_WQ_WORK_UNBOUND;
 	}
-<<<<<<< HEAD
-	if (!req->work.creds)
-		req->work.creds = get_current_cred();
-=======
->>>>>>> 575483e9
 }
 
 static void io_prep_async_link(struct io_kiocb *req)
@@ -1284,17 +1214,6 @@
 
 	trace_io_uring_queue_async_work(ctx, io_wq_is_hashed(&req->work), req,
 					&req->work, req->flags);
-<<<<<<< HEAD
-	io_wq_enqueue(tctx->io_wq, &req->work);
-	return link;
-}
-
-static void io_queue_async_work(struct io_kiocb *req)
-{
-	struct io_kiocb *link;
-
-=======
->>>>>>> 575483e9
 	/* init ->work of the whole link before punting */
 	io_prep_async_link(req);
 	io_wq_enqueue(tctx->io_wq, &req->work);
@@ -2029,11 +1948,7 @@
 
 	/* ctx stays valid until unlock, even if we drop all ours ctx->refs */
 	mutex_lock(&ctx->uring_lock);
-<<<<<<< HEAD
-	if (!ctx->sqo_dead && !(current->flags & PF_EXITING) && !current->in_execve)
-=======
 	if (!(current->flags & PF_EXITING) && !current->in_execve)
->>>>>>> 575483e9
 		__io_queue_sqe(req);
 	else
 		__io_req_task_cancel(req, -EFAULT);
@@ -2499,10 +2414,7 @@
 static bool io_rw_should_reissue(struct io_kiocb *req)
 {
 	umode_t mode = file_inode(req->file)->i_mode;
-<<<<<<< HEAD
-=======
 	struct io_ring_ctx *ctx = req->ctx;
->>>>>>> 575483e9
 
 	if (!S_ISBLK(mode) && !S_ISREG(mode))
 		return false;
@@ -2524,13 +2436,6 @@
 {
 #ifdef CONFIG_BLOCK
 	if (!io_rw_should_reissue(req))
-		return false;
-	/*
-	 * If ref is dying, we might be running poll reap from the exit work.
-	 * Don't attempt to reissue from that path, just let it fail with
-	 * -EAGAIN.
-	 */
-	if (percpu_ref_is_dying(&req->ctx->refs))
 		return false;
 
 	lockdep_assert_held(&req->ctx->uring_lock);
@@ -3334,11 +3239,8 @@
 	ret = io_iter_do_read(req, iter);
 
 	if (ret == -EIOCBQUEUED) {
-<<<<<<< HEAD
-=======
 		if (req->async_data)
 			iov_iter_revert(iter, io_size - iov_iter_count(iter));
->>>>>>> 575483e9
 		goto out_free;
 	} else if (ret == -EAGAIN) {
 		/* IOPOLL retry should happen for io-wq threads */
@@ -6301,13 +6203,6 @@
 	struct io_kiocb *linked_timeout = io_prep_linked_timeout(req);
 	int ret;
 
-<<<<<<< HEAD
-	if ((req->flags & REQ_F_WORK_INITIALIZED) && req->work.creds &&
-	    req->work.creds != current_cred())
-		old_creds = override_creds(req->work.creds);
-
-=======
->>>>>>> 575483e9
 	ret = io_issue_sqe(req, IO_URING_F_NONBLOCK|IO_URING_F_COMPLETE_DEFER);
 
 	/*
@@ -6373,7 +6268,6 @@
 static inline bool io_check_restriction(struct io_ring_ctx *ctx,
 					struct io_kiocb *req,
 					unsigned int sqe_flags)
-<<<<<<< HEAD
 {
 	if (!ctx->restricted)
 		return true;
@@ -6397,7 +6291,7 @@
 {
 	struct io_submit_state *state;
 	unsigned int sqe_flags;
-	int id, ret = 0;
+	int ret = 0;
 
 	req->opcode = READ_ONCE(sqe->opcode);
 	/* same numerical values with corresponding REQ_F_*, safe to copy */
@@ -6429,15 +6323,9 @@
 	    !io_op_defs[req->opcode].buffer_select)
 		return -EOPNOTSUPP;
 
-	id = READ_ONCE(sqe->personality);
-	if (id) {
-		__io_req_init_async(req);
-		req->work.creds = idr_find(&ctx->personality_idr, id);
-		if (unlikely(!req->work.creds))
-			return -EINVAL;
-		get_cred(req->work.creds);
-	}
-
+	req->work.list.next = NULL;
+	req->work.flags = 0;
+	req->work.personality = READ_ONCE(sqe->personality);
 	state = &ctx->submit_state;
 
 	/*
@@ -6535,165 +6423,6 @@
 			io_queue_sqe(req);
 		}
 	}
-=======
-{
-	if (!ctx->restricted)
-		return true;
-
-	if (!test_bit(req->opcode, ctx->restrictions.sqe_op))
-		return false;
-
-	if ((sqe_flags & ctx->restrictions.sqe_flags_required) !=
-	    ctx->restrictions.sqe_flags_required)
-		return false;
-
-	if (sqe_flags & ~(ctx->restrictions.sqe_flags_allowed |
-			  ctx->restrictions.sqe_flags_required))
-		return false;
->>>>>>> 575483e9
-
-	return true;
-}
-
-static int io_init_req(struct io_ring_ctx *ctx, struct io_kiocb *req,
-		       const struct io_uring_sqe *sqe)
-{
-<<<<<<< HEAD
-=======
-	struct io_submit_state *state;
-	unsigned int sqe_flags;
-	int ret = 0;
-
-	req->opcode = READ_ONCE(sqe->opcode);
-	/* same numerical values with corresponding REQ_F_*, safe to copy */
-	req->flags = sqe_flags = READ_ONCE(sqe->flags);
-	req->user_data = READ_ONCE(sqe->user_data);
-	req->async_data = NULL;
-	req->file = NULL;
-	req->ctx = ctx;
-	req->link = NULL;
-	req->fixed_rsrc_refs = NULL;
-	/* one is dropped after submission, the other at completion */
-	refcount_set(&req->refs, 2);
-	req->task = current;
-	req->result = 0;
-
-	/* enforce forwards compatibility on users */
-	if (unlikely(sqe_flags & ~SQE_VALID_FLAGS)) {
-		req->flags = 0;
-		return -EINVAL;
-	}
-
-	if (unlikely(req->opcode >= IORING_OP_LAST))
-		return -EINVAL;
-
-	if (unlikely(!io_check_restriction(ctx, req, sqe_flags)))
-		return -EACCES;
-
-	if ((sqe_flags & IOSQE_BUFFER_SELECT) &&
-	    !io_op_defs[req->opcode].buffer_select)
-		return -EOPNOTSUPP;
-
-	req->work.list.next = NULL;
-	req->work.flags = 0;
-	req->work.personality = READ_ONCE(sqe->personality);
-	state = &ctx->submit_state;
-
-	/*
-	 * Plug now if we have more than 1 IO left after this, and the target
-	 * is potentially a read/write to block based storage.
-	 */
-	if (!state->plug_started && state->ios_left > 1 &&
-	    io_op_defs[req->opcode].plug) {
-		blk_start_plug(&state->plug);
-		state->plug_started = true;
-	}
-
-	if (io_op_defs[req->opcode].needs_file) {
-		bool fixed = req->flags & REQ_F_FIXED_FILE;
-
-		req->file = io_file_get(state, req, READ_ONCE(sqe->fd), fixed);
-		if (unlikely(!req->file))
-			ret = -EBADF;
-	}
-
-	state->ios_left--;
-	return ret;
-}
-
-static int io_submit_sqe(struct io_ring_ctx *ctx, struct io_kiocb *req,
-			 const struct io_uring_sqe *sqe)
-{
-	struct io_submit_link *link = &ctx->submit_state.link;
-	int ret;
-
-	ret = io_init_req(ctx, req, sqe);
-	if (unlikely(ret)) {
-fail_req:
-		io_put_req(req);
-		io_req_complete(req, ret);
-		if (link->head) {
-			/* fail even hard links since we don't submit */
-			link->head->flags |= REQ_F_FAIL_LINK;
-			io_put_req(link->head);
-			io_req_complete(link->head, -ECANCELED);
-			link->head = NULL;
-		}
-		return ret;
-	}
-	ret = io_req_prep(req, sqe);
-	if (unlikely(ret))
-		goto fail_req;
-
-	/* don't need @sqe from now on */
-	trace_io_uring_submit_sqe(ctx, req->opcode, req->user_data,
-				true, ctx->flags & IORING_SETUP_SQPOLL);
-
-	/*
-	 * If we already have a head request, queue this one for async
-	 * submittal once the head completes. If we don't have a head but
-	 * IOSQE_IO_LINK is set in the sqe, start a new head. This one will be
-	 * submitted sync once the chain is complete. If none of those
-	 * conditions are true (normal request), then just queue it.
-	 */
-	if (link->head) {
-		struct io_kiocb *head = link->head;
-
-		/*
-		 * Taking sequential execution of a link, draining both sides
-		 * of the link also fullfils IOSQE_IO_DRAIN semantics for all
-		 * requests in the link. So, it drains the head and the
-		 * next after the link request. The last one is done via
-		 * drain_next flag to persist the effect across calls.
-		 */
-		if (req->flags & REQ_F_IO_DRAIN) {
-			head->flags |= REQ_F_IO_DRAIN;
-			ctx->drain_next = 1;
-		}
-		ret = io_req_defer_prep(req);
-		if (unlikely(ret))
-			goto fail_req;
-		trace_io_uring_link(ctx, req, head);
-		link->last->link = req;
-		link->last = req;
-
-		/* last request of a link, enqueue the link */
-		if (!(req->flags & (REQ_F_LINK | REQ_F_HARDLINK))) {
-			io_queue_sqe(head);
-			link->head = NULL;
-		}
-	} else {
-		if (unlikely(ctx->drain_next)) {
-			req->flags |= REQ_F_IO_DRAIN;
-			ctx->drain_next = 0;
-		}
-		if (req->flags & (REQ_F_LINK | REQ_F_HARDLINK)) {
-			link->head = req;
-			link->last = req;
-		} else {
-			io_queue_sqe(req);
-		}
-	}
 
 	return 0;
 }
@@ -6704,7 +6433,6 @@
 static void io_submit_state_end(struct io_submit_state *state,
 				struct io_ring_ctx *ctx)
 {
->>>>>>> 575483e9
 	if (state->link.head)
 		io_queue_sqe(state->link.head);
 	if (state->comp.nr)
@@ -6928,11 +6656,7 @@
 		 * wait_task_inactive().
 		 */
 		preempt_disable();
-<<<<<<< HEAD
-		complete(&sqd->completion);
-=======
 		complete(&sqd->parked);
->>>>>>> 575483e9
 		schedule_preempt_disabled();
 		preempt_enable();
 	}
@@ -6949,10 +6673,6 @@
 
 	sprintf(buf, "iou-sqp-%d", sqd->task_pid);
 	set_task_comm(current, buf);
-<<<<<<< HEAD
-	sqd->thread = current;
-=======
->>>>>>> 575483e9
 	current->pf_io_worker = NULL;
 
 	if (sqd->sq_cpu != -1)
@@ -6960,17 +6680,9 @@
 	else
 		set_cpus_allowed_ptr(current, cpu_online_mask);
 	current->flags |= PF_NO_SETAFFINITY;
-<<<<<<< HEAD
-
-	complete(&sqd->completion);
 
 	wait_for_completion(&sqd->startup);
 
-=======
-
-	wait_for_completion(&sqd->startup);
-
->>>>>>> 575483e9
 	while (!io_sq_thread_should_stop(sqd)) {
 		int ret;
 		bool cap_entries, sqt_spin, needs_sched;
@@ -7036,16 +6748,6 @@
 
 	list_for_each_entry(ctx, &sqd->ctx_list, sqd_list)
 		io_uring_cancel_sqpoll(ctx);
-<<<<<<< HEAD
-
-	io_run_task_work();
-
-	/*
-	 * Clear thread under lock so that concurrent parks work correctly
-	 */
-	complete_all(&sqd->completion);
-	mutex_lock(&sqd->lock);
-=======
 
 	io_run_task_work();
 
@@ -7061,21 +6763,14 @@
 		mutex_lock(&sqd->lock);
 	}
 
->>>>>>> 575483e9
 	sqd->thread = NULL;
 	list_for_each_entry(ctx, &sqd->ctx_list, sqd_list) {
 		ctx->sqo_exec = 1;
 		io_ring_set_wakeup_flag(ctx);
 	}
-<<<<<<< HEAD
-	mutex_unlock(&sqd->lock);
-
-	complete(&sqd->exited);
-=======
 
 	complete(&sqd->exited);
 	mutex_unlock(&sqd->lock);
->>>>>>> 575483e9
 	do_exit(0);
 }
 
@@ -7277,7 +6972,6 @@
 	if (ref_node)
 		percpu_ref_kill(&ref_node->refs);
 }
-<<<<<<< HEAD
 
 static int io_rsrc_ref_quiesce(struct fixed_rsrc_data *data,
 			       struct io_ring_ctx *ctx,
@@ -7287,17 +6981,6 @@
 	struct fixed_rsrc_ref_node *backup_node;
 	int ret;
 
-=======
-
-static int io_rsrc_ref_quiesce(struct fixed_rsrc_data *data,
-			       struct io_ring_ctx *ctx,
-			       void (*rsrc_put)(struct io_ring_ctx *ctx,
-			                        struct io_rsrc_put *prsrc))
-{
-	struct fixed_rsrc_ref_node *backup_node;
-	int ret;
-
->>>>>>> 575483e9
 	if (data->quiesce)
 		return -ENXIO;
 
@@ -7317,7 +7000,6 @@
 		ret = wait_for_completion_interruptible(&data->done);
 		if (!ret)
 			break;
-<<<<<<< HEAD
 
 		percpu_ref_resurrect(&data->refs);
 		io_sqe_rsrc_set_node(ctx, data, backup_node);
@@ -7329,19 +7011,6 @@
 	} while (ret >= 0);
 	data->quiesce = false;
 
-=======
-
-		percpu_ref_resurrect(&data->refs);
-		io_sqe_rsrc_set_node(ctx, data, backup_node);
-		backup_node = NULL;
-		reinit_completion(&data->done);
-		mutex_unlock(&ctx->uring_lock);
-		ret = io_run_task_work_sig();
-		mutex_lock(&ctx->uring_lock);
-	} while (ret >= 0);
-	data->quiesce = false;
-
->>>>>>> 575483e9
 	if (backup_node)
 		destroy_fixed_rsrc_ref_node(backup_node);
 	return ret;
@@ -7402,31 +7071,6 @@
 static void io_sq_thread_unpark(struct io_sq_data *sqd)
 	__releases(&sqd->lock)
 {
-<<<<<<< HEAD
-	if (!sqd->thread)
-		return;
-	if (sqd->thread == current)
-		return;
-	clear_bit(IO_SQ_THREAD_SHOULD_PARK, &sqd->state);
-	wake_up_state(sqd->thread, TASK_PARKED);
-	mutex_unlock(&sqd->lock);
-}
-
-static bool io_sq_thread_park(struct io_sq_data *sqd)
-	__acquires(&sqd->lock)
-{
-	if (sqd->thread == current)
-		return true;
-	mutex_lock(&sqd->lock);
-	if (!sqd->thread) {
-		mutex_unlock(&sqd->lock);
-		return false;
-	}
-	set_bit(IO_SQ_THREAD_SHOULD_PARK, &sqd->state);
-	wake_up_process(sqd->thread);
-	wait_for_completion(&sqd->completion);
-	return true;
-=======
 	if (sqd->thread == current)
 		return;
 	clear_bit(IO_SQ_THREAD_SHOULD_PARK, &sqd->state);
@@ -7446,20 +7090,10 @@
 		wake_up_process(sqd->thread);
 		wait_for_completion(&sqd->parked);
 	}
->>>>>>> 575483e9
 }
 
 static void io_sq_thread_stop(struct io_sq_data *sqd)
 {
-<<<<<<< HEAD
-	if (!sqd->thread)
-		return;
-
-	set_bit(IO_SQ_THREAD_SHOULD_STOP, &sqd->state);
-	WARN_ON_ONCE(test_bit(IO_SQ_THREAD_SHOULD_PARK, &sqd->state));
-	wake_up_process(sqd->thread);
-	wait_for_completion(&sqd->exited);
-=======
 	if (test_bit(IO_SQ_THREAD_SHOULD_STOP, &sqd->state))
 		return;
 	mutex_lock(&sqd->lock);
@@ -7473,7 +7107,6 @@
 	} else {
 		mutex_unlock(&sqd->lock);
 	}
->>>>>>> 575483e9
 }
 
 static void io_put_sq_data(struct io_sq_data *sqd)
@@ -7552,11 +7185,7 @@
 	mutex_init(&sqd->lock);
 	init_waitqueue_head(&sqd->wait);
 	init_completion(&sqd->startup);
-<<<<<<< HEAD
-	init_completion(&sqd->completion);
-=======
 	init_completion(&sqd->parked);
->>>>>>> 575483e9
 	init_completion(&sqd->exited);
 	return sqd;
 }
@@ -8187,11 +7816,8 @@
 	struct io_uring_task *tctx = tsk->io_uring;
 
 	WARN_ON_ONCE(!xa_empty(&tctx->xa));
-<<<<<<< HEAD
-=======
 	WARN_ON_ONCE(tctx->io_wq);
 
->>>>>>> 575483e9
 	percpu_counter_destroy(&tctx->inflight);
 	kfree(tctx);
 	tsk->io_uring = NULL;
@@ -8199,23 +7825,6 @@
 
 static int io_sq_thread_fork(struct io_sq_data *sqd, struct io_ring_ctx *ctx)
 {
-<<<<<<< HEAD
-	int ret;
-
-	clear_bit(IO_SQ_THREAD_SHOULD_STOP, &sqd->state);
-	reinit_completion(&sqd->completion);
-	ctx->sqo_dead = ctx->sqo_exec = 0;
-	sqd->task_pid = current->pid;
-	current->flags |= PF_IO_WORKER;
-	ret = io_wq_fork_thread(io_sq_thread, sqd);
-	current->flags &= ~PF_IO_WORKER;
-	if (ret < 0) {
-		sqd->thread = NULL;
-		return ret;
-	}
-	wait_for_completion(&sqd->completion);
-	return io_uring_alloc_task_context(sqd->thread, ctx);
-=======
 	struct task_struct *tsk;
 	int ret;
 
@@ -8232,7 +7841,6 @@
 	sqd->thread = tsk;
 	wake_up_new_task(tsk);
 	return ret;
->>>>>>> 575483e9
 }
 
 static int io_sq_offload_create(struct io_ring_ctx *ctx,
@@ -8297,17 +7905,6 @@
 		}
 
 		sqd->task_pid = current->pid;
-<<<<<<< HEAD
-		current->flags |= PF_IO_WORKER;
-		ret = io_wq_fork_thread(io_sq_thread, sqd);
-		current->flags &= ~PF_IO_WORKER;
-		if (ret < 0) {
-			sqd->thread = NULL;
-			goto err;
-		}
-		wait_for_completion(&sqd->completion);
-		ret = io_uring_alloc_task_context(sqd->thread, ctx);
-=======
 		tsk = create_io_thread(io_sq_thread, sqd, NUMA_NO_NODE);
 		if (IS_ERR(tsk)) {
 			ret = PTR_ERR(tsk);
@@ -8318,7 +7915,6 @@
 			set_bit(IO_SQ_THREAD_SHOULD_STOP, &sqd->state);
 		sqd->thread = tsk;
 		wake_up_new_task(tsk);
->>>>>>> 575483e9
 		if (ret)
 			goto err;
 	} else if (p->flags & IORING_SETUP_SQ_AFF) {
@@ -8337,10 +7933,7 @@
 {
 	struct io_sq_data *sqd = ctx->sq_data;
 
-<<<<<<< HEAD
-=======
 	ctx->flags &= ~IORING_SETUP_R_DISABLED;
->>>>>>> 575483e9
 	if (ctx->flags & IORING_SETUP_SQPOLL)
 		complete(&sqd->startup);
 }
@@ -8839,11 +8432,7 @@
 
 	percpu_ref_exit(&ctx->refs);
 	free_uid(ctx->user);
-<<<<<<< HEAD
-	io_req_caches_free(ctx, NULL);
-=======
 	io_req_caches_free(ctx);
->>>>>>> 575483e9
 	if (ctx->hash_map)
 		io_wq_put_hash(ctx->hash_map);
 	kfree(ctx->cancel_hash);
@@ -8911,18 +8500,6 @@
 	return 0;
 }
 
-<<<<<<< HEAD
-static void io_run_ctx_fallback(struct io_ring_ctx *ctx)
-{
-	struct callback_head *work, *head, *next;
-
-	do {
-		do {
-			head = NULL;
-			work = READ_ONCE(ctx->exit_task_work);
-		} while (cmpxchg(&ctx->exit_task_work, work, head) != work);
-
-=======
 static bool io_run_ctx_fallback(struct io_ring_ctx *ctx)
 {
 	struct callback_head *work, *next;
@@ -8930,7 +8507,6 @@
 
 	do {
 		work = xchg(&ctx->exit_task_work, NULL);
->>>>>>> 575483e9
 		if (!work)
 			break;
 
@@ -8940,14 +8516,10 @@
 			work = next;
 			cond_resched();
 		} while (work);
-<<<<<<< HEAD
-	} while (1);
-=======
 		executed = true;
 	} while (1);
 
 	return executed;
->>>>>>> 575483e9
 }
 
 static void io_ring_exit_work(struct work_struct *work)
@@ -8963,7 +8535,6 @@
 	 */
 	do {
 		io_uring_try_cancel_requests(ctx, NULL, NULL);
-		io_run_ctx_fallback(ctx);
 	} while (!wait_for_completion_timeout(&ctx->ref_comp, HZ/20));
 	io_ring_ctx_free(ctx);
 }
@@ -9060,12 +8631,8 @@
 					 struct files_struct *files)
 {
 	struct io_task_cancel cancel = { .task = task, .files = files, };
-<<<<<<< HEAD
-	struct io_uring_task *tctx = current->io_uring;
-=======
 	struct task_struct *tctx_task = task ?: current;
 	struct io_uring_task *tctx = tctx_task->io_uring;
->>>>>>> 575483e9
 
 	while (1) {
 		enum io_wq_cancel cret;
@@ -9145,17 +8712,8 @@
 					  struct files_struct *files)
 {
 	struct task_struct *task = current;
-	bool did_park = false;
 
 	if ((ctx->flags & IORING_SETUP_SQPOLL) && ctx->sq_data) {
-<<<<<<< HEAD
-		io_disable_sqo_submit(ctx);
-		did_park = io_sq_thread_park(ctx->sq_data);
-		if (did_park) {
-			task = ctx->sq_data->thread;
-			atomic_inc(&task->io_uring->in_idle);
-		}
-=======
 		/* never started, nothing to cancel */
 		if (ctx->flags & IORING_SETUP_R_DISABLED) {
 			io_sq_offload_start(ctx);
@@ -9165,7 +8723,6 @@
 		task = ctx->sq_data->thread;
 		if (task)
 			atomic_inc(&task->io_uring->in_idle);
->>>>>>> 575483e9
 	}
 
 	io_cancel_defer_files(ctx, task, files);
@@ -9174,11 +8731,7 @@
 	if (!files)
 		io_uring_try_cancel_requests(ctx, task, NULL);
 
-<<<<<<< HEAD
-	if (did_park) {
-=======
 	if (task)
->>>>>>> 575483e9
 		atomic_dec(&task->io_uring->in_idle);
 	if (ctx->sq_data)
 		io_sq_thread_unpark(ctx->sq_data);
@@ -9263,18 +8816,8 @@
 		io_uring_cancel_task_requests(file->private_data, files);
 	atomic_dec(&tctx->in_idle);
 
-<<<<<<< HEAD
-	if (files) {
-		io_uring_remove_task_files(tctx);
-		if (tctx->io_wq) {
-			io_wq_put(tctx->io_wq);
-			tctx->io_wq = NULL;
-		}
-	}
-=======
 	if (files)
 		io_uring_clean_tctx(tctx);
->>>>>>> 575483e9
 }
 
 static s64 tctx_inflight(struct io_uring_task *tctx)
@@ -9290,14 +8833,6 @@
 	DEFINE_WAIT(wait);
 
 	if (!sqd)
-<<<<<<< HEAD
-		return;
-	io_disable_sqo_submit(ctx);
-	if (!io_sq_thread_park(sqd))
-		return;
-	tctx = ctx->sq_data->thread->io_uring;
-
-=======
 		return;
 	io_sq_thread_park(sqd);
 	if (!sqd->thread || !sqd->thread->io_uring) {
@@ -9305,7 +8840,6 @@
 		return;
 	}
 	tctx = ctx->sq_data->thread->io_uring;
->>>>>>> 575483e9
 	atomic_inc(&tctx->in_idle);
 	do {
 		/* read completions before cancelations */
@@ -9370,59 +8904,9 @@
 
 	atomic_dec(&tctx->in_idle);
 
-<<<<<<< HEAD
-	io_uring_remove_task_files(tctx);
-}
-
-static int io_uring_flush(struct file *file, void *data)
-{
-	struct io_uring_task *tctx = current->io_uring;
-	struct io_ring_ctx *ctx = file->private_data;
-
-	/* Ignore helper thread files exit */
-	if (current->flags & PF_IO_WORKER)
-		return 0;
-
-	if (fatal_signal_pending(current) || (current->flags & PF_EXITING)) {
-		io_uring_cancel_task_requests(ctx, NULL);
-		io_req_caches_free(ctx, current);
-	}
-
-	io_run_ctx_fallback(ctx);
-
-	if (!tctx)
-		return 0;
-
-	/* we should have cancelled and erased it before PF_EXITING */
-	WARN_ON_ONCE((current->flags & PF_EXITING) &&
-		     xa_load(&tctx->xa, (unsigned long)file));
-
-	/*
-	 * fput() is pending, will be 2 if the only other ref is our potential
-	 * task file note. If the task is exiting, drop regardless of count.
-	 */
-	if (atomic_long_read(&file->f_count) != 2)
-		return 0;
-
-	if (ctx->flags & IORING_SETUP_SQPOLL) {
-		/* there is only one file note, which is owned by sqo_task */
-		WARN_ON_ONCE(ctx->sqo_task != current &&
-			     xa_load(&tctx->xa, (unsigned long)file));
-		/* sqo_dead check is for when this happens after cancellation */
-		WARN_ON_ONCE(ctx->sqo_task == current && !ctx->sqo_dead &&
-			     !xa_load(&tctx->xa, (unsigned long)file));
-
-		io_disable_sqo_submit(ctx);
-	}
-
-	if (!(ctx->flags & IORING_SETUP_SQPOLL) || ctx->sqo_task == current)
-		io_uring_del_task_file(file);
-	return 0;
-=======
 	io_uring_clean_tctx(tctx);
 	/* all current's requests should be gone, we can kill tctx */
 	__io_uring_free(current);
->>>>>>> 575483e9
 }
 
 static void *io_uring_validate_mmap_request(struct file *file,
@@ -9900,10 +9384,6 @@
 	ctx->compat = in_compat_syscall();
 	if (!capable(CAP_IPC_LOCK))
 		ctx->user = get_uid(current_user());
-<<<<<<< HEAD
-	ctx->sqo_task = current;
-=======
->>>>>>> 575483e9
 
 	/*
 	 * This is just grabbed for accounting purposes. When a process exits,
