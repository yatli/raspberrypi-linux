/*
 * CE4100's SPI device is more or less the same one as found on PXA
 *
 */
#include <linux/pci.h>
#include <linux/platform_device.h>
#include <linux/of_device.h>
#include <linux/spi/pxa2xx_spi.h>

struct ce4100_info {
	struct ssp_device ssp;
	struct platform_device *spi_pdev;
};

static DEFINE_MUTEX(ssp_lock);
static LIST_HEAD(ssp_list);

struct ssp_device *pxa_ssp_request(int port, const char *label)
{
	struct ssp_device *ssp = NULL;

	mutex_lock(&ssp_lock);

	list_for_each_entry(ssp, &ssp_list, node) {
		if (ssp->port_id == port && ssp->use_count == 0) {
			ssp->use_count++;
			ssp->label = label;
			break;
		}
	}

	mutex_unlock(&ssp_lock);

	if (&ssp->node == &ssp_list)
		return NULL;

	return ssp;
}
EXPORT_SYMBOL_GPL(pxa_ssp_request);

void pxa_ssp_free(struct ssp_device *ssp)
{
	mutex_lock(&ssp_lock);
	if (ssp->use_count) {
		ssp->use_count--;
		ssp->label = NULL;
	} else
		dev_err(&ssp->pdev->dev, "device already free\n");
	mutex_unlock(&ssp_lock);
}
EXPORT_SYMBOL_GPL(pxa_ssp_free);

static int __devinit ce4100_spi_probe(struct pci_dev *dev,
		const struct pci_device_id *ent)
{
	int ret;
	resource_size_t phys_beg;
	resource_size_t phys_len;
	struct ce4100_info *spi_info;
	struct platform_device *pdev;
	struct pxa2xx_spi_master spi_pdata;
	struct ssp_device *ssp;

	ret = pci_enable_device(dev);
	if (ret)
		return ret;

	phys_beg = pci_resource_start(dev, 0);
	phys_len = pci_resource_len(dev, 0);

	if (!request_mem_region(phys_beg, phys_len,
				"CE4100 SPI")) {
		dev_err(&dev->dev, "Can't request register space.\n");
		ret = -EBUSY;
		return ret;
	}

	pdev = platform_device_alloc("pxa2xx-spi", dev->devfn);
	spi_info = kzalloc(sizeof(*spi_info), GFP_KERNEL);
	if (!pdev || !spi_info ) {
		ret = -ENOMEM;
		goto err_nomem;
	}
	memset(&spi_pdata, 0, sizeof(spi_pdata));
	spi_pdata.num_chipselect = dev->devfn;

	ret = platform_device_add_data(pdev, &spi_pdata, sizeof(spi_pdata));
	if (ret)
		goto err_nomem;

<<<<<<< HEAD
	pdev->dev.of_node = dev->dev.of_node;
	pdev->dev.release = plat_dev_release;

	spi_pdata->num_chipselect = dev->devfn;

=======
	pdev->dev.parent = &dev->dev;
#ifdef CONFIG_OF
	pdev->dev.of_node = dev->dev.of_node;
#endif
	ssp = &spi_info->ssp;
>>>>>>> a5abba98
	ssp->phys_base = pci_resource_start(dev, 0);
	ssp->mmio_base = ioremap(phys_beg, phys_len);
	if (!ssp->mmio_base) {
		dev_err(&pdev->dev, "failed to ioremap() registers\n");
		ret = -EIO;
		goto err_nomem;
	}
	ssp->irq = dev->irq;
	ssp->port_id = pdev->id;
	ssp->type = PXA25x_SSP;

	mutex_lock(&ssp_lock);
	list_add(&ssp->node, &ssp_list);
	mutex_unlock(&ssp_lock);

	pci_set_drvdata(dev, spi_info);

	ret = platform_device_add(pdev);
	if (ret)
		goto err_dev_add;

	return ret;

err_dev_add:
	pci_set_drvdata(dev, NULL);
	mutex_lock(&ssp_lock);
	list_del(&ssp->node);
	mutex_unlock(&ssp_lock);
	iounmap(ssp->mmio_base);

err_nomem:
	release_mem_region(phys_beg, phys_len);
	platform_device_put(pdev);
	kfree(spi_info);
	return ret;
}

static void __devexit ce4100_spi_remove(struct pci_dev *dev)
{
	struct ce4100_info *spi_info;
	struct ssp_device *ssp;

	spi_info = pci_get_drvdata(dev);
	ssp = &spi_info->ssp;
	platform_device_unregister(spi_info->spi_pdev);

	iounmap(ssp->mmio_base);
	release_mem_region(pci_resource_start(dev, 0),
			pci_resource_len(dev, 0));

	mutex_lock(&ssp_lock);
	list_del(&ssp->node);
	mutex_unlock(&ssp_lock);

	pci_set_drvdata(dev, NULL);
	pci_disable_device(dev);
	kfree(spi_info);
}

static struct pci_device_id ce4100_spi_devices[] __devinitdata = {
	{ PCI_DEVICE(PCI_VENDOR_ID_INTEL, 0x2e6a) },
	{ },
};
MODULE_DEVICE_TABLE(pci, ce4100_spi_devices);

static struct pci_driver ce4100_spi_driver = {
	.name           = "ce4100_spi",
	.id_table       = ce4100_spi_devices,
	.probe          = ce4100_spi_probe,
	.remove         = __devexit_p(ce4100_spi_remove),
};

static int __init ce4100_spi_init(void)
{
	return pci_register_driver(&ce4100_spi_driver);
}
module_init(ce4100_spi_init);

static void __exit ce4100_spi_exit(void)
{
	pci_unregister_driver(&ce4100_spi_driver);
}
module_exit(ce4100_spi_exit);

MODULE_DESCRIPTION("CE4100 PCI-SPI glue code for PXA's driver");
MODULE_LICENSE("GPL v2");
MODULE_AUTHOR("Sebastian Andrzej Siewior <bigeasy@linutronix.de>");<|MERGE_RESOLUTION|>--- conflicted
+++ resolved
@@ -88,19 +88,9 @@
 	if (ret)
 		goto err_nomem;
 
-<<<<<<< HEAD
+	pdev->dev.parent = &dev->dev;
 	pdev->dev.of_node = dev->dev.of_node;
-	pdev->dev.release = plat_dev_release;
-
-	spi_pdata->num_chipselect = dev->devfn;
-
-=======
-	pdev->dev.parent = &dev->dev;
-#ifdef CONFIG_OF
-	pdev->dev.of_node = dev->dev.of_node;
-#endif
 	ssp = &spi_info->ssp;
->>>>>>> a5abba98
 	ssp->phys_base = pci_resource_start(dev, 0);
 	ssp->mmio_base = ioremap(phys_beg, phys_len);
 	if (!ssp->mmio_base) {
