// SPDX-License-Identifier: GPL-2.0+
/*
 * Copyright (C) 2003-2008 Takahiro Hirofuchi
 * Copyright (C) 2015-2016 Nobuo Iwata
 */

#include <linux/kthread.h>
#include <linux/file.h>
#include <linux/net.h>
#include <linux/platform_device.h>
#include <linux/slab.h>

/* Hardening for Spectre-v1 */
#include <linux/nospec.h>

#include "usbip_common.h"
#include "vhci.h"

/* TODO: refine locking ?*/

/*
 * output example:
 * hub port sta spd dev       sockfd local_busid
 * hs  0000 004 000 00000000  000003 1-2.3
 * ................................................
 * ss  0008 004 000 00000000  000004 2-3.4
 * ................................................
 *
 * Output includes socket fd instead of socket pointer address to avoid
 * leaking kernel memory address in:
 *	/sys/devices/platform/vhci_hcd.0/status and in debug output.
 * The socket pointer address is not used at the moment and it was made
 * visible as a convenient way to find IP address from socket pointer
 * address by looking up /proc/net/{tcp,tcp6}. As this opens a security
 * hole, the change is made to use sockfd instead.
 *
 */
static void port_show_vhci(char **out, int hub, int port, struct vhci_device *vdev)
{
	if (hub == HUB_SPEED_HIGH)
		*out += sprintf(*out, "hs  %04u %03u ",
				      port, vdev->ud.status);
	else /* hub == HUB_SPEED_SUPER */
		*out += sprintf(*out, "ss  %04u %03u ",
				      port, vdev->ud.status);

	if (vdev->ud.status == VDEV_ST_USED) {
		*out += sprintf(*out, "%03u %08x ",
				      vdev->speed, vdev->devid);
		*out += sprintf(*out, "%06u %s",
				      vdev->ud.sockfd,
				      dev_name(&vdev->udev->dev));

	} else {
		*out += sprintf(*out, "000 00000000 ");
		*out += sprintf(*out, "000000 0-0");
	}

	*out += sprintf(*out, "\n");
}

/* Sysfs entry to show port status */
static ssize_t status_show_vhci(int pdev_nr, char *out)
{
	struct platform_device *pdev = vhcis[pdev_nr].pdev;
	struct vhci *vhci;
	struct usb_hcd *hcd;
	struct vhci_hcd *vhci_hcd;
	char *s = out;
	int i;
	unsigned long flags;

	if (!pdev || !out) {
		usbip_dbg_vhci_sysfs("show status error\n");
		return 0;
	}

	hcd = platform_get_drvdata(pdev);
	vhci_hcd = hcd_to_vhci_hcd(hcd);
	vhci = vhci_hcd->vhci;

	spin_lock_irqsave(&vhci->lock, flags);

	for (i = 0; i < VHCI_HC_PORTS; i++) {
		struct vhci_device *vdev = &vhci->vhci_hcd_hs->vdev[i];

		spin_lock(&vdev->ud.lock);
		port_show_vhci(&out, HUB_SPEED_HIGH,
			       pdev_nr * VHCI_PORTS + i, vdev);
		spin_unlock(&vdev->ud.lock);
	}

	for (i = 0; i < VHCI_HC_PORTS; i++) {
		struct vhci_device *vdev = &vhci->vhci_hcd_ss->vdev[i];

		spin_lock(&vdev->ud.lock);
		port_show_vhci(&out, HUB_SPEED_SUPER,
			       pdev_nr * VHCI_PORTS + VHCI_HC_PORTS + i, vdev);
		spin_unlock(&vdev->ud.lock);
	}

	spin_unlock_irqrestore(&vhci->lock, flags);

	return out - s;
}

static ssize_t status_show_not_ready(int pdev_nr, char *out)
{
	char *s = out;
	int i = 0;

	for (i = 0; i < VHCI_HC_PORTS; i++) {
		out += sprintf(out, "hs  %04u %03u ",
				    (pdev_nr * VHCI_PORTS) + i,
				    VDEV_ST_NOTASSIGNED);
		out += sprintf(out, "000 00000000 0000000000000000 0-0");
		out += sprintf(out, "\n");
	}

	for (i = 0; i < VHCI_HC_PORTS; i++) {
		out += sprintf(out, "ss  %04u %03u ",
				    (pdev_nr * VHCI_PORTS) + VHCI_HC_PORTS + i,
				    VDEV_ST_NOTASSIGNED);
		out += sprintf(out, "000 00000000 0000000000000000 0-0");
		out += sprintf(out, "\n");
	}
	return out - s;
}

static int status_name_to_id(const char *name)
{
	char *c;
	long val;
	int ret;

	c = strchr(name, '.');
	if (c == NULL)
		return 0;

	ret = kstrtol(c+1, 10, &val);
	if (ret < 0)
		return ret;

	return val;
}

static ssize_t status_show(struct device *dev,
			   struct device_attribute *attr, char *out)
{
	char *s = out;
	int pdev_nr;

	out += sprintf(out,
		       "hub port sta spd dev      sockfd local_busid\n");

	pdev_nr = status_name_to_id(attr->attr.name);
	if (pdev_nr < 0)
		out += status_show_not_ready(pdev_nr, out);
	else
		out += status_show_vhci(pdev_nr, out);

	return out - s;
}

static ssize_t nports_show(struct device *dev, struct device_attribute *attr,
			   char *out)
{
	char *s = out;

	/*
	 * Half the ports are for SPEED_HIGH and half for SPEED_SUPER,
	 * thus the * 2.
	 */
	out += sprintf(out, "%d\n", VHCI_PORTS * vhci_num_controllers);
	return out - s;
}
static DEVICE_ATTR_RO(nports);

/* Sysfs entry to shutdown a virtual connection */
static int vhci_port_disconnect(struct vhci_hcd *vhci_hcd, __u32 rhport)
{
	struct vhci_device *vdev = &vhci_hcd->vdev[rhport];
	struct vhci *vhci = vhci_hcd->vhci;
	unsigned long flags;

	usbip_dbg_vhci_sysfs("enter\n");

	mutex_lock(&vdev->ud.sysfs_lock);

	/* lock */
	spin_lock_irqsave(&vhci->lock, flags);
	spin_lock(&vdev->ud.lock);

	if (vdev->ud.status == VDEV_ST_NULL) {
		pr_err("not connected %d\n", vdev->ud.status);

		/* unlock */
		spin_unlock(&vdev->ud.lock);
		spin_unlock_irqrestore(&vhci->lock, flags);
		mutex_unlock(&vdev->ud.sysfs_lock);

		return -EINVAL;
	}

	/* unlock */
	spin_unlock(&vdev->ud.lock);
	spin_unlock_irqrestore(&vhci->lock, flags);

	usbip_event_add(&vdev->ud, VDEV_EVENT_DOWN);

	mutex_unlock(&vdev->ud.sysfs_lock);

	return 0;
}

static int valid_port(__u32 *pdev_nr, __u32 *rhport)
{
	if (*pdev_nr >= vhci_num_controllers) {
		pr_err("pdev %u\n", *pdev_nr);
		return 0;
	}
	*pdev_nr = array_index_nospec(*pdev_nr, vhci_num_controllers);

	if (*rhport >= VHCI_HC_PORTS) {
		pr_err("rhport %u\n", *rhport);
		return 0;
	}
	*rhport = array_index_nospec(*rhport, VHCI_HC_PORTS);

	return 1;
}

static ssize_t detach_store(struct device *dev, struct device_attribute *attr,
			    const char *buf, size_t count)
{
	__u32 port = 0, pdev_nr = 0, rhport = 0;
	struct usb_hcd *hcd;
	struct vhci_hcd *vhci_hcd;
	int ret;

	if (kstrtoint(buf, 10, &port) < 0)
		return -EINVAL;

	pdev_nr = port_to_pdev_nr(port);
	rhport = port_to_rhport(port);

	if (!valid_port(&pdev_nr, &rhport))
		return -EINVAL;

	hcd = platform_get_drvdata(vhcis[pdev_nr].pdev);
	if (hcd == NULL) {
		dev_err(dev, "port is not ready %u\n", port);
		return -EAGAIN;
	}

	usbip_dbg_vhci_sysfs("rhport %d\n", rhport);

	if ((port / VHCI_HC_PORTS) % 2)
		vhci_hcd = hcd_to_vhci_hcd(hcd)->vhci->vhci_hcd_ss;
	else
		vhci_hcd = hcd_to_vhci_hcd(hcd)->vhci->vhci_hcd_hs;

	ret = vhci_port_disconnect(vhci_hcd, rhport);
	if (ret < 0)
		return -EINVAL;

	usbip_dbg_vhci_sysfs("Leave\n");

	return count;
}
static DEVICE_ATTR_WO(detach);

static int valid_args(__u32 *pdev_nr, __u32 *rhport,
		      enum usb_device_speed speed)
{
	if (!valid_port(pdev_nr, rhport)) {
		return 0;
	}

	switch (speed) {
	case USB_SPEED_LOW:
	case USB_SPEED_FULL:
	case USB_SPEED_HIGH:
	case USB_SPEED_WIRELESS:
	case USB_SPEED_SUPER:
		break;
	default:
		pr_err("Failed attach request for unsupported USB speed: %s\n",
			usb_speed_string(speed));
		return 0;
	}

	return 1;
}

/* Sysfs entry to establish a virtual connection */
/*
 * To start a new USB/IP attachment, a userland program needs to setup a TCP
 * connection and then write its socket descriptor with remote device
 * information into this sysfs file.
 *
 * A remote device is virtually attached to the root-hub port of @rhport with
 * @speed. @devid is embedded into a request to specify the remote device in a
 * server host.
 *
 * write() returns 0 on success, else negative errno.
 */
static ssize_t attach_store(struct device *dev, struct device_attribute *attr,
			    const char *buf, size_t count)
{
	struct socket *socket;
	int sockfd = 0;
	__u32 port = 0, pdev_nr = 0, rhport = 0, devid = 0, speed = 0;
	struct usb_hcd *hcd;
	struct vhci_hcd *vhci_hcd;
	struct vhci_device *vdev;
	struct vhci *vhci;
	int err;
	unsigned long flags;
	struct task_struct *tcp_rx = NULL;
	struct task_struct *tcp_tx = NULL;

	/*
	 * @rhport: port number of vhci_hcd
	 * @sockfd: socket descriptor of an established TCP connection
	 * @devid: unique device identifier in a remote host
	 * @speed: usb device speed in a remote host
	 */
	if (sscanf(buf, "%u %u %u %u", &port, &sockfd, &devid, &speed) != 4)
		return -EINVAL;
	pdev_nr = port_to_pdev_nr(port);
	rhport = port_to_rhport(port);

	usbip_dbg_vhci_sysfs("port(%u) pdev(%d) rhport(%u)\n",
			     port, pdev_nr, rhport);
	usbip_dbg_vhci_sysfs("sockfd(%u) devid(%u) speed(%u)\n",
			     sockfd, devid, speed);

	/* check received parameters */
	if (!valid_args(&pdev_nr, &rhport, speed))
		return -EINVAL;

	hcd = platform_get_drvdata(vhcis[pdev_nr].pdev);
	if (hcd == NULL) {
		dev_err(dev, "port %d is not ready\n", port);
		return -EAGAIN;
	}

	vhci_hcd = hcd_to_vhci_hcd(hcd);
	vhci = vhci_hcd->vhci;

	if (speed == USB_SPEED_SUPER)
		vdev = &vhci->vhci_hcd_ss->vdev[rhport];
	else
		vdev = &vhci->vhci_hcd_hs->vdev[rhport];

	mutex_lock(&vdev->ud.sysfs_lock);

	/* Extract socket from fd. */
	socket = sockfd_lookup(sockfd, &err);
	if (!socket) {
		dev_err(dev, "failed to lookup sock");
<<<<<<< HEAD
		return -EINVAL;
=======
		err = -EINVAL;
		goto unlock_mutex;
>>>>>>> ffc9841d
	}
	if (socket->type != SOCK_STREAM) {
		dev_err(dev, "Expecting SOCK_STREAM - found %d",
			socket->type);
		sockfd_put(socket);
<<<<<<< HEAD
		return -EINVAL;
	}

	/* create threads before locking */
	tcp_rx = kthread_create(vhci_rx_loop, &vdev->ud, "vhci_rx");
	if (IS_ERR(tcp_rx)) {
		sockfd_put(socket);
		return -EINVAL;
	}
	tcp_tx = kthread_create(vhci_tx_loop, &vdev->ud, "vhci_tx");
	if (IS_ERR(tcp_tx)) {
		kthread_stop(tcp_rx);
		sockfd_put(socket);
		return -EINVAL;
	}

=======
		err = -EINVAL;
		goto unlock_mutex;
	}

	/* create threads before locking */
	tcp_rx = kthread_create(vhci_rx_loop, &vdev->ud, "vhci_rx");
	if (IS_ERR(tcp_rx)) {
		sockfd_put(socket);
		err = -EINVAL;
		goto unlock_mutex;
	}
	tcp_tx = kthread_create(vhci_tx_loop, &vdev->ud, "vhci_tx");
	if (IS_ERR(tcp_tx)) {
		kthread_stop(tcp_rx);
		sockfd_put(socket);
		err = -EINVAL;
		goto unlock_mutex;
	}

>>>>>>> ffc9841d
	/* get task structs now */
	get_task_struct(tcp_rx);
	get_task_struct(tcp_tx);

	/* now begin lock until setting vdev status set */
	spin_lock_irqsave(&vhci->lock, flags);
	spin_lock(&vdev->ud.lock);

	if (vdev->ud.status != VDEV_ST_NULL) {
		/* end of the lock */
		spin_unlock(&vdev->ud.lock);
		spin_unlock_irqrestore(&vhci->lock, flags);

		sockfd_put(socket);
		kthread_stop_put(tcp_rx);
		kthread_stop_put(tcp_tx);

		dev_err(dev, "port %d already used\n", rhport);
		/*
		 * Will be retried from userspace
		 * if there's another free port.
		 */
		err = -EBUSY;
		goto unlock_mutex;
	}

	dev_info(dev, "pdev(%u) rhport(%u) sockfd(%d)\n",
		 pdev_nr, rhport, sockfd);
	dev_info(dev, "devid(%u) speed(%u) speed_str(%s)\n",
		 devid, speed, usb_speed_string(speed));

	vdev->devid         = devid;
	vdev->speed         = speed;
	vdev->ud.sockfd     = sockfd;
	vdev->ud.tcp_socket = socket;
	vdev->ud.tcp_rx     = tcp_rx;
	vdev->ud.tcp_tx     = tcp_tx;
	vdev->ud.status     = VDEV_ST_NOTASSIGNED;
	usbip_kcov_handle_init(&vdev->ud);

	spin_unlock(&vdev->ud.lock);
	spin_unlock_irqrestore(&vhci->lock, flags);
	/* end the lock */

	wake_up_process(vdev->ud.tcp_rx);
	wake_up_process(vdev->ud.tcp_tx);

	rh_port_connect(vdev, speed);

	dev_info(dev, "Device attached\n");

	mutex_unlock(&vdev->ud.sysfs_lock);

	return count;

unlock_mutex:
	mutex_unlock(&vdev->ud.sysfs_lock);
	return err;
}
static DEVICE_ATTR_WO(attach);

#define MAX_STATUS_NAME 16

struct status_attr {
	struct device_attribute attr;
	char name[MAX_STATUS_NAME+1];
};

static struct status_attr *status_attrs;

static void set_status_attr(int id)
{
	struct status_attr *status;

	status = status_attrs + id;
	if (id == 0)
		strcpy(status->name, "status");
	else
		snprintf(status->name, MAX_STATUS_NAME+1, "status.%d", id);
	status->attr.attr.name = status->name;
	status->attr.attr.mode = S_IRUGO;
	status->attr.show = status_show;
	sysfs_attr_init(&status->attr.attr);
}

static int init_status_attrs(void)
{
	int id;

	status_attrs = kcalloc(vhci_num_controllers, sizeof(struct status_attr),
			       GFP_KERNEL);
	if (status_attrs == NULL)
		return -ENOMEM;

	for (id = 0; id < vhci_num_controllers; id++)
		set_status_attr(id);

	return 0;
}

static void finish_status_attrs(void)
{
	kfree(status_attrs);
}

struct attribute_group vhci_attr_group = {
	.attrs = NULL,
};

int vhci_init_attr_group(void)
{
	struct attribute **attrs;
	int ret, i;

	attrs = kcalloc((vhci_num_controllers + 5), sizeof(struct attribute *),
			GFP_KERNEL);
	if (attrs == NULL)
		return -ENOMEM;

	ret = init_status_attrs();
	if (ret) {
		kfree(attrs);
		return ret;
	}
	*attrs = &dev_attr_nports.attr;
	*(attrs + 1) = &dev_attr_detach.attr;
	*(attrs + 2) = &dev_attr_attach.attr;
	*(attrs + 3) = &dev_attr_usbip_debug.attr;
	for (i = 0; i < vhci_num_controllers; i++)
		*(attrs + i + 4) = &((status_attrs + i)->attr.attr);
	vhci_attr_group.attrs = attrs;
	return 0;
}

void vhci_finish_attr_group(void)
{
	finish_status_attrs();
	kfree(vhci_attr_group.attrs);
}<|MERGE_RESOLUTION|>--- conflicted
+++ resolved
@@ -360,35 +360,13 @@
 	socket = sockfd_lookup(sockfd, &err);
 	if (!socket) {
 		dev_err(dev, "failed to lookup sock");
-<<<<<<< HEAD
-		return -EINVAL;
-=======
 		err = -EINVAL;
 		goto unlock_mutex;
->>>>>>> ffc9841d
 	}
 	if (socket->type != SOCK_STREAM) {
 		dev_err(dev, "Expecting SOCK_STREAM - found %d",
 			socket->type);
 		sockfd_put(socket);
-<<<<<<< HEAD
-		return -EINVAL;
-	}
-
-	/* create threads before locking */
-	tcp_rx = kthread_create(vhci_rx_loop, &vdev->ud, "vhci_rx");
-	if (IS_ERR(tcp_rx)) {
-		sockfd_put(socket);
-		return -EINVAL;
-	}
-	tcp_tx = kthread_create(vhci_tx_loop, &vdev->ud, "vhci_tx");
-	if (IS_ERR(tcp_tx)) {
-		kthread_stop(tcp_rx);
-		sockfd_put(socket);
-		return -EINVAL;
-	}
-
-=======
 		err = -EINVAL;
 		goto unlock_mutex;
 	}
@@ -408,7 +386,6 @@
 		goto unlock_mutex;
 	}
 
->>>>>>> ffc9841d
 	/* get task structs now */
 	get_task_struct(tcp_rx);
 	get_task_struct(tcp_tx);
