--- conflicted
+++ resolved
@@ -1062,13 +1062,10 @@
 	if (!wl)
 		return -ENOMEM;
 
-<<<<<<< HEAD
-=======
 	ret = wilc_wlan_cfg_init(wl);
 	if (ret)
 		goto free_wl;
 
->>>>>>> 4ab7e05d
 	*wilc = wl;
 	wl->io_type = io_type;
 	wl->hif_func = ops;
@@ -1138,8 +1135,6 @@
 	}
 
 	return 0;
-<<<<<<< HEAD
-=======
 
 free_ndev:
 	for (; i >= 0; i--) {
@@ -1160,7 +1155,6 @@
 free_wl:
 	kfree(wl);
 	return ret;
->>>>>>> 4ab7e05d
 }
 EXPORT_SYMBOL_GPL(wilc_netdev_init);
 
