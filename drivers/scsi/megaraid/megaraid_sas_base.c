--- conflicted
+++ resolved
@@ -6,22 +6,6 @@
  *  Copyright (c) 2013-2016  Avago Technologies
  *  Copyright (c) 2016-2018  Broadcom Inc.
  *
-<<<<<<< HEAD
- *  This program is free software; you can redistribute it and/or
- *  modify it under the terms of the GNU General Public License
- *  as published by the Free Software Foundation; either version 2
- *  of the License, or (at your option) any later version.
- *
- *  This program is distributed in the hope that it will be useful,
- *  but WITHOUT ANY WARRANTY; without even the implied warranty of
- *  MERCHANTABILITY or FITNESS FOR A PARTICULAR PURPOSE.  See the
- *  GNU General Public License for more details.
- *
- *  You should have received a copy of the GNU General Public License
- *  along with this program.  If not, see <http://www.gnu.org/licenses/>.
- *
-=======
->>>>>>> 0ecfebd2
  *  Authors: Broadcom Inc.
  *           Sreenivas Bagalkote
  *           Sumant Patro
@@ -4651,11 +4635,7 @@
  * Return:			0 if DCMD succeeded
  *				 non-zero if failed
  */
-<<<<<<< HEAD
-int
-=======
 static int
->>>>>>> 0ecfebd2
 megasas_host_device_list_query(struct megasas_instance *instance,
 			       bool is_probe)
 {
@@ -5551,7 +5531,6 @@
 					instance);
 			do_adp_reset = status_reg & MFI_RESET_ADAPTER;
 		}
-<<<<<<< HEAD
 
 		if (do_adp_reset) {
 			atomic_set(&instance->fw_reset_no_pci_access, 1);
@@ -5565,21 +5544,6 @@
 			/*waiting for about 30 second before retry*/
 			ssleep(30);
 
-=======
-
-		if (do_adp_reset) {
-			atomic_set(&instance->fw_reset_no_pci_access, 1);
-			instance->instancet->adp_reset
-				(instance, instance->reg_set);
-			atomic_set(&instance->fw_reset_no_pci_access, 0);
-			dev_info(&instance->pdev->dev,
-				 "FW restarted successfully from %s!\n",
-				 __func__);
-
-			/*waiting for about 30 second before retry*/
-			ssleep(30);
-
->>>>>>> 0ecfebd2
 			if (megasas_transition_to_ready(instance, 0))
 				goto fail_ready_state;
 		} else {
