--- conflicted
+++ resolved
@@ -5,13 +5,8 @@
 
 #include "gen8_engine_cs.h"
 #include "i915_drv.h"
-<<<<<<< HEAD
-#include "intel_gpu_commands.h"
-#include "intel_gt_regs.h"
-=======
 #include "intel_engine_regs.h"
 #include "intel_gpu_commands.h"
->>>>>>> 88084a3d
 #include "intel_lrc.h"
 #include "intel_ring.h"
 
@@ -235,16 +230,12 @@
 		if (engine->class == COMPUTE_CLASS)
 			flags &= ~PIPE_CONTROL_3D_FLAGS;
 
-<<<<<<< HEAD
-		cs = intel_ring_begin(rq, 8 + 4);
-=======
 		if (!HAS_FLAT_CCS(rq->engine->i915))
 			count = 8 + 4;
 		else
 			count = 8;
 
 		cs = intel_ring_begin(rq, count);
->>>>>>> 88084a3d
 		if (IS_ERR(cs))
 			return PTR_ERR(cs);
 
