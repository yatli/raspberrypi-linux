--- conflicted
+++ resolved
@@ -11,15 +11,10 @@
 struct i915_address_space;
 struct intel_gt;
 enum i915_cache_level;
-<<<<<<< HEAD
-
-struct i915_ppgtt *gen8_ppgtt_create(struct intel_gt *gt);
-=======
 
 struct i915_ppgtt *gen8_ppgtt_create(struct intel_gt *gt,
 				     unsigned long lmem_pt_obj_flags);
 
->>>>>>> df0cc57e
 u64 gen8_ggtt_pte_encode(dma_addr_t addr,
 			 enum i915_cache_level level,
 			 u32 flags);
