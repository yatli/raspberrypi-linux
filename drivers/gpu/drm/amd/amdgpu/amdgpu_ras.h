--- conflicted
+++ resolved
@@ -48,20 +48,11 @@
 	AMDGPU_RAS_BLOCK__MP0,
 	AMDGPU_RAS_BLOCK__MP1,
 	AMDGPU_RAS_BLOCK__FUSE,
-<<<<<<< HEAD
-	AMDGPU_RAS_BLOCK__MPIO,
-=======
 	AMDGPU_RAS_BLOCK__MCA,
->>>>>>> df0cc57e
 
 	AMDGPU_RAS_BLOCK__LAST
 };
 
-<<<<<<< HEAD
-extern const char *ras_block_string[];
-
-#define ras_block_str(i) (ras_block_string[i])
-=======
 enum amdgpu_ras_mca_block {
 	AMDGPU_RAS_MCA_BLOCK__MP0 = 0,
 	AMDGPU_RAS_MCA_BLOCK__MP1,
@@ -71,7 +62,6 @@
 	AMDGPU_RAS_MCA_BLOCK__LAST
 };
 
->>>>>>> df0cc57e
 #define AMDGPU_RAS_BLOCK_COUNT	AMDGPU_RAS_BLOCK__LAST
 #define AMDGPU_RAS_MCA_BLOCK_COUNT	AMDGPU_RAS_MCA_BLOCK__LAST
 #define AMDGPU_RAS_BLOCK_MASK	((1ULL << AMDGPU_RAS_BLOCK_COUNT) - 1)
@@ -361,12 +351,9 @@
 	/* disable ras error count harvest in recovery */
 	bool disable_ras_err_cnt_harvest;
 
-<<<<<<< HEAD
-=======
 	/* is poison mode supported */
 	bool poison_supported;
 
->>>>>>> df0cc57e
 	/* RAS count errors delayed work */
 	struct delayed_work ras_counte_delay_work;
 	atomic_t ras_ue_count;
@@ -660,11 +647,8 @@
 
 int amdgpu_persistent_edc_harvesting_supported(struct amdgpu_device *adev);
 
-<<<<<<< HEAD
-=======
 const char *get_ras_block_str(struct ras_common_if *ras_block);
 
 bool amdgpu_ras_is_poison_mode_supported(struct amdgpu_device *adev);
 
->>>>>>> df0cc57e
 #endif