// SPDX-License-Identifier: GPL-2.0 OR MIT
/**************************************************************************
 *
 * Copyright © 2011-2023 VMware, Inc., Palo Alto, CA., USA
 * All Rights Reserved.
 *
 * Permission is hereby granted, free of charge, to any person obtaining a
 * copy of this software and associated documentation files (the
 * "Software"), to deal in the Software without restriction, including
 * without limitation the rights to use, copy, modify, merge, publish,
 * distribute, sub license, and/or sell copies of the Software, and to
 * permit persons to whom the Software is furnished to do so, subject to
 * the following conditions:
 *
 * The above copyright notice and this permission notice (including the
 * next paragraph) shall be included in all copies or substantial portions
 * of the Software.
 *
 * THE SOFTWARE IS PROVIDED "AS IS", WITHOUT WARRANTY OF ANY KIND, EXPRESS OR
 * IMPLIED, INCLUDING BUT NOT LIMITED TO THE WARRANTIES OF MERCHANTABILITY,
 * FITNESS FOR A PARTICULAR PURPOSE AND NON-INFRINGEMENT. IN NO EVENT SHALL
 * THE COPYRIGHT HOLDERS, AUTHORS AND/OR ITS SUPPLIERS BE LIABLE FOR ANY CLAIM,
 * DAMAGES OR OTHER LIABILITY, WHETHER IN AN ACTION OF CONTRACT, TORT OR
 * OTHERWISE, ARISING FROM, OUT OF OR IN CONNECTION WITH THE SOFTWARE OR THE
 * USE OR OTHER DEALINGS IN THE SOFTWARE.
 *
 **************************************************************************/

#include "vmwgfx_bo.h"
#include "vmwgfx_drv.h"


#include <drm/ttm/ttm_placement.h>

static void vmw_bo_release(struct vmw_bo *vbo)
{
	vmw_bo_unmap(vbo);
	drm_gem_object_release(&vbo->tbo.base);
}

/**
 * vmw_bo_free - vmw_bo destructor
 *
 * @bo: Pointer to the embedded struct ttm_buffer_object
 */
static void vmw_bo_free(struct ttm_buffer_object *bo)
{
	struct vmw_bo *vbo = to_vmw_bo(&bo->base);

	WARN_ON(vbo->dirty);
	WARN_ON(!RB_EMPTY_ROOT(&vbo->res_tree));
	vmw_bo_release(vbo);
	kfree(vbo);
}

/**
 * vmw_bo_pin_in_placement - Validate a buffer to placement.
 *
 * @dev_priv:  Driver private.
 * @buf:  DMA buffer to move.
 * @placement:  The placement to pin it.
 * @interruptible:  Use interruptible wait.
 * Return: Zero on success, Negative error code on failure. In particular
 * -ERESTARTSYS if interrupted by a signal
 */
static int vmw_bo_pin_in_placement(struct vmw_private *dev_priv,
				   struct vmw_bo *buf,
				   struct ttm_placement *placement,
				   bool interruptible)
{
	struct ttm_operation_ctx ctx = {interruptible, false };
	struct ttm_buffer_object *bo = &buf->tbo;
	int ret;

	vmw_execbuf_release_pinned_bo(dev_priv);

	ret = ttm_bo_reserve(bo, interruptible, false, NULL);
	if (unlikely(ret != 0))
		goto err;

	ret = ttm_bo_validate(bo, placement, &ctx);
	if (!ret)
		vmw_bo_pin_reserved(buf, true);

	ttm_bo_unreserve(bo);
err:
	return ret;
}


/**
 * vmw_bo_pin_in_vram_or_gmr - Move a buffer to vram or gmr.
 *
 * This function takes the reservation_sem in write mode.
 * Flushes and unpins the query bo to avoid failures.
 *
 * @dev_priv:  Driver private.
 * @buf:  DMA buffer to move.
 * @interruptible:  Use interruptible wait.
 * Return: Zero on success, Negative error code on failure. In particular
 * -ERESTARTSYS if interrupted by a signal
 */
int vmw_bo_pin_in_vram_or_gmr(struct vmw_private *dev_priv,
			      struct vmw_bo *buf,
			      bool interruptible)
{
	struct ttm_operation_ctx ctx = {interruptible, false };
	struct ttm_buffer_object *bo = &buf->tbo;
	int ret;

	vmw_execbuf_release_pinned_bo(dev_priv);

	ret = ttm_bo_reserve(bo, interruptible, false, NULL);
	if (unlikely(ret != 0))
		goto err;

	vmw_bo_placement_set(buf,
			     VMW_BO_DOMAIN_GMR | VMW_BO_DOMAIN_VRAM,
			     VMW_BO_DOMAIN_GMR);
	ret = ttm_bo_validate(bo, &buf->placement, &ctx);
	if (likely(ret == 0) || ret == -ERESTARTSYS)
		goto out_unreserve;

	vmw_bo_placement_set(buf,
			     VMW_BO_DOMAIN_VRAM,
			     VMW_BO_DOMAIN_VRAM);
	ret = ttm_bo_validate(bo, &buf->placement, &ctx);

out_unreserve:
	if (!ret)
		vmw_bo_pin_reserved(buf, true);

	ttm_bo_unreserve(bo);
err:
	return ret;
}


/**
 * vmw_bo_pin_in_vram - Move a buffer to vram.
 *
 * This function takes the reservation_sem in write mode.
 * Flushes and unpins the query bo to avoid failures.
 *
 * @dev_priv:  Driver private.
 * @buf:  DMA buffer to move.
 * @interruptible:  Use interruptible wait.
 * Return: Zero on success, Negative error code on failure. In particular
 * -ERESTARTSYS if interrupted by a signal
 */
int vmw_bo_pin_in_vram(struct vmw_private *dev_priv,
		       struct vmw_bo *buf,
		       bool interruptible)
{
	return vmw_bo_pin_in_placement(dev_priv, buf, &vmw_vram_placement,
				       interruptible);
}


/**
 * vmw_bo_pin_in_start_of_vram - Move a buffer to start of vram.
 *
 * This function takes the reservation_sem in write mode.
 * Flushes and unpins the query bo to avoid failures.
 *
 * @dev_priv:  Driver private.
 * @buf:  DMA buffer to pin.
 * @interruptible:  Use interruptible wait.
 * Return: Zero on success, Negative error code on failure. In particular
 * -ERESTARTSYS if interrupted by a signal
 */
int vmw_bo_pin_in_start_of_vram(struct vmw_private *dev_priv,
				struct vmw_bo *buf,
				bool interruptible)
{
	struct ttm_operation_ctx ctx = {interruptible, false };
	struct ttm_buffer_object *bo = &buf->tbo;
	int ret = 0;

	vmw_execbuf_release_pinned_bo(dev_priv);
	ret = ttm_bo_reserve(bo, interruptible, false, NULL);
	if (unlikely(ret != 0))
		goto err_unlock;

	/*
	 * Is this buffer already in vram but not at the start of it?
	 * In that case, evict it first because TTM isn't good at handling
	 * that situation.
	 */
	if (bo->resource->mem_type == TTM_PL_VRAM &&
	    bo->resource->start < PFN_UP(bo->resource->size) &&
	    bo->resource->start > 0 &&
	    buf->tbo.pin_count == 0) {
		ctx.interruptible = false;
		vmw_bo_placement_set(buf,
				     VMW_BO_DOMAIN_SYS,
				     VMW_BO_DOMAIN_SYS);
		(void)ttm_bo_validate(bo, &buf->placement, &ctx);
	}

	vmw_bo_placement_set(buf,
			     VMW_BO_DOMAIN_VRAM,
			     VMW_BO_DOMAIN_VRAM);
	buf->places[0].lpfn = PFN_UP(bo->resource->size);
	ret = ttm_bo_validate(bo, &buf->placement, &ctx);

	/* For some reason we didn't end up at the start of vram */
	WARN_ON(ret == 0 && bo->resource->start != 0);
	if (!ret)
		vmw_bo_pin_reserved(buf, true);

	ttm_bo_unreserve(bo);
err_unlock:

	return ret;
}


/**
 * vmw_bo_unpin - Unpin the buffer given buffer, does not move the buffer.
 *
 * This function takes the reservation_sem in write mode.
 *
 * @dev_priv:  Driver private.
 * @buf:  DMA buffer to unpin.
 * @interruptible:  Use interruptible wait.
 * Return: Zero on success, Negative error code on failure. In particular
 * -ERESTARTSYS if interrupted by a signal
 */
int vmw_bo_unpin(struct vmw_private *dev_priv,
		 struct vmw_bo *buf,
		 bool interruptible)
{
	struct ttm_buffer_object *bo = &buf->tbo;
	int ret;

	ret = ttm_bo_reserve(bo, interruptible, false, NULL);
	if (unlikely(ret != 0))
		goto err;

	vmw_bo_pin_reserved(buf, false);

	ttm_bo_unreserve(bo);

err:
	return ret;
}

/**
 * vmw_bo_get_guest_ptr - Get the guest ptr representing the current placement
 * of a buffer.
 *
 * @bo: Pointer to a struct ttm_buffer_object. Must be pinned or reserved.
 * @ptr: SVGAGuestPtr returning the result.
 */
void vmw_bo_get_guest_ptr(const struct ttm_buffer_object *bo,
			  SVGAGuestPtr *ptr)
{
	if (bo->resource->mem_type == TTM_PL_VRAM) {
		ptr->gmrId = SVGA_GMR_FRAMEBUFFER;
		ptr->offset = bo->resource->start << PAGE_SHIFT;
	} else {
		ptr->gmrId = bo->resource->start;
		ptr->offset = 0;
	}
}


/**
 * vmw_bo_pin_reserved - Pin or unpin a buffer object without moving it.
 *
 * @vbo: The buffer object. Must be reserved.
 * @pin: Whether to pin or unpin.
 *
 */
void vmw_bo_pin_reserved(struct vmw_bo *vbo, bool pin)
{
	struct ttm_operation_ctx ctx = { false, true };
	struct ttm_place pl;
	struct ttm_placement placement;
	struct ttm_buffer_object *bo = &vbo->tbo;
	uint32_t old_mem_type = bo->resource->mem_type;
	int ret;

	dma_resv_assert_held(bo->base.resv);

	if (pin == !!bo->pin_count)
		return;

	pl.fpfn = 0;
	pl.lpfn = 0;
	pl.mem_type = bo->resource->mem_type;
	pl.flags = bo->resource->placement;

	memset(&placement, 0, sizeof(placement));
	placement.num_placement = 1;
	placement.placement = &pl;

	ret = ttm_bo_validate(bo, &placement, &ctx);

	BUG_ON(ret != 0 || bo->resource->mem_type != old_mem_type);

	if (pin)
		ttm_bo_pin(bo);
	else
		ttm_bo_unpin(bo);
}

/**
 * vmw_bo_map_and_cache - Map a buffer object and cache the map
 *
 * @vbo: The buffer object to map
 * Return: A kernel virtual address or NULL if mapping failed.
 *
 * This function maps a buffer object into the kernel address space, or
 * returns the virtual kernel address of an already existing map. The virtual
 * address remains valid as long as the buffer object is pinned or reserved.
 * The cached map is torn down on either
 * 1) Buffer object move
 * 2) Buffer object swapout
 * 3) Buffer object destruction
 *
 */
void *vmw_bo_map_and_cache(struct vmw_bo *vbo)
{
	struct ttm_buffer_object *bo = &vbo->tbo;
	bool not_used;
	void *virtual;
	int ret;

	virtual = ttm_kmap_obj_virtual(&vbo->map, &not_used);
	if (virtual)
		return virtual;

	ret = ttm_bo_kmap(bo, 0, PFN_UP(bo->base.size), &vbo->map);
	if (ret)
		DRM_ERROR("Buffer object map failed: %d.\n", ret);

	return ttm_kmap_obj_virtual(&vbo->map, &not_used);
}


/**
 * vmw_bo_unmap - Tear down a cached buffer object map.
 *
 * @vbo: The buffer object whose map we are tearing down.
 *
 * This function tears down a cached map set up using
 * vmw_bo_map_and_cache().
 */
void vmw_bo_unmap(struct vmw_bo *vbo)
{
	if (vbo->map.bo == NULL)
		return;

	ttm_bo_kunmap(&vbo->map);
	vbo->map.bo = NULL;
}


/**
 * vmw_bo_init - Initialize a vmw buffer object
 *
 * @dev_priv: Pointer to the device private struct
 * @vmw_bo: Buffer object to initialize
 * @params: Parameters used to initialize the buffer object
 * @destroy: The function used to delete the buffer object
 * Returns: Zero on success, negative error code on error.
 *
 */
static int vmw_bo_init(struct vmw_private *dev_priv,
		       struct vmw_bo *vmw_bo,
		       struct vmw_bo_params *params,
		       void (*destroy)(struct ttm_buffer_object *))
{
	struct ttm_operation_ctx ctx = {
		.interruptible = params->bo_type != ttm_bo_type_kernel,
		.no_wait_gpu = false
	};
	struct ttm_device *bdev = &dev_priv->bdev;
	struct drm_device *vdev = &dev_priv->drm;
	int ret;

	memset(vmw_bo, 0, sizeof(*vmw_bo));

	BUILD_BUG_ON(TTM_MAX_BO_PRIORITY <= 3);
	vmw_bo->tbo.priority = 3;
	vmw_bo->res_tree = RB_ROOT;

	params->size = ALIGN(params->size, PAGE_SIZE);
	drm_gem_private_object_init(vdev, &vmw_bo->tbo.base, params->size);

	vmw_bo_placement_set(vmw_bo, params->domain, params->busy_domain);
	ret = ttm_bo_init_reserved(bdev, &vmw_bo->tbo, params->bo_type,
				   &vmw_bo->placement, 0, &ctx, NULL,
				   NULL, destroy);
	if (unlikely(ret))
		return ret;

	if (params->pin)
		ttm_bo_pin(&vmw_bo->tbo);
	ttm_bo_unreserve(&vmw_bo->tbo);

	return 0;
}

int vmw_bo_create(struct vmw_private *vmw,
		  struct vmw_bo_params *params,
		  struct vmw_bo **p_bo)
{
	int ret;

	*p_bo = kmalloc(sizeof(**p_bo), GFP_KERNEL);
	if (unlikely(!*p_bo)) {
		DRM_ERROR("Failed to allocate a buffer.\n");
		return -ENOMEM;
	}

	/*
	 * vmw_bo_init will delete the *p_bo object if it fails
	 */
<<<<<<< HEAD
	ret = vmw_bo_init(vmw, *p_bo, size,
			  placement, interruptible, pin,
			  bo_free);
=======
	ret = vmw_bo_init(vmw, *p_bo, params, vmw_bo_free);
>>>>>>> 9228742c
	if (unlikely(ret != 0))
		goto out_error;

	return ret;
out_error:
	*p_bo = NULL;
	return ret;
}

/**
 * vmw_user_bo_synccpu_grab - Grab a struct vmw_bo for cpu
 * access, idling previous GPU operations on the buffer and optionally
 * blocking it for further command submissions.
 *
 * @vmw_bo: Pointer to the buffer object being grabbed for CPU access
 * @flags: Flags indicating how the grab should be performed.
 * Return: Zero on success, Negative error code on error. In particular,
 * -EBUSY will be returned if a dontblock operation is requested and the
 * buffer object is busy, and -ERESTARTSYS will be returned if a wait is
 * interrupted by a signal.
 *
 * A blocking grab will be automatically released when @tfile is closed.
 */
static int vmw_user_bo_synccpu_grab(struct vmw_bo *vmw_bo,
				    uint32_t flags)
{
	bool nonblock = !!(flags & drm_vmw_synccpu_dontblock);
	struct ttm_buffer_object *bo = &vmw_bo->tbo;
	int ret;

	if (flags & drm_vmw_synccpu_allow_cs) {
		long lret;

		lret = dma_resv_wait_timeout(bo->base.resv, DMA_RESV_USAGE_READ,
					     true, nonblock ? 0 :
					     MAX_SCHEDULE_TIMEOUT);
		if (!lret)
			return -EBUSY;
		else if (lret < 0)
			return lret;
		return 0;
	}

	ret = ttm_bo_reserve(bo, true, nonblock, NULL);
	if (unlikely(ret != 0))
		return ret;

	ret = ttm_bo_wait(bo, true, nonblock);
	if (likely(ret == 0))
		atomic_inc(&vmw_bo->cpu_writers);

	ttm_bo_unreserve(bo);
	if (unlikely(ret != 0))
		return ret;

	return ret;
}

/**
 * vmw_user_bo_synccpu_release - Release a previous grab for CPU access,
 * and unblock command submission on the buffer if blocked.
 *
 * @filp: Identifying the caller.
 * @handle: Handle identifying the buffer object.
 * @flags: Flags indicating the type of release.
 */
static int vmw_user_bo_synccpu_release(struct drm_file *filp,
				       uint32_t handle,
				       uint32_t flags)
{
	struct vmw_bo *vmw_bo;
	int ret = vmw_user_bo_lookup(filp, handle, &vmw_bo);

	if (!ret) {
		if (!(flags & drm_vmw_synccpu_allow_cs)) {
			atomic_dec(&vmw_bo->cpu_writers);
		}
		ttm_bo_put(&vmw_bo->tbo);
	}

<<<<<<< HEAD
	drm_gem_object_put(&vmw_bo->base.base);
=======
	drm_gem_object_put(&vmw_bo->tbo.base);
>>>>>>> 9228742c
	return ret;
}


/**
 * vmw_user_bo_synccpu_ioctl - ioctl function implementing the synccpu
 * functionality.
 *
 * @dev: Identifies the drm device.
 * @data: Pointer to the ioctl argument.
 * @file_priv: Identifies the caller.
 * Return: Zero on success, negative error code on error.
 *
 * This function checks the ioctl arguments for validity and calls the
 * relevant synccpu functions.
 */
int vmw_user_bo_synccpu_ioctl(struct drm_device *dev, void *data,
			      struct drm_file *file_priv)
{
	struct drm_vmw_synccpu_arg *arg =
		(struct drm_vmw_synccpu_arg *) data;
	struct vmw_bo *vbo;
	int ret;

	if ((arg->flags & (drm_vmw_synccpu_read | drm_vmw_synccpu_write)) == 0
	    || (arg->flags & ~(drm_vmw_synccpu_read | drm_vmw_synccpu_write |
			       drm_vmw_synccpu_dontblock |
			       drm_vmw_synccpu_allow_cs)) != 0) {
		DRM_ERROR("Illegal synccpu flags.\n");
		return -EINVAL;
	}

	switch (arg->op) {
	case drm_vmw_synccpu_grab:
		ret = vmw_user_bo_lookup(file_priv, arg->handle, &vbo);
		if (unlikely(ret != 0))
			return ret;

		ret = vmw_user_bo_synccpu_grab(vbo, arg->flags);
		vmw_bo_unreference(&vbo);
<<<<<<< HEAD
		drm_gem_object_put(&vbo->base.base);
=======
		drm_gem_object_put(&vbo->tbo.base);
>>>>>>> 9228742c
		if (unlikely(ret != 0)) {
			if (ret == -ERESTARTSYS || ret == -EBUSY)
				return -EBUSY;
			DRM_ERROR("Failed synccpu grab on handle 0x%08x.\n",
				  (unsigned int) arg->handle);
			return ret;
		}
		break;
	case drm_vmw_synccpu_release:
		ret = vmw_user_bo_synccpu_release(file_priv,
						  arg->handle,
						  arg->flags);
		if (unlikely(ret != 0)) {
			DRM_ERROR("Failed synccpu release on handle 0x%08x.\n",
				  (unsigned int) arg->handle);
			return ret;
		}
		break;
	default:
		DRM_ERROR("Invalid synccpu operation.\n");
		return -EINVAL;
	}

	return 0;
}

/**
 * vmw_bo_unref_ioctl - Generic handle close ioctl.
 *
 * @dev: Identifies the drm device.
 * @data: Pointer to the ioctl argument.
 * @file_priv: Identifies the caller.
 * Return: Zero on success, negative error code on error.
 *
 * This function checks the ioctl arguments for validity and closes a
 * handle to a TTM base object, optionally freeing the object.
 */
int vmw_bo_unref_ioctl(struct drm_device *dev, void *data,
		       struct drm_file *file_priv)
{
	struct drm_vmw_unref_dmabuf_arg *arg =
	    (struct drm_vmw_unref_dmabuf_arg *)data;

	return drm_gem_handle_delete(file_priv, arg->handle);
}


/**
 * vmw_user_bo_lookup - Look up a vmw user buffer object from a handle.
 *
 * @filp: The file the handle is registered with.
 * @handle: The user buffer object handle
 * @out: Pointer to a where a pointer to the embedded
 * struct vmw_bo should be placed.
 * Return: Zero on success, Negative error code on error.
 *
 * The vmw buffer object pointer will be refcounted (both ttm and gem)
 */
int vmw_user_bo_lookup(struct drm_file *filp,
		       u32 handle,
		       struct vmw_bo **out)
{
	struct drm_gem_object *gobj;

	gobj = drm_gem_object_lookup(filp, handle);
	if (!gobj) {
		DRM_ERROR("Invalid buffer object handle 0x%08lx.\n",
			  (unsigned long)handle);
		return -ESRCH;
	}

<<<<<<< HEAD
	*out = gem_to_vmw_bo(gobj);
	ttm_bo_get(&(*out)->base);
=======
	*out = to_vmw_bo(gobj);
	ttm_bo_get(&(*out)->tbo);
>>>>>>> 9228742c

	return 0;
}

/**
 * vmw_bo_fence_single - Utility function to fence a single TTM buffer
 *                       object without unreserving it.
 *
 * @bo:             Pointer to the struct ttm_buffer_object to fence.
 * @fence:          Pointer to the fence. If NULL, this function will
 *                  insert a fence into the command stream..
 *
 * Contrary to the ttm_eu version of this function, it takes only
 * a single buffer object instead of a list, and it also doesn't
 * unreserve the buffer object, which needs to be done separately.
 */
void vmw_bo_fence_single(struct ttm_buffer_object *bo,
			 struct vmw_fence_obj *fence)
{
	struct ttm_device *bdev = bo->bdev;
	struct vmw_private *dev_priv = vmw_priv_from_ttm(bdev);
	int ret;

	if (fence == NULL)
		vmw_execbuf_fence_commands(NULL, dev_priv, &fence, NULL);
	else
		dma_fence_get(&fence->base);

	ret = dma_resv_reserve_fences(bo->base.resv, 1);
	if (!ret)
		dma_resv_add_fence(bo->base.resv, &fence->base,
				   DMA_RESV_USAGE_KERNEL);
	else
		/* Last resort fallback when we are OOM */
		dma_fence_wait(&fence->base, false);
	dma_fence_put(&fence->base);
}


/**
 * vmw_dumb_create - Create a dumb kms buffer
 *
 * @file_priv: Pointer to a struct drm_file identifying the caller.
 * @dev: Pointer to the drm device.
 * @args: Pointer to a struct drm_mode_create_dumb structure
 * Return: Zero on success, negative error code on failure.
 *
 * This is a driver callback for the core drm create_dumb functionality.
 * Note that this is very similar to the vmw_bo_alloc ioctl, except
 * that the arguments have a different format.
 */
int vmw_dumb_create(struct drm_file *file_priv,
		    struct drm_device *dev,
		    struct drm_mode_create_dumb *args)
{
	struct vmw_private *dev_priv = vmw_priv(dev);
	struct vmw_bo *vbo;
	int cpp = DIV_ROUND_UP(args->bpp, 8);
	int ret;

	switch (cpp) {
	case 1: /* DRM_FORMAT_C8 */
	case 2: /* DRM_FORMAT_RGB565 */
	case 4: /* DRM_FORMAT_XRGB8888 */
		break;
	default:
		/*
		 * Dumb buffers don't allow anything else.
		 * This is tested via IGT's dumb_buffers
		 */
		return -EINVAL;
	}

	args->pitch = args->width * cpp;
	args->size = ALIGN(args->pitch * args->height, PAGE_SIZE);

	ret = vmw_gem_object_create_with_handle(dev_priv, file_priv,
						args->size, &args->handle,
						&vbo);
	/* drop reference from allocate - handle holds it now */
<<<<<<< HEAD
	drm_gem_object_put(&vbo->base.base);
=======
	drm_gem_object_put(&vbo->tbo.base);
>>>>>>> 9228742c
	return ret;
}

/**
 * vmw_bo_swap_notify - swapout notify callback.
 *
 * @bo: The buffer object to be swapped out.
 */
void vmw_bo_swap_notify(struct ttm_buffer_object *bo)
{
	/* Kill any cached kernel maps before swapout */
	vmw_bo_unmap(to_vmw_bo(&bo->base));
}


/**
 * vmw_bo_move_notify - TTM move_notify_callback
 *
 * @bo: The TTM buffer object about to move.
 * @mem: The struct ttm_resource indicating to what memory
 *       region the move is taking place.
 *
 * Detaches cached maps and device bindings that require that the
 * buffer doesn't move.
 */
void vmw_bo_move_notify(struct ttm_buffer_object *bo,
			struct ttm_resource *mem)
{
	struct vmw_bo *vbo = to_vmw_bo(&bo->base);

	/*
	 * Kill any cached kernel maps before move to or from VRAM.
	 * With other types of moves, the underlying pages stay the same,
	 * and the map can be kept.
	 */
	if (mem->mem_type == TTM_PL_VRAM || bo->resource->mem_type == TTM_PL_VRAM)
		vmw_bo_unmap(vbo);

	/*
	 * If we're moving a backup MOB out of MOB placement, then make sure we
	 * read back all resource content first, and unbind the MOB from
	 * the resource.
	 */
	if (mem->mem_type != VMW_PL_MOB && bo->resource->mem_type == VMW_PL_MOB)
		vmw_resource_unbind_list(vbo);
}

static u32
set_placement_list(struct ttm_place *pl, u32 domain)
{
	u32 n = 0;

	/*
	 * The placements are ordered according to our preferences
	 */
	if (domain & VMW_BO_DOMAIN_MOB) {
		pl[n].mem_type = VMW_PL_MOB;
		pl[n].flags = 0;
		pl[n].fpfn = 0;
		pl[n].lpfn = 0;
		n++;
	}
	if (domain & VMW_BO_DOMAIN_GMR) {
		pl[n].mem_type = VMW_PL_GMR;
		pl[n].flags = 0;
		pl[n].fpfn = 0;
		pl[n].lpfn = 0;
		n++;
	}
	if (domain & VMW_BO_DOMAIN_VRAM) {
		pl[n].mem_type = TTM_PL_VRAM;
		pl[n].flags = 0;
		pl[n].fpfn = 0;
		pl[n].lpfn = 0;
		n++;
	}
	if (domain & VMW_BO_DOMAIN_WAITABLE_SYS) {
		pl[n].mem_type = VMW_PL_SYSTEM;
		pl[n].flags = 0;
		pl[n].fpfn = 0;
		pl[n].lpfn = 0;
		n++;
	}
	if (domain & VMW_BO_DOMAIN_SYS) {
		pl[n].mem_type = TTM_PL_SYSTEM;
		pl[n].flags = 0;
		pl[n].fpfn = 0;
		pl[n].lpfn = 0;
		n++;
	}

	WARN_ON(!n);
	if (!n) {
		pl[n].mem_type = TTM_PL_SYSTEM;
		pl[n].flags = 0;
		pl[n].fpfn = 0;
		pl[n].lpfn = 0;
		n++;
	}
	return n;
}

void vmw_bo_placement_set(struct vmw_bo *bo, u32 domain, u32 busy_domain)
{
	struct ttm_device *bdev = bo->tbo.bdev;
	struct vmw_private *vmw = vmw_priv_from_ttm(bdev);
	struct ttm_placement *pl = &bo->placement;
	bool mem_compatible = false;
	u32 i;

	pl->placement = bo->places;
	pl->num_placement = set_placement_list(bo->places, domain);

	if (drm_debug_enabled(DRM_UT_DRIVER) && bo->tbo.resource) {
		for (i = 0; i < pl->num_placement; ++i) {
			if (bo->tbo.resource->mem_type == TTM_PL_SYSTEM ||
			    bo->tbo.resource->mem_type == pl->placement[i].mem_type)
				mem_compatible = true;
		}
		if (!mem_compatible)
			drm_warn(&vmw->drm,
				 "%s: Incompatible transition from "
				 "bo->base.resource->mem_type = %u to domain = %u\n",
				 __func__, bo->tbo.resource->mem_type, domain);
	}

	pl->busy_placement = bo->busy_places;
	pl->num_busy_placement = set_placement_list(bo->busy_places, busy_domain);
}

void vmw_bo_placement_set_default_accelerated(struct vmw_bo *bo)
{
	struct ttm_device *bdev = bo->tbo.bdev;
	struct vmw_private *vmw = vmw_priv_from_ttm(bdev);
	u32 domain = VMW_BO_DOMAIN_GMR | VMW_BO_DOMAIN_VRAM;

	if (vmw->has_mob)
		domain = VMW_BO_DOMAIN_MOB;

	vmw_bo_placement_set(bo, domain, domain);
}<|MERGE_RESOLUTION|>--- conflicted
+++ resolved
@@ -419,13 +419,7 @@
 	/*
 	 * vmw_bo_init will delete the *p_bo object if it fails
 	 */
-<<<<<<< HEAD
-	ret = vmw_bo_init(vmw, *p_bo, size,
-			  placement, interruptible, pin,
-			  bo_free);
-=======
 	ret = vmw_bo_init(vmw, *p_bo, params, vmw_bo_free);
->>>>>>> 9228742c
 	if (unlikely(ret != 0))
 		goto out_error;
 
@@ -506,11 +500,7 @@
 		ttm_bo_put(&vmw_bo->tbo);
 	}
 
-<<<<<<< HEAD
-	drm_gem_object_put(&vmw_bo->base.base);
-=======
 	drm_gem_object_put(&vmw_bo->tbo.base);
->>>>>>> 9228742c
 	return ret;
 }
 
@@ -551,11 +541,7 @@
 
 		ret = vmw_user_bo_synccpu_grab(vbo, arg->flags);
 		vmw_bo_unreference(&vbo);
-<<<<<<< HEAD
-		drm_gem_object_put(&vbo->base.base);
-=======
 		drm_gem_object_put(&vbo->tbo.base);
->>>>>>> 9228742c
 		if (unlikely(ret != 0)) {
 			if (ret == -ERESTARTSYS || ret == -EBUSY)
 				return -EBUSY;
@@ -627,13 +613,8 @@
 		return -ESRCH;
 	}
 
-<<<<<<< HEAD
-	*out = gem_to_vmw_bo(gobj);
-	ttm_bo_get(&(*out)->base);
-=======
 	*out = to_vmw_bo(gobj);
 	ttm_bo_get(&(*out)->tbo);
->>>>>>> 9228742c
 
 	return 0;
 }
@@ -714,11 +695,7 @@
 						args->size, &args->handle,
 						&vbo);
 	/* drop reference from allocate - handle holds it now */
-<<<<<<< HEAD
-	drm_gem_object_put(&vbo->base.base);
-=======
 	drm_gem_object_put(&vbo->tbo.base);
->>>>>>> 9228742c
 	return ret;
 }
 
