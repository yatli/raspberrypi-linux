/*
 * Generic PPP layer for Linux.
 *
 * Copyright 1999-2002 Paul Mackerras.
 *
 *  This program is free software; you can redistribute it and/or
 *  modify it under the terms of the GNU General Public License
 *  as published by the Free Software Foundation; either version
 *  2 of the License, or (at your option) any later version.
 *
 * The generic PPP layer handles the PPP network interfaces, the
 * /dev/ppp device, packet and VJ compression, and multilink.
 * It talks to PPP `channels' via the interface defined in
 * include/linux/ppp_channel.h.  Channels provide the basic means for
 * sending and receiving PPP frames on some kind of communications
 * channel.
 *
 * Part of the code in this driver was inspired by the old async-only
 * PPP driver, written by Michael Callahan and Al Longyear, and
 * subsequently hacked by Paul Mackerras.
 *
 * ==FILEVERSION 20041108==
 */

#include <linux/module.h>
#include <linux/kernel.h>
#include <linux/sched/signal.h>
#include <linux/kmod.h>
#include <linux/init.h>
#include <linux/list.h>
#include <linux/idr.h>
#include <linux/netdevice.h>
#include <linux/poll.h>
#include <linux/ppp_defs.h>
#include <linux/filter.h>
#include <linux/ppp-ioctl.h>
#include <linux/ppp_channel.h>
#include <linux/ppp-comp.h>
#include <linux/skbuff.h>
#include <linux/rtnetlink.h>
#include <linux/if_arp.h>
#include <linux/ip.h>
#include <linux/tcp.h>
#include <linux/spinlock.h>
#include <linux/rwsem.h>
#include <linux/stddef.h>
#include <linux/device.h>
#include <linux/mutex.h>
#include <linux/slab.h>
#include <linux/file.h>
#include <asm/unaligned.h>
#include <net/slhc_vj.h>
#include <linux/atomic.h>

#include <linux/nsproxy.h>
#include <net/net_namespace.h>
#include <net/netns/generic.h>

#define PPP_VERSION	"2.4.2"

/*
 * Network protocols we support.
 */
#define NP_IP	0		/* Internet Protocol V4 */
#define NP_IPV6	1		/* Internet Protocol V6 */
#define NP_IPX	2		/* IPX protocol */
#define NP_AT	3		/* Appletalk protocol */
#define NP_MPLS_UC 4		/* MPLS unicast */
#define NP_MPLS_MC 5		/* MPLS multicast */
#define NUM_NP	6		/* Number of NPs. */

#define MPHDRLEN	6	/* multilink protocol header length */
#define MPHDRLEN_SSN	4	/* ditto with short sequence numbers */

/*
 * An instance of /dev/ppp can be associated with either a ppp
 * interface unit or a ppp channel.  In both cases, file->private_data
 * points to one of these.
 */
struct ppp_file {
	enum {
		INTERFACE=1, CHANNEL
	}		kind;
	struct sk_buff_head xq;		/* pppd transmit queue */
	struct sk_buff_head rq;		/* receive queue for pppd */
	wait_queue_head_t rwait;	/* for poll on reading /dev/ppp */
	atomic_t	refcnt;		/* # refs (incl /dev/ppp attached) */
	int		hdrlen;		/* space to leave for headers */
	int		index;		/* interface unit / channel number */
	int		dead;		/* unit/channel has been shut down */
};

#define PF_TO_X(pf, X)		container_of(pf, X, file)

#define PF_TO_PPP(pf)		PF_TO_X(pf, struct ppp)
#define PF_TO_CHANNEL(pf)	PF_TO_X(pf, struct channel)

/*
 * Data structure to hold primary network stats for which
 * we want to use 64 bit storage.  Other network stats
 * are stored in dev->stats of the ppp strucute.
 */
struct ppp_link_stats {
	u64 rx_packets;
	u64 tx_packets;
	u64 rx_bytes;
	u64 tx_bytes;
};

/*
 * Data structure describing one ppp unit.
 * A ppp unit corresponds to a ppp network interface device
 * and represents a multilink bundle.
 * It can have 0 or more ppp channels connected to it.
 */
struct ppp {
	struct ppp_file	file;		/* stuff for read/write/poll 0 */
	struct file	*owner;		/* file that owns this unit 48 */
	struct list_head channels;	/* list of attached channels 4c */
	int		n_channels;	/* how many channels are attached 54 */
	spinlock_t	rlock;		/* lock for receive side 58 */
	spinlock_t	wlock;		/* lock for transmit side 5c */
<<<<<<< HEAD
	int		*xmit_recursion __percpu; /* xmit recursion detect */
=======
	int __percpu	*xmit_recursion; /* xmit recursion detect */
>>>>>>> bb176f67
	int		mru;		/* max receive unit 60 */
	unsigned int	flags;		/* control bits 64 */
	unsigned int	xstate;		/* transmit state bits 68 */
	unsigned int	rstate;		/* receive state bits 6c */
	int		debug;		/* debug flags 70 */
	struct slcompress *vj;		/* state for VJ header compression */
	enum NPmode	npmode[NUM_NP];	/* what to do with each net proto 78 */
	struct sk_buff	*xmit_pending;	/* a packet ready to go out 88 */
	struct compressor *xcomp;	/* transmit packet compressor 8c */
	void		*xc_state;	/* its internal state 90 */
	struct compressor *rcomp;	/* receive decompressor 94 */
	void		*rc_state;	/* its internal state 98 */
	unsigned long	last_xmit;	/* jiffies when last pkt sent 9c */
	unsigned long	last_recv;	/* jiffies when last pkt rcvd a0 */
	struct net_device *dev;		/* network interface device a4 */
	int		closing;	/* is device closing down? a8 */
#ifdef CONFIG_PPP_MULTILINK
	int		nxchan;		/* next channel to send something on */
	u32		nxseq;		/* next sequence number to send */
	int		mrru;		/* MP: max reconst. receive unit */
	u32		nextseq;	/* MP: seq no of next packet */
	u32		minseq;		/* MP: min of most recent seqnos */
	struct sk_buff_head mrq;	/* MP: receive reconstruction queue */
#endif /* CONFIG_PPP_MULTILINK */
#ifdef CONFIG_PPP_FILTER
	struct bpf_prog *pass_filter;	/* filter for packets to pass */
	struct bpf_prog *active_filter; /* filter for pkts to reset idle */
#endif /* CONFIG_PPP_FILTER */
	struct net	*ppp_net;	/* the net we belong to */
	struct ppp_link_stats stats64;	/* 64 bit network stats */
};

/*
 * Bits in flags: SC_NO_TCP_CCID, SC_CCP_OPEN, SC_CCP_UP, SC_LOOP_TRAFFIC,
 * SC_MULTILINK, SC_MP_SHORTSEQ, SC_MP_XSHORTSEQ, SC_COMP_TCP, SC_REJ_COMP_TCP,
 * SC_MUST_COMP
 * Bits in rstate: SC_DECOMP_RUN, SC_DC_ERROR, SC_DC_FERROR.
 * Bits in xstate: SC_COMP_RUN
 */
#define SC_FLAG_BITS	(SC_NO_TCP_CCID|SC_CCP_OPEN|SC_CCP_UP|SC_LOOP_TRAFFIC \
			 |SC_MULTILINK|SC_MP_SHORTSEQ|SC_MP_XSHORTSEQ \
			 |SC_COMP_TCP|SC_REJ_COMP_TCP|SC_MUST_COMP)

/*
 * Private data structure for each channel.
 * This includes the data structure used for multilink.
 */
struct channel {
	struct ppp_file	file;		/* stuff for read/write/poll */
	struct list_head list;		/* link in all/new_channels list */
	struct ppp_channel *chan;	/* public channel data structure */
	struct rw_semaphore chan_sem;	/* protects `chan' during chan ioctl */
	spinlock_t	downl;		/* protects `chan', file.xq dequeue */
	struct ppp	*ppp;		/* ppp unit we're connected to */
	struct net	*chan_net;	/* the net channel belongs to */
	struct list_head clist;		/* link in list of channels per unit */
	rwlock_t	upl;		/* protects `ppp' */
#ifdef CONFIG_PPP_MULTILINK
	u8		avail;		/* flag used in multilink stuff */
	u8		had_frag;	/* >= 1 fragments have been sent */
	u32		lastseq;	/* MP: last sequence # received */
	int		speed;		/* speed of the corresponding ppp channel*/
#endif /* CONFIG_PPP_MULTILINK */
};

struct ppp_config {
	struct file *file;
	s32 unit;
	bool ifname_is_set;
};

/*
 * SMP locking issues:
 * Both the ppp.rlock and ppp.wlock locks protect the ppp.channels
 * list and the ppp.n_channels field, you need to take both locks
 * before you modify them.
 * The lock ordering is: channel.upl -> ppp.wlock -> ppp.rlock ->
 * channel.downl.
 */

static DEFINE_MUTEX(ppp_mutex);
static atomic_t ppp_unit_count = ATOMIC_INIT(0);
static atomic_t channel_count = ATOMIC_INIT(0);

/* per-net private data for this module */
static unsigned int ppp_net_id __read_mostly;
struct ppp_net {
	/* units to ppp mapping */
	struct idr units_idr;

	/*
	 * all_ppp_mutex protects the units_idr mapping.
	 * It also ensures that finding a ppp unit in the units_idr
	 * map and updating its file.refcnt field is atomic.
	 */
	struct mutex all_ppp_mutex;

	/* channels */
	struct list_head all_channels;
	struct list_head new_channels;
	int last_channel_index;

	/*
	 * all_channels_lock protects all_channels and
	 * last_channel_index, and the atomicity of find
	 * a channel and updating its file.refcnt field.
	 */
	spinlock_t all_channels_lock;
};

/* Get the PPP protocol number from a skb */
#define PPP_PROTO(skb)	get_unaligned_be16((skb)->data)

/* We limit the length of ppp->file.rq to this (arbitrary) value */
#define PPP_MAX_RQLEN	32

/*
 * Maximum number of multilink fragments queued up.
 * This has to be large enough to cope with the maximum latency of
 * the slowest channel relative to the others.  Strictly it should
 * depend on the number of channels and their characteristics.
 */
#define PPP_MP_MAX_QLEN	128

/* Multilink header bits. */
#define B	0x80		/* this fragment begins a packet */
#define E	0x40		/* this fragment ends a packet */

/* Compare multilink sequence numbers (assumed to be 32 bits wide) */
#define seq_before(a, b)	((s32)((a) - (b)) < 0)
#define seq_after(a, b)		((s32)((a) - (b)) > 0)

/* Prototypes. */
static int ppp_unattached_ioctl(struct net *net, struct ppp_file *pf,
			struct file *file, unsigned int cmd, unsigned long arg);
static void ppp_xmit_process(struct ppp *ppp);
static void ppp_send_frame(struct ppp *ppp, struct sk_buff *skb);
static void ppp_push(struct ppp *ppp);
static void ppp_channel_push(struct channel *pch);
static void ppp_receive_frame(struct ppp *ppp, struct sk_buff *skb,
			      struct channel *pch);
static void ppp_receive_error(struct ppp *ppp);
static void ppp_receive_nonmp_frame(struct ppp *ppp, struct sk_buff *skb);
static struct sk_buff *ppp_decompress_frame(struct ppp *ppp,
					    struct sk_buff *skb);
#ifdef CONFIG_PPP_MULTILINK
static void ppp_receive_mp_frame(struct ppp *ppp, struct sk_buff *skb,
				struct channel *pch);
static void ppp_mp_insert(struct ppp *ppp, struct sk_buff *skb);
static struct sk_buff *ppp_mp_reconstruct(struct ppp *ppp);
static int ppp_mp_explode(struct ppp *ppp, struct sk_buff *skb);
#endif /* CONFIG_PPP_MULTILINK */
static int ppp_set_compress(struct ppp *ppp, unsigned long arg);
static void ppp_ccp_peek(struct ppp *ppp, struct sk_buff *skb, int inbound);
static void ppp_ccp_closed(struct ppp *ppp);
static struct compressor *find_compressor(int type);
static void ppp_get_stats(struct ppp *ppp, struct ppp_stats *st);
static int ppp_create_interface(struct net *net, struct file *file, int *unit);
static void init_ppp_file(struct ppp_file *pf, int kind);
static void ppp_destroy_interface(struct ppp *ppp);
static struct ppp *ppp_find_unit(struct ppp_net *pn, int unit);
static struct channel *ppp_find_channel(struct ppp_net *pn, int unit);
static int ppp_connect_channel(struct channel *pch, int unit);
static int ppp_disconnect_channel(struct channel *pch);
static void ppp_destroy_channel(struct channel *pch);
static int unit_get(struct idr *p, void *ptr);
static int unit_set(struct idr *p, void *ptr, int n);
static void unit_put(struct idr *p, int n);
static void *unit_find(struct idr *p, int n);
static void ppp_setup(struct net_device *dev);

static const struct net_device_ops ppp_netdev_ops;

static struct class *ppp_class;

/* per net-namespace data */
static inline struct ppp_net *ppp_pernet(struct net *net)
{
	BUG_ON(!net);

	return net_generic(net, ppp_net_id);
}

/* Translates a PPP protocol number to a NP index (NP == network protocol) */
static inline int proto_to_npindex(int proto)
{
	switch (proto) {
	case PPP_IP:
		return NP_IP;
	case PPP_IPV6:
		return NP_IPV6;
	case PPP_IPX:
		return NP_IPX;
	case PPP_AT:
		return NP_AT;
	case PPP_MPLS_UC:
		return NP_MPLS_UC;
	case PPP_MPLS_MC:
		return NP_MPLS_MC;
	}
	return -EINVAL;
}

/* Translates an NP index into a PPP protocol number */
static const int npindex_to_proto[NUM_NP] = {
	PPP_IP,
	PPP_IPV6,
	PPP_IPX,
	PPP_AT,
	PPP_MPLS_UC,
	PPP_MPLS_MC,
};

/* Translates an ethertype into an NP index */
static inline int ethertype_to_npindex(int ethertype)
{
	switch (ethertype) {
	case ETH_P_IP:
		return NP_IP;
	case ETH_P_IPV6:
		return NP_IPV6;
	case ETH_P_IPX:
		return NP_IPX;
	case ETH_P_PPPTALK:
	case ETH_P_ATALK:
		return NP_AT;
	case ETH_P_MPLS_UC:
		return NP_MPLS_UC;
	case ETH_P_MPLS_MC:
		return NP_MPLS_MC;
	}
	return -1;
}

/* Translates an NP index into an ethertype */
static const int npindex_to_ethertype[NUM_NP] = {
	ETH_P_IP,
	ETH_P_IPV6,
	ETH_P_IPX,
	ETH_P_PPPTALK,
	ETH_P_MPLS_UC,
	ETH_P_MPLS_MC,
};

/*
 * Locking shorthand.
 */
#define ppp_xmit_lock(ppp)	spin_lock_bh(&(ppp)->wlock)
#define ppp_xmit_unlock(ppp)	spin_unlock_bh(&(ppp)->wlock)
#define ppp_recv_lock(ppp)	spin_lock_bh(&(ppp)->rlock)
#define ppp_recv_unlock(ppp)	spin_unlock_bh(&(ppp)->rlock)
#define ppp_lock(ppp)		do { ppp_xmit_lock(ppp); \
				     ppp_recv_lock(ppp); } while (0)
#define ppp_unlock(ppp)		do { ppp_recv_unlock(ppp); \
				     ppp_xmit_unlock(ppp); } while (0)

/*
 * /dev/ppp device routines.
 * The /dev/ppp device is used by pppd to control the ppp unit.
 * It supports the read, write, ioctl and poll functions.
 * Open instances of /dev/ppp can be in one of three states:
 * unattached, attached to a ppp unit, or attached to a ppp channel.
 */
static int ppp_open(struct inode *inode, struct file *file)
{
	/*
	 * This could (should?) be enforced by the permissions on /dev/ppp.
	 */
	if (!capable(CAP_NET_ADMIN))
		return -EPERM;
	return 0;
}

static int ppp_release(struct inode *unused, struct file *file)
{
	struct ppp_file *pf = file->private_data;
	struct ppp *ppp;

	if (pf) {
		file->private_data = NULL;
		if (pf->kind == INTERFACE) {
			ppp = PF_TO_PPP(pf);
			rtnl_lock();
			if (file == ppp->owner)
				unregister_netdevice(ppp->dev);
			rtnl_unlock();
		}
		if (atomic_dec_and_test(&pf->refcnt)) {
			switch (pf->kind) {
			case INTERFACE:
				ppp_destroy_interface(PF_TO_PPP(pf));
				break;
			case CHANNEL:
				ppp_destroy_channel(PF_TO_CHANNEL(pf));
				break;
			}
		}
	}
	return 0;
}

static ssize_t ppp_read(struct file *file, char __user *buf,
			size_t count, loff_t *ppos)
{
	struct ppp_file *pf = file->private_data;
	DECLARE_WAITQUEUE(wait, current);
	ssize_t ret;
	struct sk_buff *skb = NULL;
	struct iovec iov;
	struct iov_iter to;

	ret = count;

	if (!pf)
		return -ENXIO;
	add_wait_queue(&pf->rwait, &wait);
	for (;;) {
		set_current_state(TASK_INTERRUPTIBLE);
		skb = skb_dequeue(&pf->rq);
		if (skb)
			break;
		ret = 0;
		if (pf->dead)
			break;
		if (pf->kind == INTERFACE) {
			/*
			 * Return 0 (EOF) on an interface that has no
			 * channels connected, unless it is looping
			 * network traffic (demand mode).
			 */
			struct ppp *ppp = PF_TO_PPP(pf);

			ppp_recv_lock(ppp);
			if (ppp->n_channels == 0 &&
			    (ppp->flags & SC_LOOP_TRAFFIC) == 0) {
				ppp_recv_unlock(ppp);
				break;
			}
			ppp_recv_unlock(ppp);
		}
		ret = -EAGAIN;
		if (file->f_flags & O_NONBLOCK)
			break;
		ret = -ERESTARTSYS;
		if (signal_pending(current))
			break;
		schedule();
	}
	set_current_state(TASK_RUNNING);
	remove_wait_queue(&pf->rwait, &wait);

	if (!skb)
		goto out;

	ret = -EOVERFLOW;
	if (skb->len > count)
		goto outf;
	ret = -EFAULT;
	iov.iov_base = buf;
	iov.iov_len = count;
	iov_iter_init(&to, READ, &iov, 1, count);
	if (skb_copy_datagram_iter(skb, 0, &to, skb->len))
		goto outf;
	ret = skb->len;

 outf:
	kfree_skb(skb);
 out:
	return ret;
}

static ssize_t ppp_write(struct file *file, const char __user *buf,
			 size_t count, loff_t *ppos)
{
	struct ppp_file *pf = file->private_data;
	struct sk_buff *skb;
	ssize_t ret;

	if (!pf)
		return -ENXIO;
	ret = -ENOMEM;
	skb = alloc_skb(count + pf->hdrlen, GFP_KERNEL);
	if (!skb)
		goto out;
	skb_reserve(skb, pf->hdrlen);
	ret = -EFAULT;
	if (copy_from_user(skb_put(skb, count), buf, count)) {
		kfree_skb(skb);
		goto out;
	}

	skb_queue_tail(&pf->xq, skb);

	switch (pf->kind) {
	case INTERFACE:
		ppp_xmit_process(PF_TO_PPP(pf));
		break;
	case CHANNEL:
		ppp_channel_push(PF_TO_CHANNEL(pf));
		break;
	}

	ret = count;

 out:
	return ret;
}

/* No kernel lock - fine */
static unsigned int ppp_poll(struct file *file, poll_table *wait)
{
	struct ppp_file *pf = file->private_data;
	unsigned int mask;

	if (!pf)
		return 0;
	poll_wait(file, &pf->rwait, wait);
	mask = POLLOUT | POLLWRNORM;
	if (skb_peek(&pf->rq))
		mask |= POLLIN | POLLRDNORM;
	if (pf->dead)
		mask |= POLLHUP;
	else if (pf->kind == INTERFACE) {
		/* see comment in ppp_read */
		struct ppp *ppp = PF_TO_PPP(pf);

		ppp_recv_lock(ppp);
		if (ppp->n_channels == 0 &&
		    (ppp->flags & SC_LOOP_TRAFFIC) == 0)
			mask |= POLLIN | POLLRDNORM;
		ppp_recv_unlock(ppp);
	}

	return mask;
}

#ifdef CONFIG_PPP_FILTER
static int get_filter(void __user *arg, struct sock_filter **p)
{
	struct sock_fprog uprog;
	struct sock_filter *code = NULL;
	int len;

	if (copy_from_user(&uprog, arg, sizeof(uprog)))
		return -EFAULT;

	if (!uprog.len) {
		*p = NULL;
		return 0;
	}

	len = uprog.len * sizeof(struct sock_filter);
	code = memdup_user(uprog.filter, len);
	if (IS_ERR(code))
		return PTR_ERR(code);

	*p = code;
	return uprog.len;
}
#endif /* CONFIG_PPP_FILTER */

static long ppp_ioctl(struct file *file, unsigned int cmd, unsigned long arg)
{
	struct ppp_file *pf;
	struct ppp *ppp;
	int err = -EFAULT, val, val2, i;
	struct ppp_idle idle;
	struct npioctl npi;
	int unit, cflags;
	struct slcompress *vj;
	void __user *argp = (void __user *)arg;
	int __user *p = argp;

	mutex_lock(&ppp_mutex);

	pf = file->private_data;
	if (!pf) {
		err = ppp_unattached_ioctl(current->nsproxy->net_ns,
					   pf, file, cmd, arg);
		goto out;
	}

	if (cmd == PPPIOCDETACH) {
		/*
		 * We have to be careful here... if the file descriptor
		 * has been dup'd, we could have another process in the
		 * middle of a poll using the same file *, so we had
		 * better not free the interface data structures -
		 * instead we fail the ioctl.  Even in this case, we
		 * shut down the interface if we are the owner of it.
		 * Actually, we should get rid of PPPIOCDETACH, userland
		 * (i.e. pppd) could achieve the same effect by closing
		 * this fd and reopening /dev/ppp.
		 */
		err = -EINVAL;
		if (pf->kind == INTERFACE) {
			ppp = PF_TO_PPP(pf);
			rtnl_lock();
			if (file == ppp->owner)
				unregister_netdevice(ppp->dev);
			rtnl_unlock();
		}
		if (atomic_long_read(&file->f_count) < 2) {
			ppp_release(NULL, file);
			err = 0;
		} else
			pr_warn("PPPIOCDETACH file->f_count=%ld\n",
				atomic_long_read(&file->f_count));
		goto out;
	}

	if (pf->kind == CHANNEL) {
		struct channel *pch;
		struct ppp_channel *chan;

		pch = PF_TO_CHANNEL(pf);

		switch (cmd) {
		case PPPIOCCONNECT:
			if (get_user(unit, p))
				break;
			err = ppp_connect_channel(pch, unit);
			break;

		case PPPIOCDISCONN:
			err = ppp_disconnect_channel(pch);
			break;

		default:
			down_read(&pch->chan_sem);
			chan = pch->chan;
			err = -ENOTTY;
			if (chan && chan->ops->ioctl)
				err = chan->ops->ioctl(chan, cmd, arg);
			up_read(&pch->chan_sem);
		}
		goto out;
	}

	if (pf->kind != INTERFACE) {
		/* can't happen */
		pr_err("PPP: not interface or channel??\n");
		err = -EINVAL;
		goto out;
	}

	ppp = PF_TO_PPP(pf);
	switch (cmd) {
	case PPPIOCSMRU:
		if (get_user(val, p))
			break;
		ppp->mru = val;
		err = 0;
		break;

	case PPPIOCSFLAGS:
		if (get_user(val, p))
			break;
		ppp_lock(ppp);
		cflags = ppp->flags & ~val;
#ifdef CONFIG_PPP_MULTILINK
		if (!(ppp->flags & SC_MULTILINK) && (val & SC_MULTILINK))
			ppp->nextseq = 0;
#endif
		ppp->flags = val & SC_FLAG_BITS;
		ppp_unlock(ppp);
		if (cflags & SC_CCP_OPEN)
			ppp_ccp_closed(ppp);
		err = 0;
		break;

	case PPPIOCGFLAGS:
		val = ppp->flags | ppp->xstate | ppp->rstate;
		if (put_user(val, p))
			break;
		err = 0;
		break;

	case PPPIOCSCOMPRESS:
		err = ppp_set_compress(ppp, arg);
		break;

	case PPPIOCGUNIT:
		if (put_user(ppp->file.index, p))
			break;
		err = 0;
		break;

	case PPPIOCSDEBUG:
		if (get_user(val, p))
			break;
		ppp->debug = val;
		err = 0;
		break;

	case PPPIOCGDEBUG:
		if (put_user(ppp->debug, p))
			break;
		err = 0;
		break;

	case PPPIOCGIDLE:
		idle.xmit_idle = (jiffies - ppp->last_xmit) / HZ;
		idle.recv_idle = (jiffies - ppp->last_recv) / HZ;
		if (copy_to_user(argp, &idle, sizeof(idle)))
			break;
		err = 0;
		break;

	case PPPIOCSMAXCID:
		if (get_user(val, p))
			break;
		val2 = 15;
		if ((val >> 16) != 0) {
			val2 = val >> 16;
			val &= 0xffff;
		}
		vj = slhc_init(val2+1, val+1);
		if (IS_ERR(vj)) {
			err = PTR_ERR(vj);
			break;
		}
		ppp_lock(ppp);
		if (ppp->vj)
			slhc_free(ppp->vj);
		ppp->vj = vj;
		ppp_unlock(ppp);
		err = 0;
		break;

	case PPPIOCGNPMODE:
	case PPPIOCSNPMODE:
		if (copy_from_user(&npi, argp, sizeof(npi)))
			break;
		err = proto_to_npindex(npi.protocol);
		if (err < 0)
			break;
		i = err;
		if (cmd == PPPIOCGNPMODE) {
			err = -EFAULT;
			npi.mode = ppp->npmode[i];
			if (copy_to_user(argp, &npi, sizeof(npi)))
				break;
		} else {
			ppp->npmode[i] = npi.mode;
			/* we may be able to transmit more packets now (??) */
			netif_wake_queue(ppp->dev);
		}
		err = 0;
		break;

#ifdef CONFIG_PPP_FILTER
	case PPPIOCSPASS:
	{
		struct sock_filter *code;

		err = get_filter(argp, &code);
		if (err >= 0) {
			struct bpf_prog *pass_filter = NULL;
			struct sock_fprog_kern fprog = {
				.len = err,
				.filter = code,
			};

			err = 0;
			if (fprog.filter)
				err = bpf_prog_create(&pass_filter, &fprog);
			if (!err) {
				ppp_lock(ppp);
				if (ppp->pass_filter)
					bpf_prog_destroy(ppp->pass_filter);
				ppp->pass_filter = pass_filter;
				ppp_unlock(ppp);
			}
			kfree(code);
		}
		break;
	}
	case PPPIOCSACTIVE:
	{
		struct sock_filter *code;

		err = get_filter(argp, &code);
		if (err >= 0) {
			struct bpf_prog *active_filter = NULL;
			struct sock_fprog_kern fprog = {
				.len = err,
				.filter = code,
			};

			err = 0;
			if (fprog.filter)
				err = bpf_prog_create(&active_filter, &fprog);
			if (!err) {
				ppp_lock(ppp);
				if (ppp->active_filter)
					bpf_prog_destroy(ppp->active_filter);
				ppp->active_filter = active_filter;
				ppp_unlock(ppp);
			}
			kfree(code);
		}
		break;
	}
#endif /* CONFIG_PPP_FILTER */

#ifdef CONFIG_PPP_MULTILINK
	case PPPIOCSMRRU:
		if (get_user(val, p))
			break;
		ppp_recv_lock(ppp);
		ppp->mrru = val;
		ppp_recv_unlock(ppp);
		err = 0;
		break;
#endif /* CONFIG_PPP_MULTILINK */

	default:
		err = -ENOTTY;
	}

out:
	mutex_unlock(&ppp_mutex);

	return err;
}

static int ppp_unattached_ioctl(struct net *net, struct ppp_file *pf,
			struct file *file, unsigned int cmd, unsigned long arg)
{
	int unit, err = -EFAULT;
	struct ppp *ppp;
	struct channel *chan;
	struct ppp_net *pn;
	int __user *p = (int __user *)arg;

	switch (cmd) {
	case PPPIOCNEWUNIT:
		/* Create a new ppp unit */
		if (get_user(unit, p))
			break;
		err = ppp_create_interface(net, file, &unit);
		if (err < 0)
			break;

		err = -EFAULT;
		if (put_user(unit, p))
			break;
		err = 0;
		break;

	case PPPIOCATTACH:
		/* Attach to an existing ppp unit */
		if (get_user(unit, p))
			break;
		err = -ENXIO;
		pn = ppp_pernet(net);
		mutex_lock(&pn->all_ppp_mutex);
		ppp = ppp_find_unit(pn, unit);
		if (ppp) {
			atomic_inc(&ppp->file.refcnt);
			file->private_data = &ppp->file;
			err = 0;
		}
		mutex_unlock(&pn->all_ppp_mutex);
		break;

	case PPPIOCATTCHAN:
		if (get_user(unit, p))
			break;
		err = -ENXIO;
		pn = ppp_pernet(net);
		spin_lock_bh(&pn->all_channels_lock);
		chan = ppp_find_channel(pn, unit);
		if (chan) {
			atomic_inc(&chan->file.refcnt);
			file->private_data = &chan->file;
			err = 0;
		}
		spin_unlock_bh(&pn->all_channels_lock);
		break;

	default:
		err = -ENOTTY;
	}

	return err;
}

static const struct file_operations ppp_device_fops = {
	.owner		= THIS_MODULE,
	.read		= ppp_read,
	.write		= ppp_write,
	.poll		= ppp_poll,
	.unlocked_ioctl	= ppp_ioctl,
	.open		= ppp_open,
	.release	= ppp_release,
	.llseek		= noop_llseek,
};

static __net_init int ppp_init_net(struct net *net)
{
	struct ppp_net *pn = net_generic(net, ppp_net_id);

	idr_init(&pn->units_idr);
	mutex_init(&pn->all_ppp_mutex);

	INIT_LIST_HEAD(&pn->all_channels);
	INIT_LIST_HEAD(&pn->new_channels);

	spin_lock_init(&pn->all_channels_lock);

	return 0;
}

static __net_exit void ppp_exit_net(struct net *net)
{
	struct ppp_net *pn = net_generic(net, ppp_net_id);
	struct net_device *dev;
	struct net_device *aux;
	struct ppp *ppp;
	LIST_HEAD(list);
	int id;

	rtnl_lock();
	for_each_netdev_safe(net, dev, aux) {
		if (dev->netdev_ops == &ppp_netdev_ops)
			unregister_netdevice_queue(dev, &list);
	}

	idr_for_each_entry(&pn->units_idr, ppp, id)
		/* Skip devices already unregistered by previous loop */
		if (!net_eq(dev_net(ppp->dev), net))
			unregister_netdevice_queue(ppp->dev, &list);

	unregister_netdevice_many(&list);
	rtnl_unlock();

	idr_destroy(&pn->units_idr);
}

static struct pernet_operations ppp_net_ops = {
	.init = ppp_init_net,
	.exit = ppp_exit_net,
	.id   = &ppp_net_id,
	.size = sizeof(struct ppp_net),
};

static int ppp_unit_register(struct ppp *ppp, int unit, bool ifname_is_set)
{
	struct ppp_net *pn = ppp_pernet(ppp->ppp_net);
	int ret;

	mutex_lock(&pn->all_ppp_mutex);

	if (unit < 0) {
		ret = unit_get(&pn->units_idr, ppp);
		if (ret < 0)
			goto err;
	} else {
		/* Caller asked for a specific unit number. Fail with -EEXIST
		 * if unavailable. For backward compatibility, return -EEXIST
		 * too if idr allocation fails; this makes pppd retry without
		 * requesting a specific unit number.
		 */
		if (unit_find(&pn->units_idr, unit)) {
			ret = -EEXIST;
			goto err;
		}
		ret = unit_set(&pn->units_idr, ppp, unit);
		if (ret < 0) {
			/* Rewrite error for backward compatibility */
			ret = -EEXIST;
			goto err;
		}
	}
	ppp->file.index = ret;

	if (!ifname_is_set)
		snprintf(ppp->dev->name, IFNAMSIZ, "ppp%i", ppp->file.index);

	ret = register_netdevice(ppp->dev);
	if (ret < 0)
		goto err_unit;

	atomic_inc(&ppp_unit_count);

	mutex_unlock(&pn->all_ppp_mutex);

	return 0;

err_unit:
	unit_put(&pn->units_idr, ppp->file.index);
err:
	mutex_unlock(&pn->all_ppp_mutex);

	return ret;
}

static int ppp_dev_configure(struct net *src_net, struct net_device *dev,
			     const struct ppp_config *conf)
{
	struct ppp *ppp = netdev_priv(dev);
	int indx;
	int err;
	int cpu;

	ppp->dev = dev;
	ppp->ppp_net = src_net;
	ppp->mru = PPP_MRU;
	ppp->owner = conf->file;

	init_ppp_file(&ppp->file, INTERFACE);
	ppp->file.hdrlen = PPP_HDRLEN - 2; /* don't count proto bytes */

	for (indx = 0; indx < NUM_NP; ++indx)
		ppp->npmode[indx] = NPMODE_PASS;
	INIT_LIST_HEAD(&ppp->channels);
	spin_lock_init(&ppp->rlock);
	spin_lock_init(&ppp->wlock);

	ppp->xmit_recursion = alloc_percpu(int);
	if (!ppp->xmit_recursion) {
		err = -ENOMEM;
		goto err1;
	}
	for_each_possible_cpu(cpu)
		(*per_cpu_ptr(ppp->xmit_recursion, cpu)) = 0;

#ifdef CONFIG_PPP_MULTILINK
	ppp->minseq = -1;
	skb_queue_head_init(&ppp->mrq);
#endif /* CONFIG_PPP_MULTILINK */
#ifdef CONFIG_PPP_FILTER
	ppp->pass_filter = NULL;
	ppp->active_filter = NULL;
#endif /* CONFIG_PPP_FILTER */

	err = ppp_unit_register(ppp, conf->unit, conf->ifname_is_set);
	if (err < 0)
		goto err2;

	conf->file->private_data = &ppp->file;

	return 0;
err2:
	free_percpu(ppp->xmit_recursion);
err1:
	return err;
}

static const struct nla_policy ppp_nl_policy[IFLA_PPP_MAX + 1] = {
	[IFLA_PPP_DEV_FD]	= { .type = NLA_S32 },
};

static int ppp_nl_validate(struct nlattr *tb[], struct nlattr *data[],
			   struct netlink_ext_ack *extack)
{
	if (!data)
		return -EINVAL;

	if (!data[IFLA_PPP_DEV_FD])
		return -EINVAL;
	if (nla_get_s32(data[IFLA_PPP_DEV_FD]) < 0)
		return -EBADF;

	return 0;
}

static int ppp_nl_newlink(struct net *src_net, struct net_device *dev,
			  struct nlattr *tb[], struct nlattr *data[],
			  struct netlink_ext_ack *extack)
{
	struct ppp_config conf = {
		.unit = -1,
		.ifname_is_set = true,
	};
	struct file *file;
	int err;

	file = fget(nla_get_s32(data[IFLA_PPP_DEV_FD]));
	if (!file)
		return -EBADF;

	/* rtnl_lock is already held here, but ppp_create_interface() locks
	 * ppp_mutex before holding rtnl_lock. Using mutex_trylock() avoids
	 * possible deadlock due to lock order inversion, at the cost of
	 * pushing the problem back to userspace.
	 */
	if (!mutex_trylock(&ppp_mutex)) {
		err = -EBUSY;
		goto out;
	}

	if (file->f_op != &ppp_device_fops || file->private_data) {
		err = -EBADF;
		goto out_unlock;
	}

	conf.file = file;

	/* Don't use device name generated by the rtnetlink layer when ifname
	 * isn't specified. Let ppp_dev_configure() set the device name using
	 * the PPP unit identifer as suffix (i.e. ppp<unit_id>). This allows
	 * userspace to infer the device name using to the PPPIOCGUNIT ioctl.
	 */
	if (!tb[IFLA_IFNAME])
		conf.ifname_is_set = false;

	err = ppp_dev_configure(src_net, dev, &conf);

out_unlock:
	mutex_unlock(&ppp_mutex);
out:
	fput(file);

	return err;
}

static void ppp_nl_dellink(struct net_device *dev, struct list_head *head)
{
	unregister_netdevice_queue(dev, head);
}

static size_t ppp_nl_get_size(const struct net_device *dev)
{
	return 0;
}

static int ppp_nl_fill_info(struct sk_buff *skb, const struct net_device *dev)
{
	return 0;
}

static struct net *ppp_nl_get_link_net(const struct net_device *dev)
{
	struct ppp *ppp = netdev_priv(dev);

	return ppp->ppp_net;
}

static struct rtnl_link_ops ppp_link_ops __read_mostly = {
	.kind		= "ppp",
	.maxtype	= IFLA_PPP_MAX,
	.policy		= ppp_nl_policy,
	.priv_size	= sizeof(struct ppp),
	.setup		= ppp_setup,
	.validate	= ppp_nl_validate,
	.newlink	= ppp_nl_newlink,
	.dellink	= ppp_nl_dellink,
	.get_size	= ppp_nl_get_size,
	.fill_info	= ppp_nl_fill_info,
	.get_link_net	= ppp_nl_get_link_net,
};

#define PPP_MAJOR	108

/* Called at boot time if ppp is compiled into the kernel,
   or at module load time (from init_module) if compiled as a module. */
static int __init ppp_init(void)
{
	int err;

	pr_info("PPP generic driver version " PPP_VERSION "\n");

	err = register_pernet_device(&ppp_net_ops);
	if (err) {
		pr_err("failed to register PPP pernet device (%d)\n", err);
		goto out;
	}

	err = register_chrdev(PPP_MAJOR, "ppp", &ppp_device_fops);
	if (err) {
		pr_err("failed to register PPP device (%d)\n", err);
		goto out_net;
	}

	ppp_class = class_create(THIS_MODULE, "ppp");
	if (IS_ERR(ppp_class)) {
		err = PTR_ERR(ppp_class);
		goto out_chrdev;
	}

	err = rtnl_link_register(&ppp_link_ops);
	if (err) {
		pr_err("failed to register rtnetlink PPP handler\n");
		goto out_class;
	}

	/* not a big deal if we fail here :-) */
	device_create(ppp_class, NULL, MKDEV(PPP_MAJOR, 0), NULL, "ppp");

	return 0;

out_class:
	class_destroy(ppp_class);
out_chrdev:
	unregister_chrdev(PPP_MAJOR, "ppp");
out_net:
	unregister_pernet_device(&ppp_net_ops);
out:
	return err;
}

/*
 * Network interface unit routines.
 */
static netdev_tx_t
ppp_start_xmit(struct sk_buff *skb, struct net_device *dev)
{
	struct ppp *ppp = netdev_priv(dev);
	int npi, proto;
	unsigned char *pp;

	npi = ethertype_to_npindex(ntohs(skb->protocol));
	if (npi < 0)
		goto outf;

	/* Drop, accept or reject the packet */
	switch (ppp->npmode[npi]) {
	case NPMODE_PASS:
		break;
	case NPMODE_QUEUE:
		/* it would be nice to have a way to tell the network
		   system to queue this one up for later. */
		goto outf;
	case NPMODE_DROP:
	case NPMODE_ERROR:
		goto outf;
	}

	/* Put the 2-byte PPP protocol number on the front,
	   making sure there is room for the address and control fields. */
	if (skb_cow_head(skb, PPP_HDRLEN))
		goto outf;

	pp = skb_push(skb, 2);
	proto = npindex_to_proto[npi];
	put_unaligned_be16(proto, pp);

	skb_scrub_packet(skb, !net_eq(ppp->ppp_net, dev_net(dev)));
	skb_queue_tail(&ppp->file.xq, skb);
	ppp_xmit_process(ppp);
	return NETDEV_TX_OK;

 outf:
	kfree_skb(skb);
	++dev->stats.tx_dropped;
	return NETDEV_TX_OK;
}

static int
ppp_net_ioctl(struct net_device *dev, struct ifreq *ifr, int cmd)
{
	struct ppp *ppp = netdev_priv(dev);
	int err = -EFAULT;
	void __user *addr = (void __user *) ifr->ifr_ifru.ifru_data;
	struct ppp_stats stats;
	struct ppp_comp_stats cstats;
	char *vers;

	switch (cmd) {
	case SIOCGPPPSTATS:
		ppp_get_stats(ppp, &stats);
		if (copy_to_user(addr, &stats, sizeof(stats)))
			break;
		err = 0;
		break;

	case SIOCGPPPCSTATS:
		memset(&cstats, 0, sizeof(cstats));
		if (ppp->xc_state)
			ppp->xcomp->comp_stat(ppp->xc_state, &cstats.c);
		if (ppp->rc_state)
			ppp->rcomp->decomp_stat(ppp->rc_state, &cstats.d);
		if (copy_to_user(addr, &cstats, sizeof(cstats)))
			break;
		err = 0;
		break;

	case SIOCGPPPVER:
		vers = PPP_VERSION;
		if (copy_to_user(addr, vers, strlen(vers) + 1))
			break;
		err = 0;
		break;

	default:
		err = -EINVAL;
	}

	return err;
}

static void
ppp_get_stats64(struct net_device *dev, struct rtnl_link_stats64 *stats64)
{
	struct ppp *ppp = netdev_priv(dev);

	ppp_recv_lock(ppp);
	stats64->rx_packets = ppp->stats64.rx_packets;
	stats64->rx_bytes   = ppp->stats64.rx_bytes;
	ppp_recv_unlock(ppp);

	ppp_xmit_lock(ppp);
	stats64->tx_packets = ppp->stats64.tx_packets;
	stats64->tx_bytes   = ppp->stats64.tx_bytes;
	ppp_xmit_unlock(ppp);

	stats64->rx_errors        = dev->stats.rx_errors;
	stats64->tx_errors        = dev->stats.tx_errors;
	stats64->rx_dropped       = dev->stats.rx_dropped;
	stats64->tx_dropped       = dev->stats.tx_dropped;
	stats64->rx_length_errors = dev->stats.rx_length_errors;
}

static int ppp_dev_init(struct net_device *dev)
{
	struct ppp *ppp;

	netdev_lockdep_set_classes(dev);

	ppp = netdev_priv(dev);
	/* Let the netdevice take a reference on the ppp file. This ensures
	 * that ppp_destroy_interface() won't run before the device gets
	 * unregistered.
	 */
	atomic_inc(&ppp->file.refcnt);

	return 0;
}

static void ppp_dev_uninit(struct net_device *dev)
{
	struct ppp *ppp = netdev_priv(dev);
	struct ppp_net *pn = ppp_pernet(ppp->ppp_net);

	ppp_lock(ppp);
	ppp->closing = 1;
	ppp_unlock(ppp);

	mutex_lock(&pn->all_ppp_mutex);
	unit_put(&pn->units_idr, ppp->file.index);
	mutex_unlock(&pn->all_ppp_mutex);

	ppp->owner = NULL;

	ppp->file.dead = 1;
	wake_up_interruptible(&ppp->file.rwait);
}

static void ppp_dev_priv_destructor(struct net_device *dev)
{
	struct ppp *ppp;

	ppp = netdev_priv(dev);
	if (atomic_dec_and_test(&ppp->file.refcnt))
		ppp_destroy_interface(ppp);
}

static const struct net_device_ops ppp_netdev_ops = {
	.ndo_init	 = ppp_dev_init,
	.ndo_uninit      = ppp_dev_uninit,
	.ndo_start_xmit  = ppp_start_xmit,
	.ndo_do_ioctl    = ppp_net_ioctl,
	.ndo_get_stats64 = ppp_get_stats64,
};

static struct device_type ppp_type = {
	.name = "ppp",
};

static void ppp_setup(struct net_device *dev)
{
	dev->netdev_ops = &ppp_netdev_ops;
	SET_NETDEV_DEVTYPE(dev, &ppp_type);

	dev->features |= NETIF_F_LLTX;

	dev->hard_header_len = PPP_HDRLEN;
	dev->mtu = PPP_MRU;
	dev->addr_len = 0;
	dev->tx_queue_len = 3;
	dev->type = ARPHRD_PPP;
	dev->flags = IFF_POINTOPOINT | IFF_NOARP | IFF_MULTICAST;
	dev->priv_destructor = ppp_dev_priv_destructor;
	netif_keep_dst(dev);
}

/*
 * Transmit-side routines.
 */

/* Called to do any work queued up on the transmit side that can now be done */
static void __ppp_xmit_process(struct ppp *ppp)
{
	struct sk_buff *skb;

	ppp_xmit_lock(ppp);
	if (!ppp->closing) {
		ppp_push(ppp);
		while (!ppp->xmit_pending &&
		       (skb = skb_dequeue(&ppp->file.xq)))
			ppp_send_frame(ppp, skb);
		/* If there's no work left to do, tell the core net
		   code that we can accept some more. */
		if (!ppp->xmit_pending && !skb_peek(&ppp->file.xq))
			netif_wake_queue(ppp->dev);
		else
			netif_stop_queue(ppp->dev);
	}
	ppp_xmit_unlock(ppp);
}

static void ppp_xmit_process(struct ppp *ppp)
{
	local_bh_disable();

	if (unlikely(*this_cpu_ptr(ppp->xmit_recursion)))
		goto err;

	(*this_cpu_ptr(ppp->xmit_recursion))++;
	__ppp_xmit_process(ppp);
	(*this_cpu_ptr(ppp->xmit_recursion))--;

	local_bh_enable();

	return;

err:
	local_bh_enable();

	if (net_ratelimit())
		netdev_err(ppp->dev, "recursion detected\n");
}

static inline struct sk_buff *
pad_compress_skb(struct ppp *ppp, struct sk_buff *skb)
{
	struct sk_buff *new_skb;
	int len;
	int new_skb_size = ppp->dev->mtu +
		ppp->xcomp->comp_extra + ppp->dev->hard_header_len;
	int compressor_skb_size = ppp->dev->mtu +
		ppp->xcomp->comp_extra + PPP_HDRLEN;
	new_skb = alloc_skb(new_skb_size, GFP_ATOMIC);
	if (!new_skb) {
		if (net_ratelimit())
			netdev_err(ppp->dev, "PPP: no memory (comp pkt)\n");
		return NULL;
	}
	if (ppp->dev->hard_header_len > PPP_HDRLEN)
		skb_reserve(new_skb,
			    ppp->dev->hard_header_len - PPP_HDRLEN);

	/* compressor still expects A/C bytes in hdr */
	len = ppp->xcomp->compress(ppp->xc_state, skb->data - 2,
				   new_skb->data, skb->len + 2,
				   compressor_skb_size);
	if (len > 0 && (ppp->flags & SC_CCP_UP)) {
		consume_skb(skb);
		skb = new_skb;
		skb_put(skb, len);
		skb_pull(skb, 2);	/* pull off A/C bytes */
	} else if (len == 0) {
		/* didn't compress, or CCP not up yet */
		consume_skb(new_skb);
		new_skb = skb;
	} else {
		/*
		 * (len < 0)
		 * MPPE requires that we do not send unencrypted
		 * frames.  The compressor will return -1 if we
		 * should drop the frame.  We cannot simply test
		 * the compress_proto because MPPE and MPPC share
		 * the same number.
		 */
		if (net_ratelimit())
			netdev_err(ppp->dev, "ppp: compressor dropped pkt\n");
		kfree_skb(skb);
		consume_skb(new_skb);
		new_skb = NULL;
	}
	return new_skb;
}

/*
 * Compress and send a frame.
 * The caller should have locked the xmit path,
 * and xmit_pending should be 0.
 */
static void
ppp_send_frame(struct ppp *ppp, struct sk_buff *skb)
{
	int proto = PPP_PROTO(skb);
	struct sk_buff *new_skb;
	int len;
	unsigned char *cp;

	if (proto < 0x8000) {
#ifdef CONFIG_PPP_FILTER
		/* check if we should pass this packet */
		/* the filter instructions are constructed assuming
		   a four-byte PPP header on each packet */
		*(u8 *)skb_push(skb, 2) = 1;
		if (ppp->pass_filter &&
		    BPF_PROG_RUN(ppp->pass_filter, skb) == 0) {
			if (ppp->debug & 1)
				netdev_printk(KERN_DEBUG, ppp->dev,
					      "PPP: outbound frame "
					      "not passed\n");
			kfree_skb(skb);
			return;
		}
		/* if this packet passes the active filter, record the time */
		if (!(ppp->active_filter &&
		      BPF_PROG_RUN(ppp->active_filter, skb) == 0))
			ppp->last_xmit = jiffies;
		skb_pull(skb, 2);
#else
		/* for data packets, record the time */
		ppp->last_xmit = jiffies;
#endif /* CONFIG_PPP_FILTER */
	}

	++ppp->stats64.tx_packets;
	ppp->stats64.tx_bytes += skb->len - 2;

	switch (proto) {
	case PPP_IP:
		if (!ppp->vj || (ppp->flags & SC_COMP_TCP) == 0)
			break;
		/* try to do VJ TCP header compression */
		new_skb = alloc_skb(skb->len + ppp->dev->hard_header_len - 2,
				    GFP_ATOMIC);
		if (!new_skb) {
			netdev_err(ppp->dev, "PPP: no memory (VJ comp pkt)\n");
			goto drop;
		}
		skb_reserve(new_skb, ppp->dev->hard_header_len - 2);
		cp = skb->data + 2;
		len = slhc_compress(ppp->vj, cp, skb->len - 2,
				    new_skb->data + 2, &cp,
				    !(ppp->flags & SC_NO_TCP_CCID));
		if (cp == skb->data + 2) {
			/* didn't compress */
			consume_skb(new_skb);
		} else {
			if (cp[0] & SL_TYPE_COMPRESSED_TCP) {
				proto = PPP_VJC_COMP;
				cp[0] &= ~SL_TYPE_COMPRESSED_TCP;
			} else {
				proto = PPP_VJC_UNCOMP;
				cp[0] = skb->data[2];
			}
			consume_skb(skb);
			skb = new_skb;
			cp = skb_put(skb, len + 2);
			cp[0] = 0;
			cp[1] = proto;
		}
		break;

	case PPP_CCP:
		/* peek at outbound CCP frames */
		ppp_ccp_peek(ppp, skb, 0);
		break;
	}

	/* try to do packet compression */
	if ((ppp->xstate & SC_COMP_RUN) && ppp->xc_state &&
	    proto != PPP_LCP && proto != PPP_CCP) {
		if (!(ppp->flags & SC_CCP_UP) && (ppp->flags & SC_MUST_COMP)) {
			if (net_ratelimit())
				netdev_err(ppp->dev,
					   "ppp: compression required but "
					   "down - pkt dropped.\n");
			goto drop;
		}
		skb = pad_compress_skb(ppp, skb);
		if (!skb)
			goto drop;
	}

	/*
	 * If we are waiting for traffic (demand dialling),
	 * queue it up for pppd to receive.
	 */
	if (ppp->flags & SC_LOOP_TRAFFIC) {
		if (ppp->file.rq.qlen > PPP_MAX_RQLEN)
			goto drop;
		skb_queue_tail(&ppp->file.rq, skb);
		wake_up_interruptible(&ppp->file.rwait);
		return;
	}

	ppp->xmit_pending = skb;
	ppp_push(ppp);
	return;

 drop:
	kfree_skb(skb);
	++ppp->dev->stats.tx_errors;
}

/*
 * Try to send the frame in xmit_pending.
 * The caller should have the xmit path locked.
 */
static void
ppp_push(struct ppp *ppp)
{
	struct list_head *list;
	struct channel *pch;
	struct sk_buff *skb = ppp->xmit_pending;

	if (!skb)
		return;

	list = &ppp->channels;
	if (list_empty(list)) {
		/* nowhere to send the packet, just drop it */
		ppp->xmit_pending = NULL;
		kfree_skb(skb);
		return;
	}

	if ((ppp->flags & SC_MULTILINK) == 0) {
		/* not doing multilink: send it down the first channel */
		list = list->next;
		pch = list_entry(list, struct channel, clist);

		spin_lock(&pch->downl);
		if (pch->chan) {
			if (pch->chan->ops->start_xmit(pch->chan, skb))
				ppp->xmit_pending = NULL;
		} else {
			/* channel got unregistered */
			kfree_skb(skb);
			ppp->xmit_pending = NULL;
		}
		spin_unlock(&pch->downl);
		return;
	}

#ifdef CONFIG_PPP_MULTILINK
	/* Multilink: fragment the packet over as many links
	   as can take the packet at the moment. */
	if (!ppp_mp_explode(ppp, skb))
		return;
#endif /* CONFIG_PPP_MULTILINK */

	ppp->xmit_pending = NULL;
	kfree_skb(skb);
}

#ifdef CONFIG_PPP_MULTILINK
static bool mp_protocol_compress __read_mostly = true;
module_param(mp_protocol_compress, bool, S_IRUGO | S_IWUSR);
MODULE_PARM_DESC(mp_protocol_compress,
		 "compress protocol id in multilink fragments");

/*
 * Divide a packet to be transmitted into fragments and
 * send them out the individual links.
 */
static int ppp_mp_explode(struct ppp *ppp, struct sk_buff *skb)
{
	int len, totlen;
	int i, bits, hdrlen, mtu;
	int flen;
	int navail, nfree, nzero;
	int nbigger;
	int totspeed;
	int totfree;
	unsigned char *p, *q;
	struct list_head *list;
	struct channel *pch;
	struct sk_buff *frag;
	struct ppp_channel *chan;

	totspeed = 0; /*total bitrate of the bundle*/
	nfree = 0; /* # channels which have no packet already queued */
	navail = 0; /* total # of usable channels (not deregistered) */
	nzero = 0; /* number of channels with zero speed associated*/
	totfree = 0; /*total # of channels available and
				  *having no queued packets before
				  *starting the fragmentation*/

	hdrlen = (ppp->flags & SC_MP_XSHORTSEQ)? MPHDRLEN_SSN: MPHDRLEN;
	i = 0;
	list_for_each_entry(pch, &ppp->channels, clist) {
		if (pch->chan) {
			pch->avail = 1;
			navail++;
			pch->speed = pch->chan->speed;
		} else {
			pch->avail = 0;
		}
		if (pch->avail) {
			if (skb_queue_empty(&pch->file.xq) ||
				!pch->had_frag) {
					if (pch->speed == 0)
						nzero++;
					else
						totspeed += pch->speed;

					pch->avail = 2;
					++nfree;
					++totfree;
				}
			if (!pch->had_frag && i < ppp->nxchan)
				ppp->nxchan = i;
		}
		++i;
	}
	/*
	 * Don't start sending this packet unless at least half of
	 * the channels are free.  This gives much better TCP
	 * performance if we have a lot of channels.
	 */
	if (nfree == 0 || nfree < navail / 2)
		return 0; /* can't take now, leave it in xmit_pending */

	/* Do protocol field compression */
	p = skb->data;
	len = skb->len;
	if (*p == 0 && mp_protocol_compress) {
		++p;
		--len;
	}

	totlen = len;
	nbigger = len % nfree;

	/* skip to the channel after the one we last used
	   and start at that one */
	list = &ppp->channels;
	for (i = 0; i < ppp->nxchan; ++i) {
		list = list->next;
		if (list == &ppp->channels) {
			i = 0;
			break;
		}
	}

	/* create a fragment for each channel */
	bits = B;
	while (len > 0) {
		list = list->next;
		if (list == &ppp->channels) {
			i = 0;
			continue;
		}
		pch = list_entry(list, struct channel, clist);
		++i;
		if (!pch->avail)
			continue;

		/*
		 * Skip this channel if it has a fragment pending already and
		 * we haven't given a fragment to all of the free channels.
		 */
		if (pch->avail == 1) {
			if (nfree > 0)
				continue;
		} else {
			pch->avail = 1;
		}

		/* check the channel's mtu and whether it is still attached. */
		spin_lock(&pch->downl);
		if (pch->chan == NULL) {
			/* can't use this channel, it's being deregistered */
			if (pch->speed == 0)
				nzero--;
			else
				totspeed -= pch->speed;

			spin_unlock(&pch->downl);
			pch->avail = 0;
			totlen = len;
			totfree--;
			nfree--;
			if (--navail == 0)
				break;
			continue;
		}

		/*
		*if the channel speed is not set divide
		*the packet evenly among the free channels;
		*otherwise divide it according to the speed
		*of the channel we are going to transmit on
		*/
		flen = len;
		if (nfree > 0) {
			if (pch->speed == 0) {
				flen = len/nfree;
				if (nbigger > 0) {
					flen++;
					nbigger--;
				}
			} else {
				flen = (((totfree - nzero)*(totlen + hdrlen*totfree)) /
					((totspeed*totfree)/pch->speed)) - hdrlen;
				if (nbigger > 0) {
					flen += ((totfree - nzero)*pch->speed)/totspeed;
					nbigger -= ((totfree - nzero)*pch->speed)/
							totspeed;
				}
			}
			nfree--;
		}

		/*
		 *check if we are on the last channel or
		 *we exceded the length of the data to
		 *fragment
		 */
		if ((nfree <= 0) || (flen > len))
			flen = len;
		/*
		 *it is not worth to tx on slow channels:
		 *in that case from the resulting flen according to the
		 *above formula will be equal or less than zero.
		 *Skip the channel in this case
		 */
		if (flen <= 0) {
			pch->avail = 2;
			spin_unlock(&pch->downl);
			continue;
		}

		/*
		 * hdrlen includes the 2-byte PPP protocol field, but the
		 * MTU counts only the payload excluding the protocol field.
		 * (RFC1661 Section 2)
		 */
		mtu = pch->chan->mtu - (hdrlen - 2);
		if (mtu < 4)
			mtu = 4;
		if (flen > mtu)
			flen = mtu;
		if (flen == len)
			bits |= E;
		frag = alloc_skb(flen + hdrlen + (flen == 0), GFP_ATOMIC);
		if (!frag)
			goto noskb;
		q = skb_put(frag, flen + hdrlen);

		/* make the MP header */
		put_unaligned_be16(PPP_MP, q);
		if (ppp->flags & SC_MP_XSHORTSEQ) {
			q[2] = bits + ((ppp->nxseq >> 8) & 0xf);
			q[3] = ppp->nxseq;
		} else {
			q[2] = bits;
			q[3] = ppp->nxseq >> 16;
			q[4] = ppp->nxseq >> 8;
			q[5] = ppp->nxseq;
		}

		memcpy(q + hdrlen, p, flen);

		/* try to send it down the channel */
		chan = pch->chan;
		if (!skb_queue_empty(&pch->file.xq) ||
			!chan->ops->start_xmit(chan, frag))
			skb_queue_tail(&pch->file.xq, frag);
		pch->had_frag = 1;
		p += flen;
		len -= flen;
		++ppp->nxseq;
		bits = 0;
		spin_unlock(&pch->downl);
	}
	ppp->nxchan = i;

	return 1;

 noskb:
	spin_unlock(&pch->downl);
	if (ppp->debug & 1)
		netdev_err(ppp->dev, "PPP: no memory (fragment)\n");
	++ppp->dev->stats.tx_errors;
	++ppp->nxseq;
	return 1;	/* abandon the frame */
}
#endif /* CONFIG_PPP_MULTILINK */

/* Try to send data out on a channel */
static void __ppp_channel_push(struct channel *pch)
{
	struct sk_buff *skb;
	struct ppp *ppp;

	spin_lock(&pch->downl);
	if (pch->chan) {
		while (!skb_queue_empty(&pch->file.xq)) {
			skb = skb_dequeue(&pch->file.xq);
			if (!pch->chan->ops->start_xmit(pch->chan, skb)) {
				/* put the packet back and try again later */
				skb_queue_head(&pch->file.xq, skb);
				break;
			}
		}
	} else {
		/* channel got deregistered */
		skb_queue_purge(&pch->file.xq);
	}
	spin_unlock(&pch->downl);
	/* see if there is anything from the attached unit to be sent */
	if (skb_queue_empty(&pch->file.xq)) {
		ppp = pch->ppp;
		if (ppp)
			__ppp_xmit_process(ppp);
	}
}

static void ppp_channel_push(struct channel *pch)
{
	read_lock_bh(&pch->upl);
	if (pch->ppp) {
		(*this_cpu_ptr(pch->ppp->xmit_recursion))++;
		__ppp_channel_push(pch);
		(*this_cpu_ptr(pch->ppp->xmit_recursion))--;
	} else {
		__ppp_channel_push(pch);
	}
	read_unlock_bh(&pch->upl);
}

/*
 * Receive-side routines.
 */

struct ppp_mp_skb_parm {
	u32		sequence;
	u8		BEbits;
};
#define PPP_MP_CB(skb)	((struct ppp_mp_skb_parm *)((skb)->cb))

static inline void
ppp_do_recv(struct ppp *ppp, struct sk_buff *skb, struct channel *pch)
{
	ppp_recv_lock(ppp);
	if (!ppp->closing)
		ppp_receive_frame(ppp, skb, pch);
	else
		kfree_skb(skb);
	ppp_recv_unlock(ppp);
}

void
ppp_input(struct ppp_channel *chan, struct sk_buff *skb)
{
	struct channel *pch = chan->ppp;
	int proto;

	if (!pch) {
		kfree_skb(skb);
		return;
	}

	read_lock_bh(&pch->upl);
	if (!pskb_may_pull(skb, 2)) {
		kfree_skb(skb);
		if (pch->ppp) {
			++pch->ppp->dev->stats.rx_length_errors;
			ppp_receive_error(pch->ppp);
		}
		goto done;
	}

	proto = PPP_PROTO(skb);
	if (!pch->ppp || proto >= 0xc000 || proto == PPP_CCPFRAG) {
		/* put it on the channel queue */
		skb_queue_tail(&pch->file.rq, skb);
		/* drop old frames if queue too long */
		while (pch->file.rq.qlen > PPP_MAX_RQLEN &&
		       (skb = skb_dequeue(&pch->file.rq)))
			kfree_skb(skb);
		wake_up_interruptible(&pch->file.rwait);
	} else {
		ppp_do_recv(pch->ppp, skb, pch);
	}

done:
	read_unlock_bh(&pch->upl);
}

/* Put a 0-length skb in the receive queue as an error indication */
void
ppp_input_error(struct ppp_channel *chan, int code)
{
	struct channel *pch = chan->ppp;
	struct sk_buff *skb;

	if (!pch)
		return;

	read_lock_bh(&pch->upl);
	if (pch->ppp) {
		skb = alloc_skb(0, GFP_ATOMIC);
		if (skb) {
			skb->len = 0;		/* probably unnecessary */
			skb->cb[0] = code;
			ppp_do_recv(pch->ppp, skb, pch);
		}
	}
	read_unlock_bh(&pch->upl);
}

/*
 * We come in here to process a received frame.
 * The receive side of the ppp unit is locked.
 */
static void
ppp_receive_frame(struct ppp *ppp, struct sk_buff *skb, struct channel *pch)
{
	/* note: a 0-length skb is used as an error indication */
	if (skb->len > 0) {
		skb_checksum_complete_unset(skb);
#ifdef CONFIG_PPP_MULTILINK
		/* XXX do channel-level decompression here */
		if (PPP_PROTO(skb) == PPP_MP)
			ppp_receive_mp_frame(ppp, skb, pch);
		else
#endif /* CONFIG_PPP_MULTILINK */
			ppp_receive_nonmp_frame(ppp, skb);
	} else {
		kfree_skb(skb);
		ppp_receive_error(ppp);
	}
}

static void
ppp_receive_error(struct ppp *ppp)
{
	++ppp->dev->stats.rx_errors;
	if (ppp->vj)
		slhc_toss(ppp->vj);
}

static void
ppp_receive_nonmp_frame(struct ppp *ppp, struct sk_buff *skb)
{
	struct sk_buff *ns;
	int proto, len, npi;

	/*
	 * Decompress the frame, if compressed.
	 * Note that some decompressors need to see uncompressed frames
	 * that come in as well as compressed frames.
	 */
	if (ppp->rc_state && (ppp->rstate & SC_DECOMP_RUN) &&
	    (ppp->rstate & (SC_DC_FERROR | SC_DC_ERROR)) == 0)
		skb = ppp_decompress_frame(ppp, skb);

	if (ppp->flags & SC_MUST_COMP && ppp->rstate & SC_DC_FERROR)
		goto err;

	proto = PPP_PROTO(skb);
	switch (proto) {
	case PPP_VJC_COMP:
		/* decompress VJ compressed packets */
		if (!ppp->vj || (ppp->flags & SC_REJ_COMP_TCP))
			goto err;

		if (skb_tailroom(skb) < 124 || skb_cloned(skb)) {
			/* copy to a new sk_buff with more tailroom */
			ns = dev_alloc_skb(skb->len + 128);
			if (!ns) {
				netdev_err(ppp->dev, "PPP: no memory "
					   "(VJ decomp)\n");
				goto err;
			}
			skb_reserve(ns, 2);
			skb_copy_bits(skb, 0, skb_put(ns, skb->len), skb->len);
			consume_skb(skb);
			skb = ns;
		}
		else
			skb->ip_summed = CHECKSUM_NONE;

		len = slhc_uncompress(ppp->vj, skb->data + 2, skb->len - 2);
		if (len <= 0) {
			netdev_printk(KERN_DEBUG, ppp->dev,
				      "PPP: VJ decompression error\n");
			goto err;
		}
		len += 2;
		if (len > skb->len)
			skb_put(skb, len - skb->len);
		else if (len < skb->len)
			skb_trim(skb, len);
		proto = PPP_IP;
		break;

	case PPP_VJC_UNCOMP:
		if (!ppp->vj || (ppp->flags & SC_REJ_COMP_TCP))
			goto err;

		/* Until we fix the decompressor need to make sure
		 * data portion is linear.
		 */
		if (!pskb_may_pull(skb, skb->len))
			goto err;

		if (slhc_remember(ppp->vj, skb->data + 2, skb->len - 2) <= 0) {
			netdev_err(ppp->dev, "PPP: VJ uncompressed error\n");
			goto err;
		}
		proto = PPP_IP;
		break;

	case PPP_CCP:
		ppp_ccp_peek(ppp, skb, 1);
		break;
	}

	++ppp->stats64.rx_packets;
	ppp->stats64.rx_bytes += skb->len - 2;

	npi = proto_to_npindex(proto);
	if (npi < 0) {
		/* control or unknown frame - pass it to pppd */
		skb_queue_tail(&ppp->file.rq, skb);
		/* limit queue length by dropping old frames */
		while (ppp->file.rq.qlen > PPP_MAX_RQLEN &&
		       (skb = skb_dequeue(&ppp->file.rq)))
			kfree_skb(skb);
		/* wake up any process polling or blocking on read */
		wake_up_interruptible(&ppp->file.rwait);

	} else {
		/* network protocol frame - give it to the kernel */

#ifdef CONFIG_PPP_FILTER
		/* check if the packet passes the pass and active filters */
		/* the filter instructions are constructed assuming
		   a four-byte PPP header on each packet */
		if (ppp->pass_filter || ppp->active_filter) {
			if (skb_unclone(skb, GFP_ATOMIC))
				goto err;

			*(u8 *)skb_push(skb, 2) = 0;
			if (ppp->pass_filter &&
			    BPF_PROG_RUN(ppp->pass_filter, skb) == 0) {
				if (ppp->debug & 1)
					netdev_printk(KERN_DEBUG, ppp->dev,
						      "PPP: inbound frame "
						      "not passed\n");
				kfree_skb(skb);
				return;
			}
			if (!(ppp->active_filter &&
			      BPF_PROG_RUN(ppp->active_filter, skb) == 0))
				ppp->last_recv = jiffies;
			__skb_pull(skb, 2);
		} else
#endif /* CONFIG_PPP_FILTER */
			ppp->last_recv = jiffies;

		if ((ppp->dev->flags & IFF_UP) == 0 ||
		    ppp->npmode[npi] != NPMODE_PASS) {
			kfree_skb(skb);
		} else {
			/* chop off protocol */
			skb_pull_rcsum(skb, 2);
			skb->dev = ppp->dev;
			skb->protocol = htons(npindex_to_ethertype[npi]);
			skb_reset_mac_header(skb);
			skb_scrub_packet(skb, !net_eq(ppp->ppp_net,
						      dev_net(ppp->dev)));
			netif_rx(skb);
		}
	}
	return;

 err:
	kfree_skb(skb);
	ppp_receive_error(ppp);
}

static struct sk_buff *
ppp_decompress_frame(struct ppp *ppp, struct sk_buff *skb)
{
	int proto = PPP_PROTO(skb);
	struct sk_buff *ns;
	int len;

	/* Until we fix all the decompressor's need to make sure
	 * data portion is linear.
	 */
	if (!pskb_may_pull(skb, skb->len))
		goto err;

	if (proto == PPP_COMP) {
		int obuff_size;

		switch(ppp->rcomp->compress_proto) {
		case CI_MPPE:
			obuff_size = ppp->mru + PPP_HDRLEN + 1;
			break;
		default:
			obuff_size = ppp->mru + PPP_HDRLEN;
			break;
		}

		ns = dev_alloc_skb(obuff_size);
		if (!ns) {
			netdev_err(ppp->dev, "ppp_decompress_frame: "
				   "no memory\n");
			goto err;
		}
		/* the decompressor still expects the A/C bytes in the hdr */
		len = ppp->rcomp->decompress(ppp->rc_state, skb->data - 2,
				skb->len + 2, ns->data, obuff_size);
		if (len < 0) {
			/* Pass the compressed frame to pppd as an
			   error indication. */
			if (len == DECOMP_FATALERROR)
				ppp->rstate |= SC_DC_FERROR;
			kfree_skb(ns);
			goto err;
		}

		consume_skb(skb);
		skb = ns;
		skb_put(skb, len);
		skb_pull(skb, 2);	/* pull off the A/C bytes */

	} else {
		/* Uncompressed frame - pass to decompressor so it
		   can update its dictionary if necessary. */
		if (ppp->rcomp->incomp)
			ppp->rcomp->incomp(ppp->rc_state, skb->data - 2,
					   skb->len + 2);
	}

	return skb;

 err:
	ppp->rstate |= SC_DC_ERROR;
	ppp_receive_error(ppp);
	return skb;
}

#ifdef CONFIG_PPP_MULTILINK
/*
 * Receive a multilink frame.
 * We put it on the reconstruction queue and then pull off
 * as many completed frames as we can.
 */
static void
ppp_receive_mp_frame(struct ppp *ppp, struct sk_buff *skb, struct channel *pch)
{
	u32 mask, seq;
	struct channel *ch;
	int mphdrlen = (ppp->flags & SC_MP_SHORTSEQ)? MPHDRLEN_SSN: MPHDRLEN;

	if (!pskb_may_pull(skb, mphdrlen + 1) || ppp->mrru == 0)
		goto err;		/* no good, throw it away */

	/* Decode sequence number and begin/end bits */
	if (ppp->flags & SC_MP_SHORTSEQ) {
		seq = ((skb->data[2] & 0x0f) << 8) | skb->data[3];
		mask = 0xfff;
	} else {
		seq = (skb->data[3] << 16) | (skb->data[4] << 8)| skb->data[5];
		mask = 0xffffff;
	}
	PPP_MP_CB(skb)->BEbits = skb->data[2];
	skb_pull(skb, mphdrlen);	/* pull off PPP and MP headers */

	/*
	 * Do protocol ID decompression on the first fragment of each packet.
	 */
	if ((PPP_MP_CB(skb)->BEbits & B) && (skb->data[0] & 1))
		*(u8 *)skb_push(skb, 1) = 0;

	/*
	 * Expand sequence number to 32 bits, making it as close
	 * as possible to ppp->minseq.
	 */
	seq |= ppp->minseq & ~mask;
	if ((int)(ppp->minseq - seq) > (int)(mask >> 1))
		seq += mask + 1;
	else if ((int)(seq - ppp->minseq) > (int)(mask >> 1))
		seq -= mask + 1;	/* should never happen */
	PPP_MP_CB(skb)->sequence = seq;
	pch->lastseq = seq;

	/*
	 * If this packet comes before the next one we were expecting,
	 * drop it.
	 */
	if (seq_before(seq, ppp->nextseq)) {
		kfree_skb(skb);
		++ppp->dev->stats.rx_dropped;
		ppp_receive_error(ppp);
		return;
	}

	/*
	 * Reevaluate minseq, the minimum over all channels of the
	 * last sequence number received on each channel.  Because of
	 * the increasing sequence number rule, we know that any fragment
	 * before `minseq' which hasn't arrived is never going to arrive.
	 * The list of channels can't change because we have the receive
	 * side of the ppp unit locked.
	 */
	list_for_each_entry(ch, &ppp->channels, clist) {
		if (seq_before(ch->lastseq, seq))
			seq = ch->lastseq;
	}
	if (seq_before(ppp->minseq, seq))
		ppp->minseq = seq;

	/* Put the fragment on the reconstruction queue */
	ppp_mp_insert(ppp, skb);

	/* If the queue is getting long, don't wait any longer for packets
	   before the start of the queue. */
	if (skb_queue_len(&ppp->mrq) >= PPP_MP_MAX_QLEN) {
		struct sk_buff *mskb = skb_peek(&ppp->mrq);
		if (seq_before(ppp->minseq, PPP_MP_CB(mskb)->sequence))
			ppp->minseq = PPP_MP_CB(mskb)->sequence;
	}

	/* Pull completed packets off the queue and receive them. */
	while ((skb = ppp_mp_reconstruct(ppp))) {
		if (pskb_may_pull(skb, 2))
			ppp_receive_nonmp_frame(ppp, skb);
		else {
			++ppp->dev->stats.rx_length_errors;
			kfree_skb(skb);
			ppp_receive_error(ppp);
		}
	}

	return;

 err:
	kfree_skb(skb);
	ppp_receive_error(ppp);
}

/*
 * Insert a fragment on the MP reconstruction queue.
 * The queue is ordered by increasing sequence number.
 */
static void
ppp_mp_insert(struct ppp *ppp, struct sk_buff *skb)
{
	struct sk_buff *p;
	struct sk_buff_head *list = &ppp->mrq;
	u32 seq = PPP_MP_CB(skb)->sequence;

	/* N.B. we don't need to lock the list lock because we have the
	   ppp unit receive-side lock. */
	skb_queue_walk(list, p) {
		if (seq_before(seq, PPP_MP_CB(p)->sequence))
			break;
	}
	__skb_queue_before(list, p, skb);
}

/*
 * Reconstruct a packet from the MP fragment queue.
 * We go through increasing sequence numbers until we find a
 * complete packet, or we get to the sequence number for a fragment
 * which hasn't arrived but might still do so.
 */
static struct sk_buff *
ppp_mp_reconstruct(struct ppp *ppp)
{
	u32 seq = ppp->nextseq;
	u32 minseq = ppp->minseq;
	struct sk_buff_head *list = &ppp->mrq;
	struct sk_buff *p, *tmp;
	struct sk_buff *head, *tail;
	struct sk_buff *skb = NULL;
	int lost = 0, len = 0;

	if (ppp->mrru == 0)	/* do nothing until mrru is set */
		return NULL;
	head = list->next;
	tail = NULL;
	skb_queue_walk_safe(list, p, tmp) {
	again:
		if (seq_before(PPP_MP_CB(p)->sequence, seq)) {
			/* this can't happen, anyway ignore the skb */
			netdev_err(ppp->dev, "ppp_mp_reconstruct bad "
				   "seq %u < %u\n",
				   PPP_MP_CB(p)->sequence, seq);
			__skb_unlink(p, list);
			kfree_skb(p);
			continue;
		}
		if (PPP_MP_CB(p)->sequence != seq) {
			u32 oldseq;
			/* Fragment `seq' is missing.  If it is after
			   minseq, it might arrive later, so stop here. */
			if (seq_after(seq, minseq))
				break;
			/* Fragment `seq' is lost, keep going. */
			lost = 1;
			oldseq = seq;
			seq = seq_before(minseq, PPP_MP_CB(p)->sequence)?
				minseq + 1: PPP_MP_CB(p)->sequence;

			if (ppp->debug & 1)
				netdev_printk(KERN_DEBUG, ppp->dev,
					      "lost frag %u..%u\n",
					      oldseq, seq-1);

			goto again;
		}

		/*
		 * At this point we know that all the fragments from
		 * ppp->nextseq to seq are either present or lost.
		 * Also, there are no complete packets in the queue
		 * that have no missing fragments and end before this
		 * fragment.
		 */

		/* B bit set indicates this fragment starts a packet */
		if (PPP_MP_CB(p)->BEbits & B) {
			head = p;
			lost = 0;
			len = 0;
		}

		len += p->len;

		/* Got a complete packet yet? */
		if (lost == 0 && (PPP_MP_CB(p)->BEbits & E) &&
		    (PPP_MP_CB(head)->BEbits & B)) {
			if (len > ppp->mrru + 2) {
				++ppp->dev->stats.rx_length_errors;
				netdev_printk(KERN_DEBUG, ppp->dev,
					      "PPP: reconstructed packet"
					      " is too long (%d)\n", len);
			} else {
				tail = p;
				break;
			}
			ppp->nextseq = seq + 1;
		}

		/*
		 * If this is the ending fragment of a packet,
		 * and we haven't found a complete valid packet yet,
		 * we can discard up to and including this fragment.
		 */
		if (PPP_MP_CB(p)->BEbits & E) {
			struct sk_buff *tmp2;

			skb_queue_reverse_walk_from_safe(list, p, tmp2) {
				if (ppp->debug & 1)
					netdev_printk(KERN_DEBUG, ppp->dev,
						      "discarding frag %u\n",
						      PPP_MP_CB(p)->sequence);
				__skb_unlink(p, list);
				kfree_skb(p);
			}
			head = skb_peek(list);
			if (!head)
				break;
		}
		++seq;
	}

	/* If we have a complete packet, copy it all into one skb. */
	if (tail != NULL) {
		/* If we have discarded any fragments,
		   signal a receive error. */
		if (PPP_MP_CB(head)->sequence != ppp->nextseq) {
			skb_queue_walk_safe(list, p, tmp) {
				if (p == head)
					break;
				if (ppp->debug & 1)
					netdev_printk(KERN_DEBUG, ppp->dev,
						      "discarding frag %u\n",
						      PPP_MP_CB(p)->sequence);
				__skb_unlink(p, list);
				kfree_skb(p);
			}

			if (ppp->debug & 1)
				netdev_printk(KERN_DEBUG, ppp->dev,
					      "  missed pkts %u..%u\n",
					      ppp->nextseq,
					      PPP_MP_CB(head)->sequence-1);
			++ppp->dev->stats.rx_dropped;
			ppp_receive_error(ppp);
		}

		skb = head;
		if (head != tail) {
			struct sk_buff **fragpp = &skb_shinfo(skb)->frag_list;
			p = skb_queue_next(list, head);
			__skb_unlink(skb, list);
			skb_queue_walk_from_safe(list, p, tmp) {
				__skb_unlink(p, list);
				*fragpp = p;
				p->next = NULL;
				fragpp = &p->next;

				skb->len += p->len;
				skb->data_len += p->len;
				skb->truesize += p->truesize;

				if (p == tail)
					break;
			}
		} else {
			__skb_unlink(skb, list);
		}

		ppp->nextseq = PPP_MP_CB(tail)->sequence + 1;
	}

	return skb;
}
#endif /* CONFIG_PPP_MULTILINK */

/*
 * Channel interface.
 */

/* Create a new, unattached ppp channel. */
int ppp_register_channel(struct ppp_channel *chan)
{
	return ppp_register_net_channel(current->nsproxy->net_ns, chan);
}

/* Create a new, unattached ppp channel for specified net. */
int ppp_register_net_channel(struct net *net, struct ppp_channel *chan)
{
	struct channel *pch;
	struct ppp_net *pn;

	pch = kzalloc(sizeof(struct channel), GFP_KERNEL);
	if (!pch)
		return -ENOMEM;

	pn = ppp_pernet(net);

	pch->ppp = NULL;
	pch->chan = chan;
	pch->chan_net = get_net(net);
	chan->ppp = pch;
	init_ppp_file(&pch->file, CHANNEL);
	pch->file.hdrlen = chan->hdrlen;
#ifdef CONFIG_PPP_MULTILINK
	pch->lastseq = -1;
#endif /* CONFIG_PPP_MULTILINK */
	init_rwsem(&pch->chan_sem);
	spin_lock_init(&pch->downl);
	rwlock_init(&pch->upl);

	spin_lock_bh(&pn->all_channels_lock);
	pch->file.index = ++pn->last_channel_index;
	list_add(&pch->list, &pn->new_channels);
	atomic_inc(&channel_count);
	spin_unlock_bh(&pn->all_channels_lock);

	return 0;
}

/*
 * Return the index of a channel.
 */
int ppp_channel_index(struct ppp_channel *chan)
{
	struct channel *pch = chan->ppp;

	if (pch)
		return pch->file.index;
	return -1;
}

/*
 * Return the PPP unit number to which a channel is connected.
 */
int ppp_unit_number(struct ppp_channel *chan)
{
	struct channel *pch = chan->ppp;
	int unit = -1;

	if (pch) {
		read_lock_bh(&pch->upl);
		if (pch->ppp)
			unit = pch->ppp->file.index;
		read_unlock_bh(&pch->upl);
	}
	return unit;
}

/*
 * Return the PPP device interface name of a channel.
 */
char *ppp_dev_name(struct ppp_channel *chan)
{
	struct channel *pch = chan->ppp;
	char *name = NULL;

	if (pch) {
		read_lock_bh(&pch->upl);
		if (pch->ppp && pch->ppp->dev)
			name = pch->ppp->dev->name;
		read_unlock_bh(&pch->upl);
	}
	return name;
}


/*
 * Disconnect a channel from the generic layer.
 * This must be called in process context.
 */
void
ppp_unregister_channel(struct ppp_channel *chan)
{
	struct channel *pch = chan->ppp;
	struct ppp_net *pn;

	if (!pch)
		return;		/* should never happen */

	chan->ppp = NULL;

	/*
	 * This ensures that we have returned from any calls into the
	 * the channel's start_xmit or ioctl routine before we proceed.
	 */
	down_write(&pch->chan_sem);
	spin_lock_bh(&pch->downl);
	pch->chan = NULL;
	spin_unlock_bh(&pch->downl);
	up_write(&pch->chan_sem);
	ppp_disconnect_channel(pch);

	pn = ppp_pernet(pch->chan_net);
	spin_lock_bh(&pn->all_channels_lock);
	list_del(&pch->list);
	spin_unlock_bh(&pn->all_channels_lock);

	pch->file.dead = 1;
	wake_up_interruptible(&pch->file.rwait);
	if (atomic_dec_and_test(&pch->file.refcnt))
		ppp_destroy_channel(pch);
}

/*
 * Callback from a channel when it can accept more to transmit.
 * This should be called at BH/softirq level, not interrupt level.
 */
void
ppp_output_wakeup(struct ppp_channel *chan)
{
	struct channel *pch = chan->ppp;

	if (!pch)
		return;
	ppp_channel_push(pch);
}

/*
 * Compression control.
 */

/* Process the PPPIOCSCOMPRESS ioctl. */
static int
ppp_set_compress(struct ppp *ppp, unsigned long arg)
{
	int err;
	struct compressor *cp, *ocomp;
	struct ppp_option_data data;
	void *state, *ostate;
	unsigned char ccp_option[CCP_MAX_OPTION_LENGTH];

	err = -EFAULT;
	if (copy_from_user(&data, (void __user *) arg, sizeof(data)))
		goto out;
	if (data.length > CCP_MAX_OPTION_LENGTH)
		goto out;
	if (copy_from_user(ccp_option, (void __user *) data.ptr, data.length))
		goto out;

	err = -EINVAL;
	if (data.length < 2 || ccp_option[1] < 2 || ccp_option[1] > data.length)
		goto out;

	cp = try_then_request_module(
		find_compressor(ccp_option[0]),
		"ppp-compress-%d", ccp_option[0]);
	if (!cp)
		goto out;

	err = -ENOBUFS;
	if (data.transmit) {
		state = cp->comp_alloc(ccp_option, data.length);
		if (state) {
			ppp_xmit_lock(ppp);
			ppp->xstate &= ~SC_COMP_RUN;
			ocomp = ppp->xcomp;
			ostate = ppp->xc_state;
			ppp->xcomp = cp;
			ppp->xc_state = state;
			ppp_xmit_unlock(ppp);
			if (ostate) {
				ocomp->comp_free(ostate);
				module_put(ocomp->owner);
			}
			err = 0;
		} else
			module_put(cp->owner);

	} else {
		state = cp->decomp_alloc(ccp_option, data.length);
		if (state) {
			ppp_recv_lock(ppp);
			ppp->rstate &= ~SC_DECOMP_RUN;
			ocomp = ppp->rcomp;
			ostate = ppp->rc_state;
			ppp->rcomp = cp;
			ppp->rc_state = state;
			ppp_recv_unlock(ppp);
			if (ostate) {
				ocomp->decomp_free(ostate);
				module_put(ocomp->owner);
			}
			err = 0;
		} else
			module_put(cp->owner);
	}

 out:
	return err;
}

/*
 * Look at a CCP packet and update our state accordingly.
 * We assume the caller has the xmit or recv path locked.
 */
static void
ppp_ccp_peek(struct ppp *ppp, struct sk_buff *skb, int inbound)
{
	unsigned char *dp;
	int len;

	if (!pskb_may_pull(skb, CCP_HDRLEN + 2))
		return;	/* no header */
	dp = skb->data + 2;

	switch (CCP_CODE(dp)) {
	case CCP_CONFREQ:

		/* A ConfReq starts negotiation of compression
		 * in one direction of transmission,
		 * and hence brings it down...but which way?
		 *
		 * Remember:
		 * A ConfReq indicates what the sender would like to receive
		 */
		if(inbound)
			/* He is proposing what I should send */
			ppp->xstate &= ~SC_COMP_RUN;
		else
			/* I am proposing to what he should send */
			ppp->rstate &= ~SC_DECOMP_RUN;

		break;

	case CCP_TERMREQ:
	case CCP_TERMACK:
		/*
		 * CCP is going down, both directions of transmission
		 */
		ppp->rstate &= ~SC_DECOMP_RUN;
		ppp->xstate &= ~SC_COMP_RUN;
		break;

	case CCP_CONFACK:
		if ((ppp->flags & (SC_CCP_OPEN | SC_CCP_UP)) != SC_CCP_OPEN)
			break;
		len = CCP_LENGTH(dp);
		if (!pskb_may_pull(skb, len + 2))
			return;		/* too short */
		dp += CCP_HDRLEN;
		len -= CCP_HDRLEN;
		if (len < CCP_OPT_MINLEN || len < CCP_OPT_LENGTH(dp))
			break;
		if (inbound) {
			/* we will start receiving compressed packets */
			if (!ppp->rc_state)
				break;
			if (ppp->rcomp->decomp_init(ppp->rc_state, dp, len,
					ppp->file.index, 0, ppp->mru, ppp->debug)) {
				ppp->rstate |= SC_DECOMP_RUN;
				ppp->rstate &= ~(SC_DC_ERROR | SC_DC_FERROR);
			}
		} else {
			/* we will soon start sending compressed packets */
			if (!ppp->xc_state)
				break;
			if (ppp->xcomp->comp_init(ppp->xc_state, dp, len,
					ppp->file.index, 0, ppp->debug))
				ppp->xstate |= SC_COMP_RUN;
		}
		break;

	case CCP_RESETACK:
		/* reset the [de]compressor */
		if ((ppp->flags & SC_CCP_UP) == 0)
			break;
		if (inbound) {
			if (ppp->rc_state && (ppp->rstate & SC_DECOMP_RUN)) {
				ppp->rcomp->decomp_reset(ppp->rc_state);
				ppp->rstate &= ~SC_DC_ERROR;
			}
		} else {
			if (ppp->xc_state && (ppp->xstate & SC_COMP_RUN))
				ppp->xcomp->comp_reset(ppp->xc_state);
		}
		break;
	}
}

/* Free up compression resources. */
static void
ppp_ccp_closed(struct ppp *ppp)
{
	void *xstate, *rstate;
	struct compressor *xcomp, *rcomp;

	ppp_lock(ppp);
	ppp->flags &= ~(SC_CCP_OPEN | SC_CCP_UP);
	ppp->xstate = 0;
	xcomp = ppp->xcomp;
	xstate = ppp->xc_state;
	ppp->xc_state = NULL;
	ppp->rstate = 0;
	rcomp = ppp->rcomp;
	rstate = ppp->rc_state;
	ppp->rc_state = NULL;
	ppp_unlock(ppp);

	if (xstate) {
		xcomp->comp_free(xstate);
		module_put(xcomp->owner);
	}
	if (rstate) {
		rcomp->decomp_free(rstate);
		module_put(rcomp->owner);
	}
}

/* List of compressors. */
static LIST_HEAD(compressor_list);
static DEFINE_SPINLOCK(compressor_list_lock);

struct compressor_entry {
	struct list_head list;
	struct compressor *comp;
};

static struct compressor_entry *
find_comp_entry(int proto)
{
	struct compressor_entry *ce;

	list_for_each_entry(ce, &compressor_list, list) {
		if (ce->comp->compress_proto == proto)
			return ce;
	}
	return NULL;
}

/* Register a compressor */
int
ppp_register_compressor(struct compressor *cp)
{
	struct compressor_entry *ce;
	int ret;
	spin_lock(&compressor_list_lock);
	ret = -EEXIST;
	if (find_comp_entry(cp->compress_proto))
		goto out;
	ret = -ENOMEM;
	ce = kmalloc(sizeof(struct compressor_entry), GFP_ATOMIC);
	if (!ce)
		goto out;
	ret = 0;
	ce->comp = cp;
	list_add(&ce->list, &compressor_list);
 out:
	spin_unlock(&compressor_list_lock);
	return ret;
}

/* Unregister a compressor */
void
ppp_unregister_compressor(struct compressor *cp)
{
	struct compressor_entry *ce;

	spin_lock(&compressor_list_lock);
	ce = find_comp_entry(cp->compress_proto);
	if (ce && ce->comp == cp) {
		list_del(&ce->list);
		kfree(ce);
	}
	spin_unlock(&compressor_list_lock);
}

/* Find a compressor. */
static struct compressor *
find_compressor(int type)
{
	struct compressor_entry *ce;
	struct compressor *cp = NULL;

	spin_lock(&compressor_list_lock);
	ce = find_comp_entry(type);
	if (ce) {
		cp = ce->comp;
		if (!try_module_get(cp->owner))
			cp = NULL;
	}
	spin_unlock(&compressor_list_lock);
	return cp;
}

/*
 * Miscelleneous stuff.
 */

static void
ppp_get_stats(struct ppp *ppp, struct ppp_stats *st)
{
	struct slcompress *vj = ppp->vj;

	memset(st, 0, sizeof(*st));
	st->p.ppp_ipackets = ppp->stats64.rx_packets;
	st->p.ppp_ierrors = ppp->dev->stats.rx_errors;
	st->p.ppp_ibytes = ppp->stats64.rx_bytes;
	st->p.ppp_opackets = ppp->stats64.tx_packets;
	st->p.ppp_oerrors = ppp->dev->stats.tx_errors;
	st->p.ppp_obytes = ppp->stats64.tx_bytes;
	if (!vj)
		return;
	st->vj.vjs_packets = vj->sls_o_compressed + vj->sls_o_uncompressed;
	st->vj.vjs_compressed = vj->sls_o_compressed;
	st->vj.vjs_searches = vj->sls_o_searches;
	st->vj.vjs_misses = vj->sls_o_misses;
	st->vj.vjs_errorin = vj->sls_i_error;
	st->vj.vjs_tossed = vj->sls_i_tossed;
	st->vj.vjs_uncompressedin = vj->sls_i_uncompressed;
	st->vj.vjs_compressedin = vj->sls_i_compressed;
}

/*
 * Stuff for handling the lists of ppp units and channels
 * and for initialization.
 */

/*
 * Create a new ppp interface unit.  Fails if it can't allocate memory
 * or if there is already a unit with the requested number.
 * unit == -1 means allocate a new number.
 */
static int ppp_create_interface(struct net *net, struct file *file, int *unit)
{
	struct ppp_config conf = {
		.file = file,
		.unit = *unit,
		.ifname_is_set = false,
	};
	struct net_device *dev;
	struct ppp *ppp;
	int err;

	dev = alloc_netdev(sizeof(struct ppp), "", NET_NAME_ENUM, ppp_setup);
	if (!dev) {
		err = -ENOMEM;
		goto err;
	}
	dev_net_set(dev, net);
	dev->rtnl_link_ops = &ppp_link_ops;

	rtnl_lock();

	err = ppp_dev_configure(net, dev, &conf);
	if (err < 0)
		goto err_dev;
	ppp = netdev_priv(dev);
	*unit = ppp->file.index;

	rtnl_unlock();

	return 0;

err_dev:
	rtnl_unlock();
	free_netdev(dev);
err:
	return err;
}

/*
 * Initialize a ppp_file structure.
 */
static void
init_ppp_file(struct ppp_file *pf, int kind)
{
	pf->kind = kind;
	skb_queue_head_init(&pf->xq);
	skb_queue_head_init(&pf->rq);
	atomic_set(&pf->refcnt, 1);
	init_waitqueue_head(&pf->rwait);
}

/*
 * Free the memory used by a ppp unit.  This is only called once
 * there are no channels connected to the unit and no file structs
 * that reference the unit.
 */
static void ppp_destroy_interface(struct ppp *ppp)
{
	atomic_dec(&ppp_unit_count);

	if (!ppp->file.dead || ppp->n_channels) {
		/* "can't happen" */
		netdev_err(ppp->dev, "ppp: destroying ppp struct %p "
			   "but dead=%d n_channels=%d !\n",
			   ppp, ppp->file.dead, ppp->n_channels);
		return;
	}

	ppp_ccp_closed(ppp);
	if (ppp->vj) {
		slhc_free(ppp->vj);
		ppp->vj = NULL;
	}
	skb_queue_purge(&ppp->file.xq);
	skb_queue_purge(&ppp->file.rq);
#ifdef CONFIG_PPP_MULTILINK
	skb_queue_purge(&ppp->mrq);
#endif /* CONFIG_PPP_MULTILINK */
#ifdef CONFIG_PPP_FILTER
	if (ppp->pass_filter) {
		bpf_prog_destroy(ppp->pass_filter);
		ppp->pass_filter = NULL;
	}

	if (ppp->active_filter) {
		bpf_prog_destroy(ppp->active_filter);
		ppp->active_filter = NULL;
	}
#endif /* CONFIG_PPP_FILTER */

	kfree_skb(ppp->xmit_pending);
	free_percpu(ppp->xmit_recursion);

	free_netdev(ppp->dev);
}

/*
 * Locate an existing ppp unit.
 * The caller should have locked the all_ppp_mutex.
 */
static struct ppp *
ppp_find_unit(struct ppp_net *pn, int unit)
{
	return unit_find(&pn->units_idr, unit);
}

/*
 * Locate an existing ppp channel.
 * The caller should have locked the all_channels_lock.
 * First we look in the new_channels list, then in the
 * all_channels list.  If found in the new_channels list,
 * we move it to the all_channels list.  This is for speed
 * when we have a lot of channels in use.
 */
static struct channel *
ppp_find_channel(struct ppp_net *pn, int unit)
{
	struct channel *pch;

	list_for_each_entry(pch, &pn->new_channels, list) {
		if (pch->file.index == unit) {
			list_move(&pch->list, &pn->all_channels);
			return pch;
		}
	}

	list_for_each_entry(pch, &pn->all_channels, list) {
		if (pch->file.index == unit)
			return pch;
	}

	return NULL;
}

/*
 * Connect a PPP channel to a PPP interface unit.
 */
static int
ppp_connect_channel(struct channel *pch, int unit)
{
	struct ppp *ppp;
	struct ppp_net *pn;
	int ret = -ENXIO;
	int hdrlen;

	pn = ppp_pernet(pch->chan_net);

	mutex_lock(&pn->all_ppp_mutex);
	ppp = ppp_find_unit(pn, unit);
	if (!ppp)
		goto out;
	write_lock_bh(&pch->upl);
	ret = -EINVAL;
	if (pch->ppp)
		goto outl;

	ppp_lock(ppp);
	if (pch->file.hdrlen > ppp->file.hdrlen)
		ppp->file.hdrlen = pch->file.hdrlen;
	hdrlen = pch->file.hdrlen + 2;	/* for protocol bytes */
	if (hdrlen > ppp->dev->hard_header_len)
		ppp->dev->hard_header_len = hdrlen;
	list_add_tail(&pch->clist, &ppp->channels);
	++ppp->n_channels;
	pch->ppp = ppp;
	atomic_inc(&ppp->file.refcnt);
	ppp_unlock(ppp);
	ret = 0;

 outl:
	write_unlock_bh(&pch->upl);
 out:
	mutex_unlock(&pn->all_ppp_mutex);
	return ret;
}

/*
 * Disconnect a channel from its ppp unit.
 */
static int
ppp_disconnect_channel(struct channel *pch)
{
	struct ppp *ppp;
	int err = -EINVAL;

	write_lock_bh(&pch->upl);
	ppp = pch->ppp;
	pch->ppp = NULL;
	write_unlock_bh(&pch->upl);
	if (ppp) {
		/* remove it from the ppp unit's list */
		ppp_lock(ppp);
		list_del(&pch->clist);
		if (--ppp->n_channels == 0)
			wake_up_interruptible(&ppp->file.rwait);
		ppp_unlock(ppp);
		if (atomic_dec_and_test(&ppp->file.refcnt))
			ppp_destroy_interface(ppp);
		err = 0;
	}
	return err;
}

/*
 * Free up the resources used by a ppp channel.
 */
static void ppp_destroy_channel(struct channel *pch)
{
	put_net(pch->chan_net);
	pch->chan_net = NULL;

	atomic_dec(&channel_count);

	if (!pch->file.dead) {
		/* "can't happen" */
		pr_err("ppp: destroying undead channel %p !\n", pch);
		return;
	}
	skb_queue_purge(&pch->file.xq);
	skb_queue_purge(&pch->file.rq);
	kfree(pch);
}

static void __exit ppp_cleanup(void)
{
	/* should never happen */
	if (atomic_read(&ppp_unit_count) || atomic_read(&channel_count))
		pr_err("PPP: removing module but units remain!\n");
	rtnl_link_unregister(&ppp_link_ops);
	unregister_chrdev(PPP_MAJOR, "ppp");
	device_destroy(ppp_class, MKDEV(PPP_MAJOR, 0));
	class_destroy(ppp_class);
	unregister_pernet_device(&ppp_net_ops);
}

/*
 * Units handling. Caller must protect concurrent access
 * by holding all_ppp_mutex
 */

/* associate pointer with specified number */
static int unit_set(struct idr *p, void *ptr, int n)
{
	int unit;

	unit = idr_alloc(p, ptr, n, n + 1, GFP_KERNEL);
	if (unit == -ENOSPC)
		unit = -EINVAL;
	return unit;
}

/* get new free unit number and associate pointer with it */
static int unit_get(struct idr *p, void *ptr)
{
	return idr_alloc(p, ptr, 0, 0, GFP_KERNEL);
}

/* put unit number back to a pool */
static void unit_put(struct idr *p, int n)
{
	idr_remove(p, n);
}

/* get pointer associated with the number */
static void *unit_find(struct idr *p, int n)
{
	return idr_find(p, n);
}

/* Module/initialization stuff */

module_init(ppp_init);
module_exit(ppp_cleanup);

EXPORT_SYMBOL(ppp_register_net_channel);
EXPORT_SYMBOL(ppp_register_channel);
EXPORT_SYMBOL(ppp_unregister_channel);
EXPORT_SYMBOL(ppp_channel_index);
EXPORT_SYMBOL(ppp_unit_number);
EXPORT_SYMBOL(ppp_dev_name);
EXPORT_SYMBOL(ppp_input);
EXPORT_SYMBOL(ppp_input_error);
EXPORT_SYMBOL(ppp_output_wakeup);
EXPORT_SYMBOL(ppp_register_compressor);
EXPORT_SYMBOL(ppp_unregister_compressor);
MODULE_LICENSE("GPL");
MODULE_ALIAS_CHARDEV(PPP_MAJOR, 0);
MODULE_ALIAS_RTNL_LINK("ppp");
MODULE_ALIAS("devname:ppp");<|MERGE_RESOLUTION|>--- conflicted
+++ resolved
@@ -120,11 +120,7 @@
 	int		n_channels;	/* how many channels are attached 54 */
 	spinlock_t	rlock;		/* lock for receive side 58 */
 	spinlock_t	wlock;		/* lock for transmit side 5c */
-<<<<<<< HEAD
-	int		*xmit_recursion __percpu; /* xmit recursion detect */
-=======
 	int __percpu	*xmit_recursion; /* xmit recursion detect */
->>>>>>> bb176f67
 	int		mru;		/* max receive unit 60 */
 	unsigned int	flags;		/* control bits 64 */
 	unsigned int	xstate;		/* transmit state bits 68 */
