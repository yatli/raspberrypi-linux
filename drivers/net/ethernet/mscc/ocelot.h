--- conflicted
+++ resolved
@@ -56,11 +56,6 @@
 	struct phy_device *phy;
 	u8 chip_port;
 
-<<<<<<< HEAD
-	u8 vlan_aware;
-
-=======
->>>>>>> 04d5ce62
 	struct phy *serdes;
 
 	struct ocelot_port_tc tc;
