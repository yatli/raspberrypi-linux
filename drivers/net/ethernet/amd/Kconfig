--- conflicted
+++ resolved
@@ -177,13 +177,9 @@
 	depends on X86 || ARM64 || COMPILE_TEST
 	select BITREVERSE
 	select CRC32
-<<<<<<< HEAD
-	select PTP_1588_CLOCK
 	select PHYLIB
 	select AMD_XGBE_HAVE_ECC if X86
-=======
 	imply PTP_1588_CLOCK
->>>>>>> c029a2be
 	---help---
 	  This driver supports the AMD 10GbE Ethernet device found on an
 	  AMD SoC.
