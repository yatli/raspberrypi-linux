// SPDX-License-Identifier: GPL-2.0+
/*
 * XArray implementation
 * Copyright (c) 2017-2018 Microsoft Corporation
 * Copyright (c) 2018-2020 Oracle
 * Author: Matthew Wilcox <willy@infradead.org>
 */

#include <linux/bitmap.h>
#include <linux/export.h>
#include <linux/list.h>
#include <linux/slab.h>
#include <linux/xarray.h>

/*
 * Coding conventions in this file:
 *
 * @xa is used to refer to the entire xarray.
 * @xas is the 'xarray operation state'.  It may be either a pointer to
 * an xa_state, or an xa_state stored on the stack.  This is an unfortunate
 * ambiguity.
 * @index is the index of the entry being operated on
 * @mark is an xa_mark_t; a small number indicating one of the mark bits.
 * @node refers to an xa_node; usually the primary one being operated on by
 * this function.
 * @offset is the index into the slots array inside an xa_node.
 * @parent refers to the @xa_node closer to the head than @node.
 * @entry refers to something stored in a slot in the xarray
 */

static inline unsigned int xa_lock_type(const struct xarray *xa)
{
	return (__force unsigned int)xa->xa_flags & 3;
}

static inline void xas_lock_type(struct xa_state *xas, unsigned int lock_type)
{
	if (lock_type == XA_LOCK_IRQ)
		xas_lock_irq(xas);
	else if (lock_type == XA_LOCK_BH)
		xas_lock_bh(xas);
	else
		xas_lock(xas);
}

static inline void xas_unlock_type(struct xa_state *xas, unsigned int lock_type)
{
	if (lock_type == XA_LOCK_IRQ)
		xas_unlock_irq(xas);
	else if (lock_type == XA_LOCK_BH)
		xas_unlock_bh(xas);
	else
		xas_unlock(xas);
}

static inline bool xa_track_free(const struct xarray *xa)
{
	return xa->xa_flags & XA_FLAGS_TRACK_FREE;
}

static inline bool xa_zero_busy(const struct xarray *xa)
{
	return xa->xa_flags & XA_FLAGS_ZERO_BUSY;
}

static inline void xa_mark_set(struct xarray *xa, xa_mark_t mark)
{
	if (!(xa->xa_flags & XA_FLAGS_MARK(mark)))
		xa->xa_flags |= XA_FLAGS_MARK(mark);
}

static inline void xa_mark_clear(struct xarray *xa, xa_mark_t mark)
{
	if (xa->xa_flags & XA_FLAGS_MARK(mark))
		xa->xa_flags &= ~(XA_FLAGS_MARK(mark));
}

static inline unsigned long *node_marks(struct xa_node *node, xa_mark_t mark)
{
	return node->marks[(__force unsigned)mark];
}

static inline bool node_get_mark(struct xa_node *node,
		unsigned int offset, xa_mark_t mark)
{
	return test_bit(offset, node_marks(node, mark));
}

/* returns true if the bit was set */
static inline bool node_set_mark(struct xa_node *node, unsigned int offset,
				xa_mark_t mark)
{
	return __test_and_set_bit(offset, node_marks(node, mark));
}

/* returns true if the bit was set */
static inline bool node_clear_mark(struct xa_node *node, unsigned int offset,
				xa_mark_t mark)
{
	return __test_and_clear_bit(offset, node_marks(node, mark));
}

static inline bool node_any_mark(struct xa_node *node, xa_mark_t mark)
{
	return !bitmap_empty(node_marks(node, mark), XA_CHUNK_SIZE);
}

static inline void node_mark_all(struct xa_node *node, xa_mark_t mark)
{
	bitmap_fill(node_marks(node, mark), XA_CHUNK_SIZE);
}

#define mark_inc(mark) do { \
	mark = (__force xa_mark_t)((__force unsigned)(mark) + 1); \
} while (0)

/*
 * xas_squash_marks() - Merge all marks to the first entry
 * @xas: Array operation state.
 *
 * Set a mark on the first entry if any entry has it set.  Clear marks on
 * all sibling entries.
 */
static void xas_squash_marks(const struct xa_state *xas)
{
	unsigned int mark = 0;
	unsigned int limit = xas->xa_offset + xas->xa_sibs + 1;

	if (!xas->xa_sibs)
		return;

	do {
		unsigned long *marks = xas->xa_node->marks[mark];
		if (find_next_bit(marks, limit, xas->xa_offset + 1) == limit)
			continue;
		__set_bit(xas->xa_offset, marks);
		bitmap_clear(marks, xas->xa_offset + 1, xas->xa_sibs);
	} while (mark++ != (__force unsigned)XA_MARK_MAX);
}

/* extracts the offset within this node from the index */
static unsigned int get_offset(unsigned long index, struct xa_node *node)
{
	return (index >> node->shift) & XA_CHUNK_MASK;
}

static void xas_set_offset(struct xa_state *xas)
{
	xas->xa_offset = get_offset(xas->xa_index, xas->xa_node);
}

/* move the index either forwards (find) or backwards (sibling slot) */
static void xas_move_index(struct xa_state *xas, unsigned long offset)
{
	unsigned int shift = xas->xa_node->shift;
	xas->xa_index &= ~XA_CHUNK_MASK << shift;
	xas->xa_index += offset << shift;
}

static void xas_advance(struct xa_state *xas)
{
	xas->xa_offset++;
	xas_move_index(xas, xas->xa_offset);
}

static void *set_bounds(struct xa_state *xas)
{
	xas->xa_node = XAS_BOUNDS;
	return NULL;
}

/*
 * Starts a walk.  If the @xas is already valid, we assume that it's on
 * the right path and just return where we've got to.  If we're in an
 * error state, return NULL.  If the index is outside the current scope
 * of the xarray, return NULL without changing @xas->xa_node.  Otherwise
 * set @xas->xa_node to NULL and return the current head of the array.
 */
static void *xas_start(struct xa_state *xas)
{
	void *entry;

	if (xas_valid(xas))
		return xas_reload(xas);
	if (xas_error(xas))
		return NULL;

	entry = xa_head(xas->xa);
	if (!xa_is_node(entry)) {
		if (xas->xa_index)
			return set_bounds(xas);
	} else {
		if ((xas->xa_index >> xa_to_node(entry)->shift) > XA_CHUNK_MASK)
			return set_bounds(xas);
	}

	xas->xa_node = NULL;
	return entry;
}

static void *xas_descend(struct xa_state *xas, struct xa_node *node)
{
	unsigned int offset = get_offset(xas->xa_index, node);
	void *entry = xa_entry(xas->xa, node, offset);

	xas->xa_node = node;
	if (xa_is_sibling(entry)) {
		offset = xa_to_sibling(entry);
		entry = xa_entry(xas->xa, node, offset);
	}

	xas->xa_offset = offset;
	return entry;
}

/**
 * xas_load() - Load an entry from the XArray (advanced).
 * @xas: XArray operation state.
 *
 * Usually walks the @xas to the appropriate state to load the entry
 * stored at xa_index.  However, it will do nothing and return %NULL if
 * @xas is in an error state.  xas_load() will never expand the tree.
 *
 * If the xa_state is set up to operate on a multi-index entry, xas_load()
 * may return %NULL or an internal entry, even if there are entries
 * present within the range specified by @xas.
 *
 * Context: Any context.  The caller should hold the xa_lock or the RCU lock.
 * Return: Usually an entry in the XArray, but see description for exceptions.
 */
void *xas_load(struct xa_state *xas)
{
	void *entry = xas_start(xas);

	while (xa_is_node(entry)) {
		struct xa_node *node = xa_to_node(entry);

		if (xas->xa_shift > node->shift)
			break;
		entry = xas_descend(xas, node);
		if (node->shift == 0)
			break;
	}
	return entry;
}
EXPORT_SYMBOL_GPL(xas_load);

/* Move the radix tree node cache here */
extern struct kmem_cache *radix_tree_node_cachep;
extern void radix_tree_node_rcu_free(struct rcu_head *head);

#define XA_RCU_FREE	((struct xarray *)1)

static void xa_node_free(struct xa_node *node)
{
	XA_NODE_BUG_ON(node, !list_empty(&node->private_list));
	node->array = XA_RCU_FREE;
	call_rcu(&node->rcu_head, radix_tree_node_rcu_free);
}

/*
 * xas_destroy() - Free any resources allocated during the XArray operation.
 * @xas: XArray operation state.
 *
 * This function is now internal-only.
 */
static void xas_destroy(struct xa_state *xas)
{
	struct xa_node *node = xas->xa_alloc;

	if (!node)
		return;
	XA_NODE_BUG_ON(node, !list_empty(&node->private_list));
	kmem_cache_free(radix_tree_node_cachep, node);
	xas->xa_alloc = NULL;
}

/**
 * xas_nomem() - Allocate memory if needed.
 * @xas: XArray operation state.
 * @gfp: Memory allocation flags.
 *
 * If we need to add new nodes to the XArray, we try to allocate memory
 * with GFP_NOWAIT while holding the lock, which will usually succeed.
 * If it fails, @xas is flagged as needing memory to continue.  The caller
 * should drop the lock and call xas_nomem().  If xas_nomem() succeeds,
 * the caller should retry the operation.
 *
 * Forward progress is guaranteed as one node is allocated here and
 * stored in the xa_state where it will be found by xas_alloc().  More
 * nodes will likely be found in the slab allocator, but we do not tie
 * them up here.
 *
 * Return: true if memory was needed, and was successfully allocated.
 */
bool xas_nomem(struct xa_state *xas, gfp_t gfp)
{
	if (xas->xa_node != XA_ERROR(-ENOMEM)) {
		xas_destroy(xas);
		return false;
	}
	if (xas->xa->xa_flags & XA_FLAGS_ACCOUNT)
		gfp |= __GFP_ACCOUNT;
	xas->xa_alloc = kmem_cache_alloc(radix_tree_node_cachep, gfp);
	if (!xas->xa_alloc)
		return false;
	XA_NODE_BUG_ON(xas->xa_alloc, !list_empty(&xas->xa_alloc->private_list));
	xas->xa_node = XAS_RESTART;
	return true;
}
EXPORT_SYMBOL_GPL(xas_nomem);

/*
 * __xas_nomem() - Drop locks and allocate memory if needed.
 * @xas: XArray operation state.
 * @gfp: Memory allocation flags.
 *
 * Internal variant of xas_nomem().
 *
 * Return: true if memory was needed, and was successfully allocated.
 */
static bool __xas_nomem(struct xa_state *xas, gfp_t gfp)
	__must_hold(xas->xa->xa_lock)
{
	unsigned int lock_type = xa_lock_type(xas->xa);

	if (xas->xa_node != XA_ERROR(-ENOMEM)) {
		xas_destroy(xas);
		return false;
	}
	if (xas->xa->xa_flags & XA_FLAGS_ACCOUNT)
		gfp |= __GFP_ACCOUNT;
	if (gfpflags_allow_blocking(gfp)) {
		xas_unlock_type(xas, lock_type);
		xas->xa_alloc = kmem_cache_alloc(radix_tree_node_cachep, gfp);
		xas_lock_type(xas, lock_type);
	} else {
		xas->xa_alloc = kmem_cache_alloc(radix_tree_node_cachep, gfp);
	}
	if (!xas->xa_alloc)
		return false;
	XA_NODE_BUG_ON(xas->xa_alloc, !list_empty(&xas->xa_alloc->private_list));
	xas->xa_node = XAS_RESTART;
	return true;
}

static void xas_update(struct xa_state *xas, struct xa_node *node)
{
	if (xas->xa_update)
		xas->xa_update(node);
	else
		XA_NODE_BUG_ON(node, !list_empty(&node->private_list));
}

static void *xas_alloc(struct xa_state *xas, unsigned int shift)
{
	struct xa_node *parent = xas->xa_node;
	struct xa_node *node = xas->xa_alloc;

	if (xas_invalid(xas))
		return NULL;

	if (node) {
		xas->xa_alloc = NULL;
	} else {
		gfp_t gfp = GFP_NOWAIT | __GFP_NOWARN;

		if (xas->xa->xa_flags & XA_FLAGS_ACCOUNT)
			gfp |= __GFP_ACCOUNT;

		node = kmem_cache_alloc(radix_tree_node_cachep, gfp);
		if (!node) {
			xas_set_err(xas, -ENOMEM);
			return NULL;
		}
	}

	if (parent) {
		node->offset = xas->xa_offset;
		parent->count++;
		XA_NODE_BUG_ON(node, parent->count > XA_CHUNK_SIZE);
		xas_update(xas, parent);
	}
	XA_NODE_BUG_ON(node, shift > BITS_PER_LONG);
	XA_NODE_BUG_ON(node, !list_empty(&node->private_list));
	node->shift = shift;
	node->count = 0;
	node->nr_values = 0;
	RCU_INIT_POINTER(node->parent, xas->xa_node);
	node->array = xas->xa;

	return node;
}

#ifdef CONFIG_XARRAY_MULTI
/* Returns the number of indices covered by a given xa_state */
static unsigned long xas_size(const struct xa_state *xas)
{
	return (xas->xa_sibs + 1UL) << xas->xa_shift;
}
#endif

/*
 * Use this to calculate the maximum index that will need to be created
 * in order to add the entry described by @xas.  Because we cannot store a
 * multiple-index entry at index 0, the calculation is a little more complex
 * than you might expect.
 */
static unsigned long xas_max(struct xa_state *xas)
{
	unsigned long max = xas->xa_index;

#ifdef CONFIG_XARRAY_MULTI
	if (xas->xa_shift || xas->xa_sibs) {
		unsigned long mask = xas_size(xas) - 1;
		max |= mask;
		if (mask == max)
			max++;
	}
#endif

	return max;
}

/* The maximum index that can be contained in the array without expanding it */
static unsigned long max_index(void *entry)
{
	if (!xa_is_node(entry))
		return 0;
	return (XA_CHUNK_SIZE << xa_to_node(entry)->shift) - 1;
}

static void xas_shrink(struct xa_state *xas)
{
	struct xarray *xa = xas->xa;
	struct xa_node *node = xas->xa_node;

	for (;;) {
		void *entry;

		XA_NODE_BUG_ON(node, node->count > XA_CHUNK_SIZE);
		if (node->count != 1)
			break;
		entry = xa_entry_locked(xa, node, 0);
		if (!entry)
			break;
		if (!xa_is_node(entry) && node->shift)
			break;
		if (xa_is_zero(entry) && xa_zero_busy(xa))
			entry = NULL;
		xas->xa_node = XAS_BOUNDS;

		RCU_INIT_POINTER(xa->xa_head, entry);
		if (xa_track_free(xa) && !node_get_mark(node, 0, XA_FREE_MARK))
			xa_mark_clear(xa, XA_FREE_MARK);

		node->count = 0;
		node->nr_values = 0;
		if (!xa_is_node(entry))
			RCU_INIT_POINTER(node->slots[0], XA_RETRY_ENTRY);
		xas_update(xas, node);
		xa_node_free(node);
		if (!xa_is_node(entry))
			break;
		node = xa_to_node(entry);
		node->parent = NULL;
	}
}

/*
 * xas_delete_node() - Attempt to delete an xa_node
 * @xas: Array operation state.
 *
 * Attempts to delete the @xas->xa_node.  This will fail if xa->node has
 * a non-zero reference count.
 */
static void xas_delete_node(struct xa_state *xas)
{
	struct xa_node *node = xas->xa_node;

	for (;;) {
		struct xa_node *parent;

		XA_NODE_BUG_ON(node, node->count > XA_CHUNK_SIZE);
		if (node->count)
			break;

		parent = xa_parent_locked(xas->xa, node);
		xas->xa_node = parent;
		xas->xa_offset = node->offset;
		xa_node_free(node);

		if (!parent) {
			xas->xa->xa_head = NULL;
			xas->xa_node = XAS_BOUNDS;
			return;
		}

		parent->slots[xas->xa_offset] = NULL;
		parent->count--;
		XA_NODE_BUG_ON(parent, parent->count > XA_CHUNK_SIZE);
		node = parent;
		xas_update(xas, node);
	}

	if (!node->parent)
		xas_shrink(xas);
}

/**
 * xas_free_nodes() - Free this node and all nodes that it references
 * @xas: Array operation state.
 * @top: Node to free
 *
 * This node has been removed from the tree.  We must now free it and all
 * of its subnodes.  There may be RCU walkers with references into the tree,
 * so we must replace all entries with retry markers.
 */
static void xas_free_nodes(struct xa_state *xas, struct xa_node *top)
{
	unsigned int offset = 0;
	struct xa_node *node = top;

	for (;;) {
		void *entry = xa_entry_locked(xas->xa, node, offset);

		if (node->shift && xa_is_node(entry)) {
			node = xa_to_node(entry);
			offset = 0;
			continue;
		}
		if (entry)
			RCU_INIT_POINTER(node->slots[offset], XA_RETRY_ENTRY);
		offset++;
		while (offset == XA_CHUNK_SIZE) {
			struct xa_node *parent;

			parent = xa_parent_locked(xas->xa, node);
			offset = node->offset + 1;
			node->count = 0;
			node->nr_values = 0;
			xas_update(xas, node);
			xa_node_free(node);
			if (node == top)
				return;
			node = parent;
		}
	}
}

/*
 * xas_expand adds nodes to the head of the tree until it has reached
 * sufficient height to be able to contain @xas->xa_index
 */
static int xas_expand(struct xa_state *xas, void *head)
{
	struct xarray *xa = xas->xa;
	struct xa_node *node = NULL;
	unsigned int shift = 0;
	unsigned long max = xas_max(xas);

	if (!head) {
		if (max == 0)
			return 0;
		while ((max >> shift) >= XA_CHUNK_SIZE)
			shift += XA_CHUNK_SHIFT;
		return shift + XA_CHUNK_SHIFT;
	} else if (xa_is_node(head)) {
		node = xa_to_node(head);
		shift = node->shift + XA_CHUNK_SHIFT;
	}
	xas->xa_node = NULL;

	while (max > max_index(head)) {
		xa_mark_t mark = 0;

		XA_NODE_BUG_ON(node, shift > BITS_PER_LONG);
		node = xas_alloc(xas, shift);
		if (!node)
			return -ENOMEM;

		node->count = 1;
		if (xa_is_value(head))
			node->nr_values = 1;
		RCU_INIT_POINTER(node->slots[0], head);

		/* Propagate the aggregated mark info to the new child */
		for (;;) {
			if (xa_track_free(xa) && mark == XA_FREE_MARK) {
				node_mark_all(node, XA_FREE_MARK);
				if (!xa_marked(xa, XA_FREE_MARK)) {
					node_clear_mark(node, 0, XA_FREE_MARK);
					xa_mark_set(xa, XA_FREE_MARK);
				}
			} else if (xa_marked(xa, mark)) {
				node_set_mark(node, 0, mark);
			}
			if (mark == XA_MARK_MAX)
				break;
			mark_inc(mark);
		}

		/*
		 * Now that the new node is fully initialised, we can add
		 * it to the tree
		 */
		if (xa_is_node(head)) {
			xa_to_node(head)->offset = 0;
			rcu_assign_pointer(xa_to_node(head)->parent, node);
		}
		head = xa_mk_node(node);
		rcu_assign_pointer(xa->xa_head, head);
		xas_update(xas, node);

		shift += XA_CHUNK_SHIFT;
	}

	xas->xa_node = node;
	return shift;
}

/*
 * xas_create() - Create a slot to store an entry in.
 * @xas: XArray operation state.
 * @allow_root: %true if we can store the entry in the root directly
 *
 * Most users will not need to call this function directly, as it is called
 * by xas_store().  It is useful for doing conditional store operations
 * (see the xa_cmpxchg() implementation for an example).
 *
 * Return: If the slot already existed, returns the contents of this slot.
 * If the slot was newly created, returns %NULL.  If it failed to create the
 * slot, returns %NULL and indicates the error in @xas.
 */
static void *xas_create(struct xa_state *xas, bool allow_root)
{
	struct xarray *xa = xas->xa;
	void *entry;
	void __rcu **slot;
	struct xa_node *node = xas->xa_node;
	int shift;
	unsigned int order = xas->xa_shift;

	if (xas_top(node)) {
		entry = xa_head_locked(xa);
		xas->xa_node = NULL;
		if (!entry && xa_zero_busy(xa))
			entry = XA_ZERO_ENTRY;
		shift = xas_expand(xas, entry);
		if (shift < 0)
			return NULL;
		if (!shift && !allow_root)
			shift = XA_CHUNK_SHIFT;
		entry = xa_head_locked(xa);
		slot = &xa->xa_head;
	} else if (xas_error(xas)) {
		return NULL;
	} else if (node) {
		unsigned int offset = xas->xa_offset;

		shift = node->shift;
		entry = xa_entry_locked(xa, node, offset);
		slot = &node->slots[offset];
	} else {
		shift = 0;
		entry = xa_head_locked(xa);
		slot = &xa->xa_head;
	}

	while (shift > order) {
		shift -= XA_CHUNK_SHIFT;
		if (!entry) {
			node = xas_alloc(xas, shift);
			if (!node)
				break;
			if (xa_track_free(xa))
				node_mark_all(node, XA_FREE_MARK);
			rcu_assign_pointer(*slot, xa_mk_node(node));
		} else if (xa_is_node(entry)) {
			node = xa_to_node(entry);
		} else {
			break;
		}
		entry = xas_descend(xas, node);
		slot = &node->slots[xas->xa_offset];
	}

	return entry;
}

/**
 * xas_create_range() - Ensure that stores to this range will succeed
 * @xas: XArray operation state.
 *
 * Creates all of the slots in the range covered by @xas.  Sets @xas to
 * create single-index entries and positions it at the beginning of the
 * range.  This is for the benefit of users which have not yet been
 * converted to use multi-index entries.
 */
void xas_create_range(struct xa_state *xas)
{
	unsigned long index = xas->xa_index;
	unsigned char shift = xas->xa_shift;
	unsigned char sibs = xas->xa_sibs;

	xas->xa_index |= ((sibs + 1) << shift) - 1;
	if (xas_is_node(xas) && xas->xa_node->shift == xas->xa_shift)
		xas->xa_offset |= sibs;
	xas->xa_shift = 0;
	xas->xa_sibs = 0;

	for (;;) {
		xas_create(xas, true);
		if (xas_error(xas))
			goto restore;
		if (xas->xa_index <= (index | XA_CHUNK_MASK))
			goto success;
		xas->xa_index -= XA_CHUNK_SIZE;

		for (;;) {
			struct xa_node *node = xas->xa_node;
			xas->xa_node = xa_parent_locked(xas->xa, node);
			xas->xa_offset = node->offset - 1;
			if (node->offset != 0)
				break;
		}
	}

restore:
	xas->xa_shift = shift;
	xas->xa_sibs = sibs;
	xas->xa_index = index;
	return;
success:
	xas->xa_index = index;
	if (xas->xa_node)
		xas_set_offset(xas);
}
EXPORT_SYMBOL_GPL(xas_create_range);

static void update_node(struct xa_state *xas, struct xa_node *node,
		int count, int values)
{
	if (!node || (!count && !values))
		return;

	node->count += count;
	node->nr_values += values;
	XA_NODE_BUG_ON(node, node->count > XA_CHUNK_SIZE);
	XA_NODE_BUG_ON(node, node->nr_values > XA_CHUNK_SIZE);
	xas_update(xas, node);
	if (count < 0)
		xas_delete_node(xas);
}

/**
 * xas_store() - Store this entry in the XArray.
 * @xas: XArray operation state.
 * @entry: New entry.
 *
 * If @xas is operating on a multi-index entry, the entry returned by this
 * function is essentially meaningless (it may be an internal entry or it
 * may be %NULL, even if there are non-NULL entries at some of the indices
 * covered by the range).  This is not a problem for any current users,
 * and can be changed if needed.
 *
 * Return: The old entry at this index.
 */
void *xas_store(struct xa_state *xas, void *entry)
{
	struct xa_node *node;
	void __rcu **slot = &xas->xa->xa_head;
	unsigned int offset, max;
	int count = 0;
	int values = 0;
	void *first, *next;
	bool value = xa_is_value(entry);

	if (entry) {
		bool allow_root = !xa_is_node(entry) && !xa_is_zero(entry);
		first = xas_create(xas, allow_root);
	} else {
		first = xas_load(xas);
	}

	if (xas_invalid(xas))
		return first;
	node = xas->xa_node;
	if (node && (xas->xa_shift < node->shift))
		xas->xa_sibs = 0;
	if ((first == entry) && !xas->xa_sibs)
		return first;

	next = first;
	offset = xas->xa_offset;
	max = xas->xa_offset + xas->xa_sibs;
	if (node) {
		slot = &node->slots[offset];
		if (xas->xa_sibs)
			xas_squash_marks(xas);
	}
	if (!entry)
		xas_init_marks(xas);

	for (;;) {
		/*
		 * Must clear the marks before setting the entry to NULL,
		 * otherwise xas_for_each_marked may find a NULL entry and
		 * stop early.  rcu_assign_pointer contains a release barrier
		 * so the mark clearing will appear to happen before the
		 * entry is set to NULL.
		 */
		rcu_assign_pointer(*slot, entry);
		if (xa_is_node(next) && (!node || node->shift))
			xas_free_nodes(xas, xa_to_node(next));
		if (!node)
			break;
		count += !next - !entry;
		values += !xa_is_value(first) - !value;
		if (entry) {
			if (offset == max)
				break;
			if (!xa_is_sibling(entry))
				entry = xa_mk_sibling(xas->xa_offset);
		} else {
			if (offset == XA_CHUNK_MASK)
				break;
		}
		next = xa_entry_locked(xas->xa, node, ++offset);
		if (!xa_is_sibling(next)) {
			if (!entry && (offset > max))
				break;
			first = next;
		}
		slot++;
	}

	update_node(xas, node, count, values);
	return first;
}
EXPORT_SYMBOL_GPL(xas_store);

/**
 * xas_get_mark() - Returns the state of this mark.
 * @xas: XArray operation state.
 * @mark: Mark number.
 *
 * Return: true if the mark is set, false if the mark is clear or @xas
 * is in an error state.
 */
bool xas_get_mark(const struct xa_state *xas, xa_mark_t mark)
{
	if (xas_invalid(xas))
		return false;
	if (!xas->xa_node)
		return xa_marked(xas->xa, mark);
	return node_get_mark(xas->xa_node, xas->xa_offset, mark);
}
EXPORT_SYMBOL_GPL(xas_get_mark);

/**
 * xas_set_mark() - Sets the mark on this entry and its parents.
 * @xas: XArray operation state.
 * @mark: Mark number.
 *
 * Sets the specified mark on this entry, and walks up the tree setting it
 * on all the ancestor entries.  Does nothing if @xas has not been walked to
 * an entry, or is in an error state.
 */
void xas_set_mark(const struct xa_state *xas, xa_mark_t mark)
{
	struct xa_node *node = xas->xa_node;
	unsigned int offset = xas->xa_offset;

	if (xas_invalid(xas))
		return;

	while (node) {
		if (node_set_mark(node, offset, mark))
			return;
		offset = node->offset;
		node = xa_parent_locked(xas->xa, node);
	}

	if (!xa_marked(xas->xa, mark))
		xa_mark_set(xas->xa, mark);
}
EXPORT_SYMBOL_GPL(xas_set_mark);

/**
 * xas_clear_mark() - Clears the mark on this entry and its parents.
 * @xas: XArray operation state.
 * @mark: Mark number.
 *
 * Clears the specified mark on this entry, and walks back to the head
 * attempting to clear it on all the ancestor entries.  Does nothing if
 * @xas has not been walked to an entry, or is in an error state.
 */
void xas_clear_mark(const struct xa_state *xas, xa_mark_t mark)
{
	struct xa_node *node = xas->xa_node;
	unsigned int offset = xas->xa_offset;

	if (xas_invalid(xas))
		return;

	while (node) {
		if (!node_clear_mark(node, offset, mark))
			return;
		if (node_any_mark(node, mark))
			return;

		offset = node->offset;
		node = xa_parent_locked(xas->xa, node);
	}

	if (xa_marked(xas->xa, mark))
		xa_mark_clear(xas->xa, mark);
}
EXPORT_SYMBOL_GPL(xas_clear_mark);

/**
 * xas_init_marks() - Initialise all marks for the entry
 * @xas: Array operations state.
 *
 * Initialise all marks for the entry specified by @xas.  If we're tracking
 * free entries with a mark, we need to set it on all entries.  All other
 * marks are cleared.
 *
 * This implementation is not as efficient as it could be; we may walk
 * up the tree multiple times.
 */
void xas_init_marks(const struct xa_state *xas)
{
	xa_mark_t mark = 0;

	for (;;) {
		if (xa_track_free(xas->xa) && mark == XA_FREE_MARK)
			xas_set_mark(xas, mark);
		else
			xas_clear_mark(xas, mark);
		if (mark == XA_MARK_MAX)
			break;
		mark_inc(mark);
	}
}
EXPORT_SYMBOL_GPL(xas_init_marks);

/**
 * xas_pause() - Pause a walk to drop a lock.
 * @xas: XArray operation state.
 *
 * Some users need to pause a walk and drop the lock they're holding in
 * order to yield to a higher priority thread or carry out an operation
 * on an entry.  Those users should call this function before they drop
 * the lock.  It resets the @xas to be suitable for the next iteration
 * of the loop after the user has reacquired the lock.  If most entries
 * found during a walk require you to call xas_pause(), the xa_for_each()
 * iterator may be more appropriate.
 *
 * Note that xas_pause() only works for forward iteration.  If a user needs
 * to pause a reverse iteration, we will need a xas_pause_rev().
 */
void xas_pause(struct xa_state *xas)
{
	struct xa_node *node = xas->xa_node;

	if (xas_invalid(xas))
		return;

	xas->xa_node = XAS_RESTART;
	if (node) {
		unsigned long offset = xas->xa_offset;
		while (++offset < XA_CHUNK_SIZE) {
			if (!xa_is_sibling(xa_entry(xas->xa, node, offset)))
				break;
		}
		xas->xa_index += (offset - xas->xa_offset) << node->shift;
		if (xas->xa_index == 0)
			xas->xa_node = XAS_BOUNDS;
	} else {
		xas->xa_index++;
	}
}
EXPORT_SYMBOL_GPL(xas_pause);

/*
 * __xas_prev() - Find the previous entry in the XArray.
 * @xas: XArray operation state.
 *
 * Helper function for xas_prev() which handles all the complex cases
 * out of line.
 */
void *__xas_prev(struct xa_state *xas)
{
	void *entry;

	if (!xas_frozen(xas->xa_node))
		xas->xa_index--;
	if (!xas->xa_node)
		return set_bounds(xas);
	if (xas_not_node(xas->xa_node))
		return xas_load(xas);

	if (xas->xa_offset != get_offset(xas->xa_index, xas->xa_node))
		xas->xa_offset--;

	while (xas->xa_offset == 255) {
		xas->xa_offset = xas->xa_node->offset - 1;
		xas->xa_node = xa_parent(xas->xa, xas->xa_node);
		if (!xas->xa_node)
			return set_bounds(xas);
	}

	for (;;) {
		entry = xa_entry(xas->xa, xas->xa_node, xas->xa_offset);
		if (!xa_is_node(entry))
			return entry;

		xas->xa_node = xa_to_node(entry);
		xas_set_offset(xas);
	}
}
EXPORT_SYMBOL_GPL(__xas_prev);

/*
 * __xas_next() - Find the next entry in the XArray.
 * @xas: XArray operation state.
 *
 * Helper function for xas_next() which handles all the complex cases
 * out of line.
 */
void *__xas_next(struct xa_state *xas)
{
	void *entry;

	if (!xas_frozen(xas->xa_node))
		xas->xa_index++;
	if (!xas->xa_node)
		return set_bounds(xas);
	if (xas_not_node(xas->xa_node))
		return xas_load(xas);

	if (xas->xa_offset != get_offset(xas->xa_index, xas->xa_node))
		xas->xa_offset++;

	while (xas->xa_offset == XA_CHUNK_SIZE) {
		xas->xa_offset = xas->xa_node->offset + 1;
		xas->xa_node = xa_parent(xas->xa, xas->xa_node);
		if (!xas->xa_node)
			return set_bounds(xas);
	}

	for (;;) {
		entry = xa_entry(xas->xa, xas->xa_node, xas->xa_offset);
		if (!xa_is_node(entry))
			return entry;

		xas->xa_node = xa_to_node(entry);
		xas_set_offset(xas);
	}
}
EXPORT_SYMBOL_GPL(__xas_next);

/**
 * xas_find() - Find the next present entry in the XArray.
 * @xas: XArray operation state.
 * @max: Highest index to return.
 *
 * If the @xas has not yet been walked to an entry, return the entry
 * which has an index >= xas.xa_index.  If it has been walked, the entry
 * currently being pointed at has been processed, and so we move to the
 * next entry.
 *
 * If no entry is found and the array is smaller than @max, the iterator
 * is set to the smallest index not yet in the array.  This allows @xas
 * to be immediately passed to xas_store().
 *
 * Return: The entry, if found, otherwise %NULL.
 */
void *xas_find(struct xa_state *xas, unsigned long max)
{
	void *entry;

	if (xas_error(xas) || xas->xa_node == XAS_BOUNDS)
		return NULL;
	if (xas->xa_index > max)
		return set_bounds(xas);

	if (!xas->xa_node) {
		xas->xa_index = 1;
		return set_bounds(xas);
	} else if (xas->xa_node == XAS_RESTART) {
		entry = xas_load(xas);
		if (entry || xas_not_node(xas->xa_node))
			return entry;
	} else if (!xas->xa_node->shift &&
		    xas->xa_offset != (xas->xa_index & XA_CHUNK_MASK)) {
		xas->xa_offset = ((xas->xa_index - 1) & XA_CHUNK_MASK) + 1;
	}

	xas_advance(xas);

	while (xas->xa_node && (xas->xa_index <= max)) {
		if (unlikely(xas->xa_offset == XA_CHUNK_SIZE)) {
			xas->xa_offset = xas->xa_node->offset + 1;
			xas->xa_node = xa_parent(xas->xa, xas->xa_node);
			continue;
		}

		entry = xa_entry(xas->xa, xas->xa_node, xas->xa_offset);
		if (xa_is_node(entry)) {
			xas->xa_node = xa_to_node(entry);
			xas->xa_offset = 0;
			continue;
		}
		if (entry && !xa_is_sibling(entry))
			return entry;

		xas_advance(xas);
	}

	if (!xas->xa_node)
		xas->xa_node = XAS_BOUNDS;
	return NULL;
}
EXPORT_SYMBOL_GPL(xas_find);

/**
 * xas_find_marked() - Find the next marked entry in the XArray.
 * @xas: XArray operation state.
 * @max: Highest index to return.
 * @mark: Mark number to search for.
 *
 * If the @xas has not yet been walked to an entry, return the marked entry
 * which has an index >= xas.xa_index.  If it has been walked, the entry
 * currently being pointed at has been processed, and so we return the
 * first marked entry with an index > xas.xa_index.
 *
 * If no marked entry is found and the array is smaller than @max, @xas is
 * set to the bounds state and xas->xa_index is set to the smallest index
 * not yet in the array.  This allows @xas to be immediately passed to
 * xas_store().
 *
 * If no entry is found before @max is reached, @xas is set to the restart
 * state.
 *
 * Return: The entry, if found, otherwise %NULL.
 */
void *xas_find_marked(struct xa_state *xas, unsigned long max, xa_mark_t mark)
{
	bool advance = true;
	unsigned int offset;
	void *entry;

	if (xas_error(xas))
		return NULL;
	if (xas->xa_index > max)
		goto max;

	if (!xas->xa_node) {
		xas->xa_index = 1;
		goto out;
	} else if (xas_top(xas->xa_node)) {
		advance = false;
		entry = xa_head(xas->xa);
		xas->xa_node = NULL;
		if (xas->xa_index > max_index(entry))
			goto out;
		if (!xa_is_node(entry)) {
			if (xa_marked(xas->xa, mark))
				return entry;
			xas->xa_index = 1;
			goto out;
		}
		xas->xa_node = xa_to_node(entry);
		xas->xa_offset = xas->xa_index >> xas->xa_node->shift;
	}

	while (xas->xa_index <= max) {
		if (unlikely(xas->xa_offset == XA_CHUNK_SIZE)) {
			xas->xa_offset = xas->xa_node->offset + 1;
			xas->xa_node = xa_parent(xas->xa, xas->xa_node);
			if (!xas->xa_node)
				break;
			advance = false;
			continue;
		}

		if (!advance) {
			entry = xa_entry(xas->xa, xas->xa_node, xas->xa_offset);
			if (xa_is_sibling(entry)) {
				xas->xa_offset = xa_to_sibling(entry);
				xas_move_index(xas, xas->xa_offset);
			}
		}

		offset = xas_find_chunk(xas, advance, mark);
		if (offset > xas->xa_offset) {
			advance = false;
			xas_move_index(xas, offset);
			/* Mind the wrap */
			if ((xas->xa_index - 1) >= max)
				goto max;
			xas->xa_offset = offset;
			if (offset == XA_CHUNK_SIZE)
				continue;
		}

		entry = xa_entry(xas->xa, xas->xa_node, xas->xa_offset);
		if (!entry && !(xa_track_free(xas->xa) && mark == XA_FREE_MARK))
			continue;
		if (!xa_is_node(entry))
			return entry;
		xas->xa_node = xa_to_node(entry);
		xas_set_offset(xas);
	}

out:
	if (xas->xa_index > max)
		goto max;
	return set_bounds(xas);
max:
	xas->xa_node = XAS_RESTART;
	return NULL;
}
EXPORT_SYMBOL_GPL(xas_find_marked);

/**
 * xas_find_conflict() - Find the next present entry in a range.
 * @xas: XArray operation state.
 *
 * The @xas describes both a range and a position within that range.
 *
 * Context: Any context.  Expects xa_lock to be held.
 * Return: The next entry in the range covered by @xas or %NULL.
 */
void *xas_find_conflict(struct xa_state *xas)
{
	void *curr;

	if (xas_error(xas))
		return NULL;

	if (!xas->xa_node)
		return NULL;

	if (xas_top(xas->xa_node)) {
		curr = xas_start(xas);
		if (!curr)
			return NULL;
		while (xa_is_node(curr)) {
			struct xa_node *node = xa_to_node(curr);
			curr = xas_descend(xas, node);
		}
		if (curr)
			return curr;
	}

	if (xas->xa_node->shift > xas->xa_shift)
		return NULL;

	for (;;) {
		if (xas->xa_node->shift == xas->xa_shift) {
			if ((xas->xa_offset & xas->xa_sibs) == xas->xa_sibs)
				break;
		} else if (xas->xa_offset == XA_CHUNK_MASK) {
			xas->xa_offset = xas->xa_node->offset;
			xas->xa_node = xa_parent_locked(xas->xa, xas->xa_node);
			if (!xas->xa_node)
				break;
			continue;
		}
		curr = xa_entry_locked(xas->xa, xas->xa_node, ++xas->xa_offset);
		if (xa_is_sibling(curr))
			continue;
		while (xa_is_node(curr)) {
			xas->xa_node = xa_to_node(curr);
			xas->xa_offset = 0;
			curr = xa_entry_locked(xas->xa, xas->xa_node, 0);
		}
		if (curr)
			return curr;
	}
	xas->xa_offset -= xas->xa_sibs;
	return NULL;
}
EXPORT_SYMBOL_GPL(xas_find_conflict);

/**
 * xa_load() - Load an entry from an XArray.
 * @xa: XArray.
 * @index: index into array.
 *
 * Context: Any context.  Takes and releases the RCU lock.
 * Return: The entry at @index in @xa.
 */
void *xa_load(struct xarray *xa, unsigned long index)
{
	XA_STATE(xas, xa, index);
	void *entry;

	rcu_read_lock();
	do {
		entry = xas_load(&xas);
		if (xa_is_zero(entry))
			entry = NULL;
	} while (xas_retry(&xas, entry));
	rcu_read_unlock();

	return entry;
}
EXPORT_SYMBOL(xa_load);

static void *xas_result(struct xa_state *xas, void *curr)
{
	if (xa_is_zero(curr))
		return NULL;
	if (xas_error(xas))
		curr = xas->xa_node;
	return curr;
}

/**
 * __xa_erase() - Erase this entry from the XArray while locked.
 * @xa: XArray.
 * @index: Index into array.
 *
 * After this function returns, loading from @index will return %NULL.
 * If the index is part of a multi-index entry, all indices will be erased
 * and none of the entries will be part of a multi-index entry.
 *
 * Context: Any context.  Expects xa_lock to be held on entry.
 * Return: The entry which used to be at this index.
 */
void *__xa_erase(struct xarray *xa, unsigned long index)
{
	XA_STATE(xas, xa, index);
	return xas_result(&xas, xas_store(&xas, NULL));
}
EXPORT_SYMBOL(__xa_erase);

/**
 * xa_erase() - Erase this entry from the XArray.
 * @xa: XArray.
 * @index: Index of entry.
 *
 * After this function returns, loading from @index will return %NULL.
 * If the index is part of a multi-index entry, all indices will be erased
 * and none of the entries will be part of a multi-index entry.
 *
 * Context: Any context.  Takes and releases the xa_lock.
 * Return: The entry which used to be at this index.
 */
void *xa_erase(struct xarray *xa, unsigned long index)
{
	void *entry;

	xa_lock(xa);
	entry = __xa_erase(xa, index);
	xa_unlock(xa);

	return entry;
}
EXPORT_SYMBOL(xa_erase);

/**
 * __xa_store() - Store this entry in the XArray.
 * @xa: XArray.
 * @index: Index into array.
 * @entry: New entry.
 * @gfp: Memory allocation flags.
 *
 * You must already be holding the xa_lock when calling this function.
 * It will drop the lock if needed to allocate memory, and then reacquire
 * it afterwards.
 *
 * Context: Any context.  Expects xa_lock to be held on entry.  May
 * release and reacquire xa_lock if @gfp flags permit.
 * Return: The old entry at this index or xa_err() if an error happened.
 */
void *__xa_store(struct xarray *xa, unsigned long index, void *entry, gfp_t gfp)
{
	XA_STATE(xas, xa, index);
	void *curr;

	if (WARN_ON_ONCE(xa_is_advanced(entry)))
		return XA_ERROR(-EINVAL);
	if (xa_track_free(xa) && !entry)
		entry = XA_ZERO_ENTRY;

	do {
		curr = xas_store(&xas, entry);
		if (xa_track_free(xa))
			xas_clear_mark(&xas, XA_FREE_MARK);
	} while (__xas_nomem(&xas, gfp));

	return xas_result(&xas, curr);
}
EXPORT_SYMBOL(__xa_store);

/**
 * xa_store() - Store this entry in the XArray.
 * @xa: XArray.
 * @index: Index into array.
 * @entry: New entry.
 * @gfp: Memory allocation flags.
 *
 * After this function returns, loads from this index will return @entry.
 * Storing into an existing multislot entry updates the entry of every index.
 * The marks associated with @index are unaffected unless @entry is %NULL.
 *
 * Context: Any context.  Takes and releases the xa_lock.
 * May sleep if the @gfp flags permit.
 * Return: The old entry at this index on success, xa_err(-EINVAL) if @entry
 * cannot be stored in an XArray, or xa_err(-ENOMEM) if memory allocation
 * failed.
 */
void *xa_store(struct xarray *xa, unsigned long index, void *entry, gfp_t gfp)
{
	void *curr;

	xa_lock(xa);
	curr = __xa_store(xa, index, entry, gfp);
	xa_unlock(xa);

	return curr;
}
EXPORT_SYMBOL(xa_store);

/**
 * __xa_cmpxchg() - Store this entry in the XArray.
 * @xa: XArray.
 * @index: Index into array.
 * @old: Old value to test against.
 * @entry: New entry.
 * @gfp: Memory allocation flags.
 *
 * You must already be holding the xa_lock when calling this function.
 * It will drop the lock if needed to allocate memory, and then reacquire
 * it afterwards.
 *
 * Context: Any context.  Expects xa_lock to be held on entry.  May
 * release and reacquire xa_lock if @gfp flags permit.
 * Return: The old entry at this index or xa_err() if an error happened.
 */
void *__xa_cmpxchg(struct xarray *xa, unsigned long index,
			void *old, void *entry, gfp_t gfp)
{
	XA_STATE(xas, xa, index);
	void *curr;

	if (WARN_ON_ONCE(xa_is_advanced(entry)))
		return XA_ERROR(-EINVAL);

	do {
		curr = xas_load(&xas);
		if (curr == old) {
			xas_store(&xas, entry);
			if (xa_track_free(xa) && entry && !curr)
				xas_clear_mark(&xas, XA_FREE_MARK);
		}
	} while (__xas_nomem(&xas, gfp));

	return xas_result(&xas, curr);
}
EXPORT_SYMBOL(__xa_cmpxchg);

/**
 * __xa_insert() - Store this entry in the XArray if no entry is present.
 * @xa: XArray.
 * @index: Index into array.
 * @entry: New entry.
 * @gfp: Memory allocation flags.
 *
 * Inserting a NULL entry will store a reserved entry (like xa_reserve())
 * if no entry is present.  Inserting will fail if a reserved entry is
 * present, even though loading from this index will return NULL.
 *
 * Context: Any context.  Expects xa_lock to be held on entry.  May
 * release and reacquire xa_lock if @gfp flags permit.
 * Return: 0 if the store succeeded.  -EBUSY if another entry was present.
 * -ENOMEM if memory could not be allocated.
 */
int __xa_insert(struct xarray *xa, unsigned long index, void *entry, gfp_t gfp)
{
	XA_STATE(xas, xa, index);
	void *curr;

	if (WARN_ON_ONCE(xa_is_advanced(entry)))
		return -EINVAL;
	if (!entry)
		entry = XA_ZERO_ENTRY;

	do {
		curr = xas_load(&xas);
		if (!curr) {
			xas_store(&xas, entry);
			if (xa_track_free(xa))
				xas_clear_mark(&xas, XA_FREE_MARK);
		} else {
			xas_set_err(&xas, -EBUSY);
		}
	} while (__xas_nomem(&xas, gfp));

	return xas_error(&xas);
}
EXPORT_SYMBOL(__xa_insert);

#ifdef CONFIG_XARRAY_MULTI
static void xas_set_range(struct xa_state *xas, unsigned long first,
		unsigned long last)
{
	unsigned int shift = 0;
	unsigned long sibs = last - first;
	unsigned int offset = XA_CHUNK_MASK;

	xas_set(xas, first);

	while ((first & XA_CHUNK_MASK) == 0) {
		if (sibs < XA_CHUNK_MASK)
			break;
		if ((sibs == XA_CHUNK_MASK) && (offset < XA_CHUNK_MASK))
			break;
		shift += XA_CHUNK_SHIFT;
		if (offset == XA_CHUNK_MASK)
			offset = sibs & XA_CHUNK_MASK;
		sibs >>= XA_CHUNK_SHIFT;
		first >>= XA_CHUNK_SHIFT;
	}

	offset = first & XA_CHUNK_MASK;
	if (offset + sibs > XA_CHUNK_MASK)
		sibs = XA_CHUNK_MASK - offset;
	if ((((first + sibs + 1) << shift) - 1) > last)
		sibs -= 1;

	xas->xa_shift = shift;
	xas->xa_sibs = sibs;
}

/**
 * xa_store_range() - Store this entry at a range of indices in the XArray.
 * @xa: XArray.
 * @first: First index to affect.
 * @last: Last index to affect.
 * @entry: New entry.
 * @gfp: Memory allocation flags.
 *
 * After this function returns, loads from any index between @first and @last,
 * inclusive will return @entry.
 * Storing into an existing multislot entry updates the entry of every index.
 * The marks associated with @index are unaffected unless @entry is %NULL.
 *
 * Context: Process context.  Takes and releases the xa_lock.  May sleep
 * if the @gfp flags permit.
 * Return: %NULL on success, xa_err(-EINVAL) if @entry cannot be stored in
 * an XArray, or xa_err(-ENOMEM) if memory allocation failed.
 */
void *xa_store_range(struct xarray *xa, unsigned long first,
		unsigned long last, void *entry, gfp_t gfp)
{
	XA_STATE(xas, xa, 0);

	if (WARN_ON_ONCE(xa_is_internal(entry)))
		return XA_ERROR(-EINVAL);
	if (last < first)
		return XA_ERROR(-EINVAL);

	do {
		xas_lock(&xas);
		if (entry) {
			unsigned int order = BITS_PER_LONG;
			if (last + 1)
				order = __ffs(last + 1);
			xas_set_order(&xas, last, order);
			xas_create(&xas, true);
			if (xas_error(&xas))
				goto unlock;
		}
		do {
			xas_set_range(&xas, first, last);
			xas_store(&xas, entry);
			if (xas_error(&xas))
				goto unlock;
			first += xas_size(&xas);
		} while (first <= last);
unlock:
		xas_unlock(&xas);
	} while (xas_nomem(&xas, gfp));

	return xas_result(&xas, NULL);
}
EXPORT_SYMBOL(xa_store_range);
#endif /* CONFIG_XARRAY_MULTI */

/**
 * __xa_alloc() - Find somewhere to store this entry in the XArray.
 * @xa: XArray.
 * @id: Pointer to ID.
 * @limit: Range for allocated ID.
 * @entry: New entry.
 * @gfp: Memory allocation flags.
 *
 * Finds an empty entry in @xa between @limit.min and @limit.max,
 * stores the index into the @id pointer, then stores the entry at
 * that index.  A concurrent lookup will not see an uninitialised @id.
 *
 * Context: Any context.  Expects xa_lock to be held on entry.  May
 * release and reacquire xa_lock if @gfp flags permit.
 * Return: 0 on success, -ENOMEM if memory could not be allocated or
 * -EBUSY if there are no free entries in @limit.
 */
int __xa_alloc(struct xarray *xa, u32 *id, void *entry,
		struct xa_limit limit, gfp_t gfp)
{
	XA_STATE(xas, xa, 0);

	if (WARN_ON_ONCE(xa_is_advanced(entry)))
		return -EINVAL;
	if (WARN_ON_ONCE(!xa_track_free(xa)))
		return -EINVAL;

	if (!entry)
		entry = XA_ZERO_ENTRY;

	do {
		xas.xa_index = limit.min;
		xas_find_marked(&xas, limit.max, XA_FREE_MARK);
		if (xas.xa_node == XAS_RESTART)
			xas_set_err(&xas, -EBUSY);
		else
			*id = xas.xa_index;
		xas_store(&xas, entry);
		xas_clear_mark(&xas, XA_FREE_MARK);
	} while (__xas_nomem(&xas, gfp));

	return xas_error(&xas);
}
EXPORT_SYMBOL(__xa_alloc);

/**
 * __xa_alloc_cyclic() - Find somewhere to store this entry in the XArray.
 * @xa: XArray.
 * @id: Pointer to ID.
 * @entry: New entry.
 * @limit: Range of allocated ID.
 * @next: Pointer to next ID to allocate.
 * @gfp: Memory allocation flags.
 *
 * Finds an empty entry in @xa between @limit.min and @limit.max,
 * stores the index into the @id pointer, then stores the entry at
 * that index.  A concurrent lookup will not see an uninitialised @id.
 * The search for an empty entry will start at @next and will wrap
 * around if necessary.
 *
 * Context: Any context.  Expects xa_lock to be held on entry.  May
 * release and reacquire xa_lock if @gfp flags permit.
 * Return: 0 if the allocation succeeded without wrapping.  1 if the
 * allocation succeeded after wrapping, -ENOMEM if memory could not be
 * allocated or -EBUSY if there are no free entries in @limit.
 */
int __xa_alloc_cyclic(struct xarray *xa, u32 *id, void *entry,
		struct xa_limit limit, u32 *next, gfp_t gfp)
{
	u32 min = limit.min;
	int ret;

	limit.min = max(min, *next);
	ret = __xa_alloc(xa, id, entry, limit, gfp);
	if ((xa->xa_flags & XA_FLAGS_ALLOC_WRAPPED) && ret == 0) {
		xa->xa_flags &= ~XA_FLAGS_ALLOC_WRAPPED;
		ret = 1;
	}

	if (ret < 0 && limit.min > min) {
		limit.min = min;
		ret = __xa_alloc(xa, id, entry, limit, gfp);
		if (ret == 0)
			ret = 1;
	}

	if (ret >= 0) {
		*next = *id + 1;
		if (*next == 0)
			xa->xa_flags |= XA_FLAGS_ALLOC_WRAPPED;
	}
	return ret;
}
EXPORT_SYMBOL(__xa_alloc_cyclic);

/**
 * __xa_set_mark() - Set this mark on this entry while locked.
 * @xa: XArray.
 * @index: Index of entry.
 * @mark: Mark number.
 *
 * Attempting to set a mark on a %NULL entry does not succeed.
 *
 * Context: Any context.  Expects xa_lock to be held on entry.
 */
void __xa_set_mark(struct xarray *xa, unsigned long index, xa_mark_t mark)
{
	XA_STATE(xas, xa, index);
	void *entry = xas_load(&xas);

	if (entry)
		xas_set_mark(&xas, mark);
}
EXPORT_SYMBOL(__xa_set_mark);

/**
 * __xa_clear_mark() - Clear this mark on this entry while locked.
 * @xa: XArray.
 * @index: Index of entry.
 * @mark: Mark number.
 *
 * Context: Any context.  Expects xa_lock to be held on entry.
 */
void __xa_clear_mark(struct xarray *xa, unsigned long index, xa_mark_t mark)
{
	XA_STATE(xas, xa, index);
	void *entry = xas_load(&xas);

	if (entry)
		xas_clear_mark(&xas, mark);
}
EXPORT_SYMBOL(__xa_clear_mark);

/**
 * xa_get_mark() - Inquire whether this mark is set on this entry.
 * @xa: XArray.
 * @index: Index of entry.
 * @mark: Mark number.
 *
 * This function uses the RCU read lock, so the result may be out of date
 * by the time it returns.  If you need the result to be stable, use a lock.
 *
 * Context: Any context.  Takes and releases the RCU lock.
 * Return: True if the entry at @index has this mark set, false if it doesn't.
 */
bool xa_get_mark(struct xarray *xa, unsigned long index, xa_mark_t mark)
{
	XA_STATE(xas, xa, index);
	void *entry;

	rcu_read_lock();
	entry = xas_start(&xas);
	while (xas_get_mark(&xas, mark)) {
		if (!xa_is_node(entry))
			goto found;
		entry = xas_descend(&xas, xa_to_node(entry));
	}
	rcu_read_unlock();
	return false;
 found:
	rcu_read_unlock();
	return true;
}
EXPORT_SYMBOL(xa_get_mark);

/**
 * xa_set_mark() - Set this mark on this entry.
 * @xa: XArray.
 * @index: Index of entry.
 * @mark: Mark number.
 *
 * Attempting to set a mark on a %NULL entry does not succeed.
 *
 * Context: Process context.  Takes and releases the xa_lock.
 */
void xa_set_mark(struct xarray *xa, unsigned long index, xa_mark_t mark)
{
	xa_lock(xa);
	__xa_set_mark(xa, index, mark);
	xa_unlock(xa);
}
EXPORT_SYMBOL(xa_set_mark);

/**
 * xa_clear_mark() - Clear this mark on this entry.
 * @xa: XArray.
 * @index: Index of entry.
 * @mark: Mark number.
 *
 * Clearing a mark always succeeds.
 *
 * Context: Process context.  Takes and releases the xa_lock.
 */
void xa_clear_mark(struct xarray *xa, unsigned long index, xa_mark_t mark)
{
	xa_lock(xa);
	__xa_clear_mark(xa, index, mark);
	xa_unlock(xa);
}
EXPORT_SYMBOL(xa_clear_mark);

/**
 * xa_find() - Search the XArray for an entry.
 * @xa: XArray.
 * @indexp: Pointer to an index.
 * @max: Maximum index to search to.
 * @filter: Selection criterion.
 *
 * Finds the entry in @xa which matches the @filter, and has the lowest
 * index that is at least @indexp and no more than @max.
 * If an entry is found, @indexp is updated to be the index of the entry.
 * This function is protected by the RCU read lock, so it may not find
 * entries which are being simultaneously added.  It will not return an
 * %XA_RETRY_ENTRY; if you need to see retry entries, use xas_find().
 *
 * Context: Any context.  Takes and releases the RCU lock.
 * Return: The entry, if found, otherwise %NULL.
 */
void *xa_find(struct xarray *xa, unsigned long *indexp,
			unsigned long max, xa_mark_t filter)
{
	XA_STATE(xas, xa, *indexp);
	void *entry;

	rcu_read_lock();
	do {
		if ((__force unsigned int)filter < XA_MAX_MARKS)
			entry = xas_find_marked(&xas, max, filter);
		else
			entry = xas_find(&xas, max);
	} while (xas_retry(&xas, entry));
	rcu_read_unlock();

	if (entry)
		*indexp = xas.xa_index;
	return entry;
}
EXPORT_SYMBOL(xa_find);

static bool xas_sibling(struct xa_state *xas)
{
	struct xa_node *node = xas->xa_node;
	unsigned long mask;

<<<<<<< HEAD
	if (!node)
		return false;
	mask = (XA_CHUNK_SIZE << node->shift) - 1;
	return (xas->xa_index & mask) > (xas->xa_offset << node->shift);
=======
	if (!IS_ENABLED(CONFIG_XARRAY_MULTI) || !node)
		return false;
	mask = (XA_CHUNK_SIZE << node->shift) - 1;
	return (xas->xa_index & mask) >
		((unsigned long)xas->xa_offset << node->shift);
>>>>>>> 04d5ce62
}

/**
 * xa_find_after() - Search the XArray for a present entry.
 * @xa: XArray.
 * @indexp: Pointer to an index.
 * @max: Maximum index to search to.
 * @filter: Selection criterion.
 *
 * Finds the entry in @xa which matches the @filter and has the lowest
 * index that is above @indexp and no more than @max.
 * If an entry is found, @indexp is updated to be the index of the entry.
 * This function is protected by the RCU read lock, so it may miss entries
 * which are being simultaneously added.  It will not return an
 * %XA_RETRY_ENTRY; if you need to see retry entries, use xas_find().
 *
 * Context: Any context.  Takes and releases the RCU lock.
 * Return: The pointer, if found, otherwise %NULL.
 */
void *xa_find_after(struct xarray *xa, unsigned long *indexp,
			unsigned long max, xa_mark_t filter)
{
	XA_STATE(xas, xa, *indexp + 1);
	void *entry;

	if (xas.xa_index == 0)
		return NULL;

	rcu_read_lock();
	for (;;) {
		if ((__force unsigned int)filter < XA_MAX_MARKS)
			entry = xas_find_marked(&xas, max, filter);
		else
			entry = xas_find(&xas, max);

		if (xas_invalid(&xas))
			break;
		if (xas_sibling(&xas))
			continue;
		if (!xas_retry(&xas, entry))
			break;
	}
	rcu_read_unlock();

	if (entry)
		*indexp = xas.xa_index;
	return entry;
}
EXPORT_SYMBOL(xa_find_after);

static unsigned int xas_extract_present(struct xa_state *xas, void **dst,
			unsigned long max, unsigned int n)
{
	void *entry;
	unsigned int i = 0;

	rcu_read_lock();
	xas_for_each(xas, entry, max) {
		if (xas_retry(xas, entry))
			continue;
		dst[i++] = entry;
		if (i == n)
			break;
	}
	rcu_read_unlock();

	return i;
}

static unsigned int xas_extract_marked(struct xa_state *xas, void **dst,
			unsigned long max, unsigned int n, xa_mark_t mark)
{
	void *entry;
	unsigned int i = 0;

	rcu_read_lock();
	xas_for_each_marked(xas, entry, max, mark) {
		if (xas_retry(xas, entry))
			continue;
		dst[i++] = entry;
		if (i == n)
			break;
	}
	rcu_read_unlock();

	return i;
}

/**
 * xa_extract() - Copy selected entries from the XArray into a normal array.
 * @xa: The source XArray to copy from.
 * @dst: The buffer to copy entries into.
 * @start: The first index in the XArray eligible to be selected.
 * @max: The last index in the XArray eligible to be selected.
 * @n: The maximum number of entries to copy.
 * @filter: Selection criterion.
 *
 * Copies up to @n entries that match @filter from the XArray.  The
 * copied entries will have indices between @start and @max, inclusive.
 *
 * The @filter may be an XArray mark value, in which case entries which are
 * marked with that mark will be copied.  It may also be %XA_PRESENT, in
 * which case all entries which are not %NULL will be copied.
 *
 * The entries returned may not represent a snapshot of the XArray at a
 * moment in time.  For example, if another thread stores to index 5, then
 * index 10, calling xa_extract() may return the old contents of index 5
 * and the new contents of index 10.  Indices not modified while this
 * function is running will not be skipped.
 *
 * If you need stronger guarantees, holding the xa_lock across calls to this
 * function will prevent concurrent modification.
 *
 * Context: Any context.  Takes and releases the RCU lock.
 * Return: The number of entries copied.
 */
unsigned int xa_extract(struct xarray *xa, void **dst, unsigned long start,
			unsigned long max, unsigned int n, xa_mark_t filter)
{
	XA_STATE(xas, xa, start);

	if (!n)
		return 0;

	if ((__force unsigned int)filter < XA_MAX_MARKS)
		return xas_extract_marked(&xas, dst, max, n, filter);
	return xas_extract_present(&xas, dst, max, n);
}
EXPORT_SYMBOL(xa_extract);

/**
 * xa_destroy() - Free all internal data structures.
 * @xa: XArray.
 *
 * After calling this function, the XArray is empty and has freed all memory
 * allocated for its internal data structures.  You are responsible for
 * freeing the objects referenced by the XArray.
 *
 * Context: Any context.  Takes and releases the xa_lock, interrupt-safe.
 */
void xa_destroy(struct xarray *xa)
{
	XA_STATE(xas, xa, 0);
	unsigned long flags;
	void *entry;

	xas.xa_node = NULL;
	xas_lock_irqsave(&xas, flags);
	entry = xa_head_locked(xa);
	RCU_INIT_POINTER(xa->xa_head, NULL);
	xas_init_marks(&xas);
	if (xa_zero_busy(xa))
		xa_mark_clear(xa, XA_FREE_MARK);
	/* lockdep checks we're still holding the lock in xas_free_nodes() */
	if (xa_is_node(entry))
		xas_free_nodes(&xas, xa_to_node(entry));
	xas_unlock_irqrestore(&xas, flags);
}
EXPORT_SYMBOL(xa_destroy);

#ifdef XA_DEBUG
void xa_dump_node(const struct xa_node *node)
{
	unsigned i, j;

	if (!node)
		return;
	if ((unsigned long)node & 3) {
		pr_cont("node %px\n", node);
		return;
	}

	pr_cont("node %px %s %d parent %px shift %d count %d values %d "
		"array %px list %px %px marks",
		node, node->parent ? "offset" : "max", node->offset,
		node->parent, node->shift, node->count, node->nr_values,
		node->array, node->private_list.prev, node->private_list.next);
	for (i = 0; i < XA_MAX_MARKS; i++)
		for (j = 0; j < XA_MARK_LONGS; j++)
			pr_cont(" %lx", node->marks[i][j]);
	pr_cont("\n");
}

void xa_dump_index(unsigned long index, unsigned int shift)
{
	if (!shift)
		pr_info("%lu: ", index);
	else if (shift >= BITS_PER_LONG)
		pr_info("0-%lu: ", ~0UL);
	else
		pr_info("%lu-%lu: ", index, index | ((1UL << shift) - 1));
}

void xa_dump_entry(const void *entry, unsigned long index, unsigned long shift)
{
	if (!entry)
		return;

	xa_dump_index(index, shift);

	if (xa_is_node(entry)) {
		if (shift == 0) {
			pr_cont("%px\n", entry);
		} else {
			unsigned long i;
			struct xa_node *node = xa_to_node(entry);
			xa_dump_node(node);
			for (i = 0; i < XA_CHUNK_SIZE; i++)
				xa_dump_entry(node->slots[i],
				      index + (i << node->shift), node->shift);
		}
	} else if (xa_is_value(entry))
		pr_cont("value %ld (0x%lx) [%px]\n", xa_to_value(entry),
						xa_to_value(entry), entry);
	else if (!xa_is_internal(entry))
		pr_cont("%px\n", entry);
	else if (xa_is_retry(entry))
		pr_cont("retry (%ld)\n", xa_to_internal(entry));
	else if (xa_is_sibling(entry))
		pr_cont("sibling (slot %ld)\n", xa_to_sibling(entry));
	else if (xa_is_zero(entry))
		pr_cont("zero (%ld)\n", xa_to_internal(entry));
	else
		pr_cont("UNKNOWN ENTRY (%px)\n", entry);
}

void xa_dump(const struct xarray *xa)
{
	void *entry = xa->xa_head;
	unsigned int shift = 0;

	pr_info("xarray: %px head %px flags %x marks %d %d %d\n", xa, entry,
			xa->xa_flags, xa_marked(xa, XA_MARK_0),
			xa_marked(xa, XA_MARK_1), xa_marked(xa, XA_MARK_2));
	if (xa_is_node(entry))
		shift = xa_to_node(entry)->shift + XA_CHUNK_SHIFT;
	xa_dump_entry(entry, 0, shift);
}
#endif<|MERGE_RESOLUTION|>--- conflicted
+++ resolved
@@ -1838,18 +1838,11 @@
 	struct xa_node *node = xas->xa_node;
 	unsigned long mask;
 
-<<<<<<< HEAD
-	if (!node)
-		return false;
-	mask = (XA_CHUNK_SIZE << node->shift) - 1;
-	return (xas->xa_index & mask) > (xas->xa_offset << node->shift);
-=======
 	if (!IS_ENABLED(CONFIG_XARRAY_MULTI) || !node)
 		return false;
 	mask = (XA_CHUNK_SIZE << node->shift) - 1;
 	return (xas->xa_index & mask) >
 		((unsigned long)xas->xa_offset << node->shift);
->>>>>>> 04d5ce62
 }
 
 /**
