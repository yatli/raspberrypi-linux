// SPDX-License-Identifier: GPL-2.0-only
/*
 * Copyright (C) 2008 IBM Corporation
 * Author: Mimi Zohar <zohar@us.ibm.com>
 *
 * ima_policy.c
 *	- initialize default measure policy rules
 */

#include <linux/init.h>
#include <linux/list.h>
#include <linux/kernel_read_file.h>
#include <linux/fs.h>
#include <linux/security.h>
#include <linux/magic.h>
#include <linux/parser.h>
#include <linux/slab.h>
#include <linux/rculist.h>
#include <linux/genhd.h>
#include <linux/seq_file.h>
#include <linux/ima.h>

#include "ima.h"

/* flags definitions */
#define IMA_FUNC	0x0001
#define IMA_MASK	0x0002
#define IMA_FSMAGIC	0x0004
#define IMA_UID		0x0008
#define IMA_FOWNER	0x0010
#define IMA_FSUUID	0x0020
#define IMA_INMASK	0x0040
#define IMA_EUID	0x0080
#define IMA_PCR		0x0100
#define IMA_FSNAME	0x0200
#define IMA_KEYRINGS	0x0400
#define IMA_LABEL	0x0800
#define IMA_VALIDATE_ALGOS	0x1000
<<<<<<< HEAD
=======
#define IMA_GID		0x2000
#define IMA_EGID	0x4000
#define IMA_FGROUP	0x8000
>>>>>>> df0cc57e

#define UNKNOWN		0
#define MEASURE		0x0001	/* same as IMA_MEASURE */
#define DONT_MEASURE	0x0002
#define APPRAISE	0x0004	/* same as IMA_APPRAISE */
#define DONT_APPRAISE	0x0008
#define AUDIT		0x0040
#define HASH		0x0100
#define DONT_HASH	0x0200

#define INVALID_PCR(a) (((a) < 0) || \
	(a) >= (sizeof_field(struct integrity_iint_cache, measured_pcrs) * 8))

int ima_policy_flag;
static int temp_ima_appraise;
static int build_ima_appraise __ro_after_init;

atomic_t ima_setxattr_allowed_hash_algorithms;

#define MAX_LSM_RULES 6
enum lsm_rule_types { LSM_OBJ_USER, LSM_OBJ_ROLE, LSM_OBJ_TYPE,
	LSM_SUBJ_USER, LSM_SUBJ_ROLE, LSM_SUBJ_TYPE
};

enum policy_types { ORIGINAL_TCB = 1, DEFAULT_TCB };

enum policy_rule_list { IMA_DEFAULT_POLICY = 1, IMA_CUSTOM_POLICY };

struct ima_rule_opt_list {
	size_t count;
	char *items[];
};

struct ima_rule_entry {
	struct list_head list;
	int action;
	unsigned int flags;
	enum ima_hooks func;
	int mask;
	unsigned long fsmagic;
	uuid_t fsuuid;
	kuid_t uid;
	kgid_t gid;
	kuid_t fowner;
	kgid_t fgroup;
	bool (*uid_op)(kuid_t cred_uid, kuid_t rule_uid);    /* Handlers for operators       */
	bool (*gid_op)(kgid_t cred_gid, kgid_t rule_gid);
	bool (*fowner_op)(kuid_t cred_uid, kuid_t rule_uid); /* uid_eq(), uid_gt(), uid_lt() */
	bool (*fgroup_op)(kgid_t cred_gid, kgid_t rule_gid); /* gid_eq(), gid_gt(), gid_lt() */
	int pcr;
	unsigned int allowed_algos; /* bitfield of allowed hash algorithms */
	struct {
		void *rule;	/* LSM file metadata specific */
		char *args_p;	/* audit value */
		int type;	/* audit type */
	} lsm[MAX_LSM_RULES];
	char *fsname;
	struct ima_rule_opt_list *keyrings; /* Measure keys added to these keyrings */
	struct ima_rule_opt_list *label; /* Measure data grouped under this label */
	struct ima_template_desc *template;
};

/*
 * sanity check in case the kernels gains more hash algorithms that can
 * fit in an unsigned int
 */
static_assert(
	8 * sizeof(unsigned int) >= HASH_ALGO__LAST,
	"The bitfield allowed_algos in ima_rule_entry is too small to contain all the supported hash algorithms, consider using a bigger type");

/*
 * Without LSM specific knowledge, the default policy can only be
 * written in terms of .action, .func, .mask, .fsmagic, .uid, .gid,
 * .fowner, and .fgroup
 */

/*
 * The minimum rule set to allow for full TCB coverage.  Measures all files
 * opened or mmap for exec and everything read by root.  Dangerous because
 * normal users can easily run the machine out of memory simply building
 * and running executables.
 */
static struct ima_rule_entry dont_measure_rules[] __ro_after_init = {
	{.action = DONT_MEASURE, .fsmagic = PROC_SUPER_MAGIC, .flags = IMA_FSMAGIC},
	{.action = DONT_MEASURE, .fsmagic = SYSFS_MAGIC, .flags = IMA_FSMAGIC},
	{.action = DONT_MEASURE, .fsmagic = DEBUGFS_MAGIC, .flags = IMA_FSMAGIC},
	{.action = DONT_MEASURE, .fsmagic = TMPFS_MAGIC, .flags = IMA_FSMAGIC},
	{.action = DONT_MEASURE, .fsmagic = DEVPTS_SUPER_MAGIC, .flags = IMA_FSMAGIC},
	{.action = DONT_MEASURE, .fsmagic = BINFMTFS_MAGIC, .flags = IMA_FSMAGIC},
	{.action = DONT_MEASURE, .fsmagic = SECURITYFS_MAGIC, .flags = IMA_FSMAGIC},
	{.action = DONT_MEASURE, .fsmagic = SELINUX_MAGIC, .flags = IMA_FSMAGIC},
	{.action = DONT_MEASURE, .fsmagic = SMACK_MAGIC, .flags = IMA_FSMAGIC},
	{.action = DONT_MEASURE, .fsmagic = CGROUP_SUPER_MAGIC,
	 .flags = IMA_FSMAGIC},
	{.action = DONT_MEASURE, .fsmagic = CGROUP2_SUPER_MAGIC,
	 .flags = IMA_FSMAGIC},
	{.action = DONT_MEASURE, .fsmagic = NSFS_MAGIC, .flags = IMA_FSMAGIC},
	{.action = DONT_MEASURE, .fsmagic = EFIVARFS_MAGIC, .flags = IMA_FSMAGIC}
};

static struct ima_rule_entry original_measurement_rules[] __ro_after_init = {
	{.action = MEASURE, .func = MMAP_CHECK, .mask = MAY_EXEC,
	 .flags = IMA_FUNC | IMA_MASK},
	{.action = MEASURE, .func = BPRM_CHECK, .mask = MAY_EXEC,
	 .flags = IMA_FUNC | IMA_MASK},
	{.action = MEASURE, .func = FILE_CHECK, .mask = MAY_READ,
	 .uid = GLOBAL_ROOT_UID, .uid_op = &uid_eq,
	 .flags = IMA_FUNC | IMA_MASK | IMA_UID},
	{.action = MEASURE, .func = MODULE_CHECK, .flags = IMA_FUNC},
	{.action = MEASURE, .func = FIRMWARE_CHECK, .flags = IMA_FUNC},
};

static struct ima_rule_entry default_measurement_rules[] __ro_after_init = {
	{.action = MEASURE, .func = MMAP_CHECK, .mask = MAY_EXEC,
	 .flags = IMA_FUNC | IMA_MASK},
	{.action = MEASURE, .func = BPRM_CHECK, .mask = MAY_EXEC,
	 .flags = IMA_FUNC | IMA_MASK},
	{.action = MEASURE, .func = FILE_CHECK, .mask = MAY_READ,
	 .uid = GLOBAL_ROOT_UID, .uid_op = &uid_eq,
	 .flags = IMA_FUNC | IMA_INMASK | IMA_EUID},
	{.action = MEASURE, .func = FILE_CHECK, .mask = MAY_READ,
	 .uid = GLOBAL_ROOT_UID, .uid_op = &uid_eq,
	 .flags = IMA_FUNC | IMA_INMASK | IMA_UID},
	{.action = MEASURE, .func = MODULE_CHECK, .flags = IMA_FUNC},
	{.action = MEASURE, .func = FIRMWARE_CHECK, .flags = IMA_FUNC},
	{.action = MEASURE, .func = POLICY_CHECK, .flags = IMA_FUNC},
};

static struct ima_rule_entry default_appraise_rules[] __ro_after_init = {
	{.action = DONT_APPRAISE, .fsmagic = PROC_SUPER_MAGIC, .flags = IMA_FSMAGIC},
	{.action = DONT_APPRAISE, .fsmagic = SYSFS_MAGIC, .flags = IMA_FSMAGIC},
	{.action = DONT_APPRAISE, .fsmagic = DEBUGFS_MAGIC, .flags = IMA_FSMAGIC},
	{.action = DONT_APPRAISE, .fsmagic = TMPFS_MAGIC, .flags = IMA_FSMAGIC},
	{.action = DONT_APPRAISE, .fsmagic = RAMFS_MAGIC, .flags = IMA_FSMAGIC},
	{.action = DONT_APPRAISE, .fsmagic = DEVPTS_SUPER_MAGIC, .flags = IMA_FSMAGIC},
	{.action = DONT_APPRAISE, .fsmagic = BINFMTFS_MAGIC, .flags = IMA_FSMAGIC},
	{.action = DONT_APPRAISE, .fsmagic = SECURITYFS_MAGIC, .flags = IMA_FSMAGIC},
	{.action = DONT_APPRAISE, .fsmagic = SELINUX_MAGIC, .flags = IMA_FSMAGIC},
	{.action = DONT_APPRAISE, .fsmagic = SMACK_MAGIC, .flags = IMA_FSMAGIC},
	{.action = DONT_APPRAISE, .fsmagic = NSFS_MAGIC, .flags = IMA_FSMAGIC},
	{.action = DONT_APPRAISE, .fsmagic = EFIVARFS_MAGIC, .flags = IMA_FSMAGIC},
	{.action = DONT_APPRAISE, .fsmagic = CGROUP_SUPER_MAGIC, .flags = IMA_FSMAGIC},
	{.action = DONT_APPRAISE, .fsmagic = CGROUP2_SUPER_MAGIC, .flags = IMA_FSMAGIC},
#ifdef CONFIG_IMA_WRITE_POLICY
	{.action = APPRAISE, .func = POLICY_CHECK,
	.flags = IMA_FUNC | IMA_DIGSIG_REQUIRED},
#endif
#ifndef CONFIG_IMA_APPRAISE_SIGNED_INIT
	{.action = APPRAISE, .fowner = GLOBAL_ROOT_UID, .fowner_op = &uid_eq,
	 .flags = IMA_FOWNER},
#else
	/* force signature */
	{.action = APPRAISE, .fowner = GLOBAL_ROOT_UID, .fowner_op = &uid_eq,
	 .flags = IMA_FOWNER | IMA_DIGSIG_REQUIRED},
#endif
};

static struct ima_rule_entry build_appraise_rules[] __ro_after_init = {
#ifdef CONFIG_IMA_APPRAISE_REQUIRE_MODULE_SIGS
	{.action = APPRAISE, .func = MODULE_CHECK,
	 .flags = IMA_FUNC | IMA_DIGSIG_REQUIRED},
#endif
#ifdef CONFIG_IMA_APPRAISE_REQUIRE_FIRMWARE_SIGS
	{.action = APPRAISE, .func = FIRMWARE_CHECK,
	 .flags = IMA_FUNC | IMA_DIGSIG_REQUIRED},
#endif
#ifdef CONFIG_IMA_APPRAISE_REQUIRE_KEXEC_SIGS
	{.action = APPRAISE, .func = KEXEC_KERNEL_CHECK,
	 .flags = IMA_FUNC | IMA_DIGSIG_REQUIRED},
#endif
#ifdef CONFIG_IMA_APPRAISE_REQUIRE_POLICY_SIGS
	{.action = APPRAISE, .func = POLICY_CHECK,
	 .flags = IMA_FUNC | IMA_DIGSIG_REQUIRED},
#endif
};

static struct ima_rule_entry secure_boot_rules[] __ro_after_init = {
	{.action = APPRAISE, .func = MODULE_CHECK,
	 .flags = IMA_FUNC | IMA_DIGSIG_REQUIRED},
	{.action = APPRAISE, .func = FIRMWARE_CHECK,
	 .flags = IMA_FUNC | IMA_DIGSIG_REQUIRED},
	{.action = APPRAISE, .func = KEXEC_KERNEL_CHECK,
	 .flags = IMA_FUNC | IMA_DIGSIG_REQUIRED},
	{.action = APPRAISE, .func = POLICY_CHECK,
	 .flags = IMA_FUNC | IMA_DIGSIG_REQUIRED},
};

static struct ima_rule_entry critical_data_rules[] __ro_after_init = {
	{.action = MEASURE, .func = CRITICAL_DATA, .flags = IMA_FUNC},
};

/* An array of architecture specific rules */
static struct ima_rule_entry *arch_policy_entry __ro_after_init;

static LIST_HEAD(ima_default_rules);
static LIST_HEAD(ima_policy_rules);
static LIST_HEAD(ima_temp_rules);
static struct list_head __rcu *ima_rules = (struct list_head __rcu *)(&ima_default_rules);

static int ima_policy __initdata;

static int __init default_measure_policy_setup(char *str)
{
	if (ima_policy)
		return 1;

	ima_policy = ORIGINAL_TCB;
	return 1;
}
__setup("ima_tcb", default_measure_policy_setup);

static bool ima_use_appraise_tcb __initdata;
static bool ima_use_secure_boot __initdata;
static bool ima_use_critical_data __initdata;
static bool ima_fail_unverifiable_sigs __ro_after_init;
static int __init policy_setup(char *str)
{
	char *p;

	while ((p = strsep(&str, " |\n")) != NULL) {
		if (*p == ' ')
			continue;
		if ((strcmp(p, "tcb") == 0) && !ima_policy)
			ima_policy = DEFAULT_TCB;
		else if (strcmp(p, "appraise_tcb") == 0)
			ima_use_appraise_tcb = true;
		else if (strcmp(p, "secure_boot") == 0)
			ima_use_secure_boot = true;
		else if (strcmp(p, "critical_data") == 0)
			ima_use_critical_data = true;
		else if (strcmp(p, "fail_securely") == 0)
			ima_fail_unverifiable_sigs = true;
		else
			pr_err("policy \"%s\" not found", p);
	}

	return 1;
}
__setup("ima_policy=", policy_setup);

static int __init default_appraise_policy_setup(char *str)
{
	ima_use_appraise_tcb = true;
	return 1;
}
__setup("ima_appraise_tcb", default_appraise_policy_setup);

static struct ima_rule_opt_list *ima_alloc_rule_opt_list(const substring_t *src)
{
	struct ima_rule_opt_list *opt_list;
	size_t count = 0;
	char *src_copy;
	char *cur, *next;
	size_t i;

	src_copy = match_strdup(src);
	if (!src_copy)
		return ERR_PTR(-ENOMEM);

	next = src_copy;
	while ((cur = strsep(&next, "|"))) {
		/* Don't accept an empty list item */
		if (!(*cur)) {
			kfree(src_copy);
			return ERR_PTR(-EINVAL);
		}
		count++;
	}

	/* Don't accept an empty list */
	if (!count) {
		kfree(src_copy);
		return ERR_PTR(-EINVAL);
	}

	opt_list = kzalloc(struct_size(opt_list, items, count), GFP_KERNEL);
	if (!opt_list) {
		kfree(src_copy);
		return ERR_PTR(-ENOMEM);
	}

	/*
	 * strsep() has already replaced all instances of '|' with '\0',
	 * leaving a byte sequence of NUL-terminated strings. Reference each
	 * string with the array of items.
	 *
	 * IMPORTANT: Ownership of the allocated buffer is transferred from
	 * src_copy to the first element in the items array. To free the
	 * buffer, kfree() must only be called on the first element of the
	 * array.
	 */
	for (i = 0, cur = src_copy; i < count; i++) {
		opt_list->items[i] = cur;
		cur = strchr(cur, '\0') + 1;
	}
	opt_list->count = count;

	return opt_list;
}

static void ima_free_rule_opt_list(struct ima_rule_opt_list *opt_list)
{
	if (!opt_list)
		return;

	if (opt_list->count) {
		kfree(opt_list->items[0]);
		opt_list->count = 0;
	}

	kfree(opt_list);
}

static void ima_lsm_free_rule(struct ima_rule_entry *entry)
{
	int i;

	for (i = 0; i < MAX_LSM_RULES; i++) {
		ima_filter_rule_free(entry->lsm[i].rule);
		kfree(entry->lsm[i].args_p);
	}
}

static void ima_free_rule(struct ima_rule_entry *entry)
{
	if (!entry)
		return;

	/*
	 * entry->template->fields may be allocated in ima_parse_rule() but that
	 * reference is owned by the corresponding ima_template_desc element in
	 * the defined_templates list and cannot be freed here
	 */
	kfree(entry->fsname);
	ima_free_rule_opt_list(entry->keyrings);
	ima_lsm_free_rule(entry);
	kfree(entry);
}

static struct ima_rule_entry *ima_lsm_copy_rule(struct ima_rule_entry *entry)
{
	struct ima_rule_entry *nentry;
	int i;

	/*
	 * Immutable elements are copied over as pointers and data; only
	 * lsm rules can change
	 */
	nentry = kmemdup(entry, sizeof(*nentry), GFP_KERNEL);
	if (!nentry)
		return NULL;

	memset(nentry->lsm, 0, sizeof_field(struct ima_rule_entry, lsm));

	for (i = 0; i < MAX_LSM_RULES; i++) {
		if (!entry->lsm[i].args_p)
			continue;

		nentry->lsm[i].type = entry->lsm[i].type;
		nentry->lsm[i].args_p = entry->lsm[i].args_p;
		/*
		 * Remove the reference from entry so that the associated
		 * memory will not be freed during a later call to
		 * ima_lsm_free_rule(entry).
		 */
		entry->lsm[i].args_p = NULL;

		ima_filter_rule_init(nentry->lsm[i].type, Audit_equal,
				     nentry->lsm[i].args_p,
				     &nentry->lsm[i].rule);
		if (!nentry->lsm[i].rule)
			pr_warn("rule for LSM \'%s\' is undefined\n",
				nentry->lsm[i].args_p);
	}
	return nentry;
}

static int ima_lsm_update_rule(struct ima_rule_entry *entry)
{
	struct ima_rule_entry *nentry;

	nentry = ima_lsm_copy_rule(entry);
	if (!nentry)
		return -ENOMEM;

	list_replace_rcu(&entry->list, &nentry->list);
	synchronize_rcu();
	/*
	 * ima_lsm_copy_rule() shallow copied all references, except for the
	 * LSM references, from entry to nentry so we only want to free the LSM
	 * references and the entry itself. All other memory refrences will now
	 * be owned by nentry.
	 */
	ima_lsm_free_rule(entry);
	kfree(entry);

	return 0;
}

static bool ima_rule_contains_lsm_cond(struct ima_rule_entry *entry)
{
	int i;

	for (i = 0; i < MAX_LSM_RULES; i++)
		if (entry->lsm[i].args_p)
			return true;

	return false;
}

/*
 * The LSM policy can be reloaded, leaving the IMA LSM based rules referring
 * to the old, stale LSM policy.  Update the IMA LSM based rules to reflect
 * the reloaded LSM policy.
 */
static void ima_lsm_update_rules(void)
{
	struct ima_rule_entry *entry, *e;
	int result;

	list_for_each_entry_safe(entry, e, &ima_policy_rules, list) {
		if (!ima_rule_contains_lsm_cond(entry))
			continue;

		result = ima_lsm_update_rule(entry);
		if (result) {
			pr_err("lsm rule update error %d\n", result);
			return;
		}
	}
}

int ima_lsm_policy_change(struct notifier_block *nb, unsigned long event,
			  void *lsm_data)
{
	if (event != LSM_POLICY_CHANGE)
		return NOTIFY_DONE;

	ima_lsm_update_rules();
	return NOTIFY_OK;
}

/**
 * ima_match_rule_data - determine whether func_data matches the policy rule
 * @rule: a pointer to a rule
 * @func_data: data to match against the measure rule data
 * @cred: a pointer to a credentials structure for user validation
 *
 * Returns true if func_data matches one in the rule, false otherwise.
 */
static bool ima_match_rule_data(struct ima_rule_entry *rule,
				const char *func_data,
				const struct cred *cred)
{
	const struct ima_rule_opt_list *opt_list = NULL;
	bool matched = false;
	size_t i;

	if ((rule->flags & IMA_UID) && !rule->uid_op(cred->uid, rule->uid))
		return false;

	switch (rule->func) {
	case KEY_CHECK:
		if (!rule->keyrings)
			return true;

		opt_list = rule->keyrings;
		break;
	case CRITICAL_DATA:
		if (!rule->label)
			return true;

		opt_list = rule->label;
		break;
	default:
		return false;
	}

	if (!func_data)
		return false;

	for (i = 0; i < opt_list->count; i++) {
		if (!strcmp(opt_list->items[i], func_data)) {
			matched = true;
			break;
		}
	}

	return matched;
}

/**
 * ima_match_rules - determine whether an inode matches the policy rule.
 * @rule: a pointer to a rule
 * @mnt_userns:	user namespace of the mount the inode was found from
 * @inode: a pointer to an inode
 * @cred: a pointer to a credentials structure for user validation
 * @secid: the secid of the task to be validated
 * @func: LIM hook identifier
 * @mask: requested action (MAY_READ | MAY_WRITE | MAY_APPEND | MAY_EXEC)
 * @func_data: func specific data, may be NULL
 *
 * Returns true on rule match, false on failure.
 */
static bool ima_match_rules(struct ima_rule_entry *rule,
			    struct user_namespace *mnt_userns,
			    struct inode *inode, const struct cred *cred,
			    u32 secid, enum ima_hooks func, int mask,
			    const char *func_data)
{
	int i;

	if ((rule->flags & IMA_FUNC) &&
	    (rule->func != func && func != POST_SETATTR))
		return false;

	switch (func) {
	case KEY_CHECK:
	case CRITICAL_DATA:
		return ((rule->func == func) &&
			ima_match_rule_data(rule, func_data, cred));
	default:
		break;
	}

	if ((rule->flags & IMA_MASK) &&
	    (rule->mask != mask && func != POST_SETATTR))
		return false;
	if ((rule->flags & IMA_INMASK) &&
	    (!(rule->mask & mask) && func != POST_SETATTR))
		return false;
	if ((rule->flags & IMA_FSMAGIC)
	    && rule->fsmagic != inode->i_sb->s_magic)
		return false;
	if ((rule->flags & IMA_FSNAME)
	    && strcmp(rule->fsname, inode->i_sb->s_type->name))
		return false;
	if ((rule->flags & IMA_FSUUID) &&
	    !uuid_equal(&rule->fsuuid, &inode->i_sb->s_uuid))
		return false;
	if ((rule->flags & IMA_UID) && !rule->uid_op(cred->uid, rule->uid))
		return false;
	if (rule->flags & IMA_EUID) {
		if (has_capability_noaudit(current, CAP_SETUID)) {
			if (!rule->uid_op(cred->euid, rule->uid)
			    && !rule->uid_op(cred->suid, rule->uid)
			    && !rule->uid_op(cred->uid, rule->uid))
				return false;
		} else if (!rule->uid_op(cred->euid, rule->uid))
			return false;
	}
	if ((rule->flags & IMA_GID) && !rule->gid_op(cred->gid, rule->gid))
		return false;
	if (rule->flags & IMA_EGID) {
		if (has_capability_noaudit(current, CAP_SETGID)) {
			if (!rule->gid_op(cred->egid, rule->gid)
			    && !rule->gid_op(cred->sgid, rule->gid)
			    && !rule->gid_op(cred->gid, rule->gid))
				return false;
		} else if (!rule->gid_op(cred->egid, rule->gid))
			return false;
	}
	if ((rule->flags & IMA_FOWNER) &&
	    !rule->fowner_op(i_uid_into_mnt(mnt_userns, inode), rule->fowner))
		return false;
	if ((rule->flags & IMA_FGROUP) &&
	    !rule->fgroup_op(i_gid_into_mnt(mnt_userns, inode), rule->fgroup))
		return false;
	for (i = 0; i < MAX_LSM_RULES; i++) {
		int rc = 0;
		u32 osid;

		if (!rule->lsm[i].rule) {
			if (!rule->lsm[i].args_p)
				continue;
			else
				return false;
		}
		switch (i) {
		case LSM_OBJ_USER:
		case LSM_OBJ_ROLE:
		case LSM_OBJ_TYPE:
			security_inode_getsecid(inode, &osid);
			rc = ima_filter_rule_match(osid, rule->lsm[i].type,
						   Audit_equal,
						   rule->lsm[i].rule);
			break;
		case LSM_SUBJ_USER:
		case LSM_SUBJ_ROLE:
		case LSM_SUBJ_TYPE:
			rc = ima_filter_rule_match(secid, rule->lsm[i].type,
						   Audit_equal,
						   rule->lsm[i].rule);
			break;
		default:
			break;
		}
		if (!rc)
			return false;
	}
	return true;
}

/*
 * In addition to knowing that we need to appraise the file in general,
 * we need to differentiate between calling hooks, for hook specific rules.
 */
static int get_subaction(struct ima_rule_entry *rule, enum ima_hooks func)
{
	if (!(rule->flags & IMA_FUNC))
		return IMA_FILE_APPRAISE;

	switch (func) {
	case MMAP_CHECK:
		return IMA_MMAP_APPRAISE;
	case BPRM_CHECK:
		return IMA_BPRM_APPRAISE;
	case CREDS_CHECK:
		return IMA_CREDS_APPRAISE;
	case FILE_CHECK:
	case POST_SETATTR:
		return IMA_FILE_APPRAISE;
	case MODULE_CHECK ... MAX_CHECK - 1:
	default:
		return IMA_READ_APPRAISE;
	}
}

/**
 * ima_match_policy - decision based on LSM and other conditions
 * @mnt_userns:	user namespace of the mount the inode was found from
 * @inode: pointer to an inode for which the policy decision is being made
 * @cred: pointer to a credentials structure for which the policy decision is
 *        being made
 * @secid: LSM secid of the task to be validated
 * @func: IMA hook identifier
 * @mask: requested action (MAY_READ | MAY_WRITE | MAY_APPEND | MAY_EXEC)
 * @pcr: set the pcr to extend
 * @template_desc: the template that should be used for this rule
 * @func_data: func specific data, may be NULL
 * @allowed_algos: allowlist of hash algorithms for the IMA xattr
 *
 * Measure decision based on func/mask/fsmagic and LSM(subj/obj/type)
 * conditions.
 *
 * Since the IMA policy may be updated multiple times we need to lock the
 * list when walking it.  Reads are many orders of magnitude more numerous
 * than writes so ima_match_policy() is classical RCU candidate.
 */
int ima_match_policy(struct user_namespace *mnt_userns, struct inode *inode,
		     const struct cred *cred, u32 secid, enum ima_hooks func,
		     int mask, int flags, int *pcr,
		     struct ima_template_desc **template_desc,
		     const char *func_data, unsigned int *allowed_algos)
{
	struct ima_rule_entry *entry;
	int action = 0, actmask = flags | (flags << 1);
	struct list_head *ima_rules_tmp;

	if (template_desc && !*template_desc)
		*template_desc = ima_template_desc_current();

	rcu_read_lock();
	ima_rules_tmp = rcu_dereference(ima_rules);
	list_for_each_entry_rcu(entry, ima_rules_tmp, list) {

		if (!(entry->action & actmask))
			continue;

		if (!ima_match_rules(entry, mnt_userns, inode, cred, secid,
				     func, mask, func_data))
			continue;

		action |= entry->flags & IMA_ACTION_FLAGS;

		action |= entry->action & IMA_DO_MASK;
		if (entry->action & IMA_APPRAISE) {
			action |= get_subaction(entry, func);
			action &= ~IMA_HASH;
			if (ima_fail_unverifiable_sigs)
				action |= IMA_FAIL_UNVERIFIABLE_SIGS;

			if (allowed_algos &&
			    entry->flags & IMA_VALIDATE_ALGOS)
				*allowed_algos = entry->allowed_algos;
		}

		if (entry->action & IMA_DO_MASK)
			actmask &= ~(entry->action | entry->action << 1);
		else
			actmask &= ~(entry->action | entry->action >> 1);

		if ((pcr) && (entry->flags & IMA_PCR))
			*pcr = entry->pcr;

		if (template_desc && entry->template)
			*template_desc = entry->template;

		if (!actmask)
			break;
	}
	rcu_read_unlock();

	return action;
}

/**
 * ima_update_policy_flags() - Update global IMA variables
 *
 * Update ima_policy_flag and ima_setxattr_allowed_hash_algorithms
 * based on the currently loaded policy.
 *
 * With ima_policy_flag, the decision to short circuit out of a function
 * or not call the function in the first place can be made earlier.
 *
 * With ima_setxattr_allowed_hash_algorithms, the policy can restrict the
 * set of hash algorithms accepted when updating the security.ima xattr of
 * a file.
 *
 * Context: called after a policy update and at system initialization.
 */
void ima_update_policy_flags(void)
{
	struct ima_rule_entry *entry;
	int new_policy_flag = 0;
<<<<<<< HEAD

	rcu_read_lock();
	list_for_each_entry(entry, ima_rules, list) {
		/*
		 * SETXATTR_CHECK rules do not implement a full policy check
		 * because rule checking would probably have an important
		 * performance impact on setxattr(). As a consequence, only one
		 * SETXATTR_CHECK can be active at a given time.
		 * Because we want to preserve that property, we set out to use
		 * atomic_cmpxchg. Either:
		 * - the atomic was non-zero: a setxattr hash policy is
		 *   already enforced, we do nothing
		 * - the atomic was zero: no setxattr policy was set, enable
		 *   the setxattr hash policy
		 */
		if (entry->func == SETXATTR_CHECK) {
			atomic_cmpxchg(&ima_setxattr_allowed_hash_algorithms,
				       0, entry->allowed_algos);
			/* SETXATTR_CHECK doesn't impact ima_policy_flag */
			continue;
		}

=======
	struct list_head *ima_rules_tmp;

	rcu_read_lock();
	ima_rules_tmp = rcu_dereference(ima_rules);
	list_for_each_entry_rcu(entry, ima_rules_tmp, list) {
		/*
		 * SETXATTR_CHECK rules do not implement a full policy check
		 * because rule checking would probably have an important
		 * performance impact on setxattr(). As a consequence, only one
		 * SETXATTR_CHECK can be active at a given time.
		 * Because we want to preserve that property, we set out to use
		 * atomic_cmpxchg. Either:
		 * - the atomic was non-zero: a setxattr hash policy is
		 *   already enforced, we do nothing
		 * - the atomic was zero: no setxattr policy was set, enable
		 *   the setxattr hash policy
		 */
		if (entry->func == SETXATTR_CHECK) {
			atomic_cmpxchg(&ima_setxattr_allowed_hash_algorithms,
				       0, entry->allowed_algos);
			/* SETXATTR_CHECK doesn't impact ima_policy_flag */
			continue;
		}

>>>>>>> df0cc57e
		if (entry->action & IMA_DO_MASK)
			new_policy_flag |= entry->action;
	}
	rcu_read_unlock();

	ima_appraise |= (build_ima_appraise | temp_ima_appraise);
	if (!ima_appraise)
		new_policy_flag &= ~IMA_APPRAISE;

	ima_policy_flag = new_policy_flag;
}

static int ima_appraise_flag(enum ima_hooks func)
{
	if (func == MODULE_CHECK)
		return IMA_APPRAISE_MODULES;
	else if (func == FIRMWARE_CHECK)
		return IMA_APPRAISE_FIRMWARE;
	else if (func == POLICY_CHECK)
		return IMA_APPRAISE_POLICY;
	else if (func == KEXEC_KERNEL_CHECK)
		return IMA_APPRAISE_KEXEC;
	return 0;
}

static void add_rules(struct ima_rule_entry *entries, int count,
		      enum policy_rule_list policy_rule)
{
	int i = 0;

	for (i = 0; i < count; i++) {
		struct ima_rule_entry *entry;

		if (policy_rule & IMA_DEFAULT_POLICY)
			list_add_tail(&entries[i].list, &ima_default_rules);

		if (policy_rule & IMA_CUSTOM_POLICY) {
			entry = kmemdup(&entries[i], sizeof(*entry),
					GFP_KERNEL);
			if (!entry)
				continue;

			list_add_tail(&entry->list, &ima_policy_rules);
		}
		if (entries[i].action == APPRAISE) {
			if (entries != build_appraise_rules)
				temp_ima_appraise |=
					ima_appraise_flag(entries[i].func);
			else
				build_ima_appraise |=
					ima_appraise_flag(entries[i].func);
		}
	}
}

static int ima_parse_rule(char *rule, struct ima_rule_entry *entry);

static int __init ima_init_arch_policy(void)
{
	const char * const *arch_rules;
	const char * const *rules;
	int arch_entries = 0;
	int i = 0;

	arch_rules = arch_get_ima_policy();
	if (!arch_rules)
		return arch_entries;

	/* Get number of rules */
	for (rules = arch_rules; *rules != NULL; rules++)
		arch_entries++;

	arch_policy_entry = kcalloc(arch_entries + 1,
				    sizeof(*arch_policy_entry), GFP_KERNEL);
	if (!arch_policy_entry)
		return 0;

	/* Convert each policy string rules to struct ima_rule_entry format */
	for (rules = arch_rules, i = 0; *rules != NULL; rules++) {
		char rule[255];
		int result;

		result = strscpy(rule, *rules, sizeof(rule));

		INIT_LIST_HEAD(&arch_policy_entry[i].list);
		result = ima_parse_rule(rule, &arch_policy_entry[i]);
		if (result) {
			pr_warn("Skipping unknown architecture policy rule: %s\n",
				rule);
			memset(&arch_policy_entry[i], 0,
			       sizeof(*arch_policy_entry));
			continue;
		}
		i++;
	}
	return i;
}

/**
 * ima_init_policy - initialize the default measure rules.
 *
 * ima_rules points to either the ima_default_rules or the new ima_policy_rules.
 */
void __init ima_init_policy(void)
{
	int build_appraise_entries, arch_entries;

	/* if !ima_policy, we load NO default rules */
	if (ima_policy)
		add_rules(dont_measure_rules, ARRAY_SIZE(dont_measure_rules),
			  IMA_DEFAULT_POLICY);

	switch (ima_policy) {
	case ORIGINAL_TCB:
		add_rules(original_measurement_rules,
			  ARRAY_SIZE(original_measurement_rules),
			  IMA_DEFAULT_POLICY);
		break;
	case DEFAULT_TCB:
		add_rules(default_measurement_rules,
			  ARRAY_SIZE(default_measurement_rules),
			  IMA_DEFAULT_POLICY);
		break;
	default:
		break;
	}

	/*
	 * Based on runtime secure boot flags, insert arch specific measurement
	 * and appraise rules requiring file signatures for both the initial
	 * and custom policies, prior to other appraise rules.
	 * (Highest priority)
	 */
	arch_entries = ima_init_arch_policy();
	if (!arch_entries)
		pr_info("No architecture policies found\n");
	else
		add_rules(arch_policy_entry, arch_entries,
			  IMA_DEFAULT_POLICY | IMA_CUSTOM_POLICY);

	/*
	 * Insert the builtin "secure_boot" policy rules requiring file
	 * signatures, prior to other appraise rules.
	 */
	if (ima_use_secure_boot)
		add_rules(secure_boot_rules, ARRAY_SIZE(secure_boot_rules),
			  IMA_DEFAULT_POLICY);

	/*
	 * Insert the build time appraise rules requiring file signatures
	 * for both the initial and custom policies, prior to other appraise
	 * rules. As the secure boot rules includes all of the build time
	 * rules, include either one or the other set of rules, but not both.
	 */
	build_appraise_entries = ARRAY_SIZE(build_appraise_rules);
	if (build_appraise_entries) {
		if (ima_use_secure_boot)
			add_rules(build_appraise_rules, build_appraise_entries,
				  IMA_CUSTOM_POLICY);
		else
			add_rules(build_appraise_rules, build_appraise_entries,
				  IMA_DEFAULT_POLICY | IMA_CUSTOM_POLICY);
	}

	if (ima_use_appraise_tcb)
		add_rules(default_appraise_rules,
			  ARRAY_SIZE(default_appraise_rules),
			  IMA_DEFAULT_POLICY);

	if (ima_use_critical_data)
		add_rules(critical_data_rules,
			  ARRAY_SIZE(critical_data_rules),
			  IMA_DEFAULT_POLICY);

	atomic_set(&ima_setxattr_allowed_hash_algorithms, 0);

	ima_update_policy_flags();
}

/* Make sure we have a valid policy, at least containing some rules. */
int ima_check_policy(void)
{
	if (list_empty(&ima_temp_rules))
		return -EINVAL;
	return 0;
}

/**
 * ima_update_policy - update default_rules with new measure rules
 *
 * Called on file .release to update the default rules with a complete new
 * policy.  What we do here is to splice ima_policy_rules and ima_temp_rules so
 * they make a queue.  The policy may be updated multiple times and this is the
 * RCU updater.
 *
 * Policy rules are never deleted so ima_policy_flag gets zeroed only once when
 * we switch from the default policy to user defined.
 */
void ima_update_policy(void)
{
	struct list_head *policy = &ima_policy_rules;

	list_splice_tail_init_rcu(&ima_temp_rules, policy, synchronize_rcu);

	if (ima_rules != (struct list_head __rcu *)policy) {
		ima_policy_flag = 0;

		rcu_assign_pointer(ima_rules, policy);
		/*
		 * IMA architecture specific policy rules are specified
		 * as strings and converted to an array of ima_entry_rules
		 * on boot.  After loading a custom policy, free the
		 * architecture specific rules stored as an array.
		 */
		kfree(arch_policy_entry);
	}
	ima_update_policy_flags();

	/* Custom IMA policy has been loaded */
	ima_process_queued_keys();
}

/* Keep the enumeration in sync with the policy_tokens! */
enum policy_opt {
	Opt_measure, Opt_dont_measure,
	Opt_appraise, Opt_dont_appraise,
	Opt_audit, Opt_hash, Opt_dont_hash,
	Opt_obj_user, Opt_obj_role, Opt_obj_type,
	Opt_subj_user, Opt_subj_role, Opt_subj_type,
<<<<<<< HEAD
	Opt_func, Opt_mask, Opt_fsmagic, Opt_fsname,
	Opt_fsuuid, Opt_uid_eq, Opt_euid_eq, Opt_fowner_eq,
	Opt_uid_gt, Opt_euid_gt, Opt_fowner_gt,
	Opt_uid_lt, Opt_euid_lt, Opt_fowner_lt,
=======
	Opt_func, Opt_mask, Opt_fsmagic, Opt_fsname, Opt_fsuuid,
	Opt_uid_eq, Opt_euid_eq, Opt_gid_eq, Opt_egid_eq,
	Opt_fowner_eq, Opt_fgroup_eq,
	Opt_uid_gt, Opt_euid_gt, Opt_gid_gt, Opt_egid_gt,
	Opt_fowner_gt, Opt_fgroup_gt,
	Opt_uid_lt, Opt_euid_lt, Opt_gid_lt, Opt_egid_lt,
	Opt_fowner_lt, Opt_fgroup_lt,
>>>>>>> df0cc57e
	Opt_appraise_type, Opt_appraise_flag, Opt_appraise_algos,
	Opt_permit_directio, Opt_pcr, Opt_template, Opt_keyrings,
	Opt_label, Opt_err
};

static const match_table_t policy_tokens = {
	{Opt_measure, "measure"},
	{Opt_dont_measure, "dont_measure"},
	{Opt_appraise, "appraise"},
	{Opt_dont_appraise, "dont_appraise"},
	{Opt_audit, "audit"},
	{Opt_hash, "hash"},
	{Opt_dont_hash, "dont_hash"},
	{Opt_obj_user, "obj_user=%s"},
	{Opt_obj_role, "obj_role=%s"},
	{Opt_obj_type, "obj_type=%s"},
	{Opt_subj_user, "subj_user=%s"},
	{Opt_subj_role, "subj_role=%s"},
	{Opt_subj_type, "subj_type=%s"},
	{Opt_func, "func=%s"},
	{Opt_mask, "mask=%s"},
	{Opt_fsmagic, "fsmagic=%s"},
	{Opt_fsname, "fsname=%s"},
	{Opt_fsuuid, "fsuuid=%s"},
	{Opt_uid_eq, "uid=%s"},
	{Opt_euid_eq, "euid=%s"},
	{Opt_gid_eq, "gid=%s"},
	{Opt_egid_eq, "egid=%s"},
	{Opt_fowner_eq, "fowner=%s"},
	{Opt_fgroup_eq, "fgroup=%s"},
	{Opt_uid_gt, "uid>%s"},
	{Opt_euid_gt, "euid>%s"},
	{Opt_gid_gt, "gid>%s"},
	{Opt_egid_gt, "egid>%s"},
	{Opt_fowner_gt, "fowner>%s"},
	{Opt_fgroup_gt, "fgroup>%s"},
	{Opt_uid_lt, "uid<%s"},
	{Opt_euid_lt, "euid<%s"},
	{Opt_gid_lt, "gid<%s"},
	{Opt_egid_lt, "egid<%s"},
	{Opt_fowner_lt, "fowner<%s"},
	{Opt_fgroup_lt, "fgroup<%s"},
	{Opt_appraise_type, "appraise_type=%s"},
	{Opt_appraise_flag, "appraise_flag=%s"},
	{Opt_appraise_algos, "appraise_algos=%s"},
	{Opt_permit_directio, "permit_directio"},
	{Opt_pcr, "pcr=%s"},
	{Opt_template, "template=%s"},
	{Opt_keyrings, "keyrings=%s"},
	{Opt_label, "label=%s"},
	{Opt_err, NULL}
};

static int ima_lsm_rule_init(struct ima_rule_entry *entry,
			     substring_t *args, int lsm_rule, int audit_type)
{
	int result;

	if (entry->lsm[lsm_rule].rule)
		return -EINVAL;

	entry->lsm[lsm_rule].args_p = match_strdup(args);
	if (!entry->lsm[lsm_rule].args_p)
		return -ENOMEM;

	entry->lsm[lsm_rule].type = audit_type;
	result = ima_filter_rule_init(entry->lsm[lsm_rule].type, Audit_equal,
				      entry->lsm[lsm_rule].args_p,
				      &entry->lsm[lsm_rule].rule);
	if (!entry->lsm[lsm_rule].rule) {
		pr_warn("rule for LSM \'%s\' is undefined\n",
			entry->lsm[lsm_rule].args_p);

		if (ima_rules == (struct list_head __rcu *)(&ima_default_rules)) {
			kfree(entry->lsm[lsm_rule].args_p);
			entry->lsm[lsm_rule].args_p = NULL;
			result = -EINVAL;
		} else
			result = 0;
	}

	return result;
}

static void ima_log_string_op(struct audit_buffer *ab, char *key, char *value,
			      enum policy_opt rule_operator)
{
	if (!ab)
		return;

	switch (rule_operator) {
	case Opt_uid_gt:
	case Opt_euid_gt:
	case Opt_gid_gt:
	case Opt_egid_gt:
	case Opt_fowner_gt:
	case Opt_fgroup_gt:
		audit_log_format(ab, "%s>", key);
		break;
	case Opt_uid_lt:
	case Opt_euid_lt:
	case Opt_gid_lt:
	case Opt_egid_lt:
	case Opt_fowner_lt:
	case Opt_fgroup_lt:
		audit_log_format(ab, "%s<", key);
		break;
	default:
		audit_log_format(ab, "%s=", key);
	}
	audit_log_format(ab, "%s ", value);
}
static void ima_log_string(struct audit_buffer *ab, char *key, char *value)
{
	ima_log_string_op(ab, key, value, Opt_err);
}

/*
 * Validating the appended signature included in the measurement list requires
 * the file hash calculated without the appended signature (i.e., the 'd-modsig'
 * field). Therefore, notify the user if they have the 'modsig' field but not
 * the 'd-modsig' field in the template.
 */
static void check_template_modsig(const struct ima_template_desc *template)
{
#define MSG "template with 'modsig' field also needs 'd-modsig' field\n"
	bool has_modsig, has_dmodsig;
	static bool checked;
	int i;

	/* We only need to notify the user once. */
	if (checked)
		return;

	has_modsig = has_dmodsig = false;
	for (i = 0; i < template->num_fields; i++) {
		if (!strcmp(template->fields[i]->field_id, "modsig"))
			has_modsig = true;
		else if (!strcmp(template->fields[i]->field_id, "d-modsig"))
			has_dmodsig = true;
	}

	if (has_modsig && !has_dmodsig)
		pr_notice(MSG);

	checked = true;
#undef MSG
}

static bool ima_validate_rule(struct ima_rule_entry *entry)
{
	/* Ensure that the action is set and is compatible with the flags */
	if (entry->action == UNKNOWN)
		return false;

	if (entry->action != MEASURE && entry->flags & IMA_PCR)
		return false;

	if (entry->action != APPRAISE &&
	    entry->flags & (IMA_DIGSIG_REQUIRED | IMA_MODSIG_ALLOWED |
			    IMA_CHECK_BLACKLIST | IMA_VALIDATE_ALGOS))
		return false;

	/*
	 * The IMA_FUNC bit must be set if and only if there's a valid hook
	 * function specified, and vice versa. Enforcing this property allows
	 * for the NONE case below to validate a rule without an explicit hook
	 * function.
	 */
	if (((entry->flags & IMA_FUNC) && entry->func == NONE) ||
	    (!(entry->flags & IMA_FUNC) && entry->func != NONE))
		return false;

	/*
	 * Ensure that the hook function is compatible with the other
	 * components of the rule
	 */
	switch (entry->func) {
	case NONE:
	case FILE_CHECK:
	case MMAP_CHECK:
	case BPRM_CHECK:
	case CREDS_CHECK:
	case POST_SETATTR:
	case FIRMWARE_CHECK:
	case POLICY_CHECK:
		if (entry->flags & ~(IMA_FUNC | IMA_MASK | IMA_FSMAGIC |
				     IMA_UID | IMA_FOWNER | IMA_FSUUID |
				     IMA_INMASK | IMA_EUID | IMA_PCR |
<<<<<<< HEAD
				     IMA_FSNAME | IMA_DIGSIG_REQUIRED |
=======
				     IMA_FSNAME | IMA_GID | IMA_EGID |
				     IMA_FGROUP | IMA_DIGSIG_REQUIRED |
>>>>>>> df0cc57e
				     IMA_PERMIT_DIRECTIO | IMA_VALIDATE_ALGOS))
			return false;

		break;
	case MODULE_CHECK:
	case KEXEC_KERNEL_CHECK:
	case KEXEC_INITRAMFS_CHECK:
		if (entry->flags & ~(IMA_FUNC | IMA_MASK | IMA_FSMAGIC |
				     IMA_UID | IMA_FOWNER | IMA_FSUUID |
				     IMA_INMASK | IMA_EUID | IMA_PCR |
				     IMA_FSNAME | IMA_GID | IMA_EGID |
				     IMA_FGROUP | IMA_DIGSIG_REQUIRED |
				     IMA_PERMIT_DIRECTIO | IMA_MODSIG_ALLOWED |
				     IMA_CHECK_BLACKLIST | IMA_VALIDATE_ALGOS))
			return false;

		break;
	case KEXEC_CMDLINE:
		if (entry->action & ~(MEASURE | DONT_MEASURE))
			return false;

		if (entry->flags & ~(IMA_FUNC | IMA_FSMAGIC | IMA_UID |
				     IMA_FOWNER | IMA_FSUUID | IMA_EUID |
				     IMA_PCR | IMA_FSNAME | IMA_GID | IMA_EGID |
				     IMA_FGROUP))
			return false;

		break;
	case KEY_CHECK:
		if (entry->action & ~(MEASURE | DONT_MEASURE))
			return false;

		if (entry->flags & ~(IMA_FUNC | IMA_UID | IMA_GID | IMA_PCR |
				     IMA_KEYRINGS))
			return false;

		if (ima_rule_contains_lsm_cond(entry))
			return false;

		break;
	case CRITICAL_DATA:
		if (entry->action & ~(MEASURE | DONT_MEASURE))
			return false;

		if (entry->flags & ~(IMA_FUNC | IMA_UID | IMA_GID | IMA_PCR |
				     IMA_LABEL))
			return false;

		if (ima_rule_contains_lsm_cond(entry))
			return false;

		break;
	case SETXATTR_CHECK:
		/* any action other than APPRAISE is unsupported */
		if (entry->action != APPRAISE)
			return false;

		/* SETXATTR_CHECK requires an appraise_algos parameter */
		if (!(entry->flags & IMA_VALIDATE_ALGOS))
			return false;

		/*
		 * full policies are not supported, they would have too
		 * much of a performance impact
		 */
		if (entry->flags & ~(IMA_FUNC | IMA_VALIDATE_ALGOS))
			return false;

		break;
	default:
		return false;
	}

	/* Ensure that combinations of flags are compatible with each other */
	if (entry->flags & IMA_CHECK_BLACKLIST &&
	    !(entry->flags & IMA_MODSIG_ALLOWED))
		return false;

	return true;
}

static unsigned int ima_parse_appraise_algos(char *arg)
{
	unsigned int res = 0;
	int idx;
	char *token;

	while ((token = strsep(&arg, ",")) != NULL) {
		idx = match_string(hash_algo_name, HASH_ALGO__LAST, token);

		if (idx < 0) {
			pr_err("unknown hash algorithm \"%s\"",
			       token);
			return 0;
		}

		if (!crypto_has_alg(hash_algo_name[idx], 0, 0)) {
			pr_err("unavailable hash algorithm \"%s\", check your kernel configuration",
			       token);
			return 0;
		}

		/* Add the hash algorithm to the 'allowed' bitfield */
		res |= (1U << idx);
	}

	return res;
}

static int ima_parse_rule(char *rule, struct ima_rule_entry *entry)
{
	struct audit_buffer *ab;
	char *from;
	char *p;
	bool eid_token; /* either euid or egid */
	struct ima_template_desc *template_desc;
	int result = 0;

	ab = integrity_audit_log_start(audit_context(), GFP_KERNEL,
				       AUDIT_INTEGRITY_POLICY_RULE);

	entry->uid = INVALID_UID;
	entry->gid = INVALID_GID;
	entry->fowner = INVALID_UID;
	entry->fgroup = INVALID_GID;
	entry->uid_op = &uid_eq;
	entry->gid_op = &gid_eq;
	entry->fowner_op = &uid_eq;
	entry->fgroup_op = &gid_eq;
	entry->action = UNKNOWN;
	while ((p = strsep(&rule, " \t")) != NULL) {
		substring_t args[MAX_OPT_ARGS];
		int token;
		unsigned long lnum;

		if (result < 0)
			break;
		if ((*p == '\0') || (*p == ' ') || (*p == '\t'))
			continue;
		token = match_token(p, policy_tokens, args);
		switch (token) {
		case Opt_measure:
			ima_log_string(ab, "action", "measure");

			if (entry->action != UNKNOWN)
				result = -EINVAL;

			entry->action = MEASURE;
			break;
		case Opt_dont_measure:
			ima_log_string(ab, "action", "dont_measure");

			if (entry->action != UNKNOWN)
				result = -EINVAL;

			entry->action = DONT_MEASURE;
			break;
		case Opt_appraise:
			ima_log_string(ab, "action", "appraise");

			if (entry->action != UNKNOWN)
				result = -EINVAL;

			entry->action = APPRAISE;
			break;
		case Opt_dont_appraise:
			ima_log_string(ab, "action", "dont_appraise");

			if (entry->action != UNKNOWN)
				result = -EINVAL;

			entry->action = DONT_APPRAISE;
			break;
		case Opt_audit:
			ima_log_string(ab, "action", "audit");

			if (entry->action != UNKNOWN)
				result = -EINVAL;

			entry->action = AUDIT;
			break;
		case Opt_hash:
			ima_log_string(ab, "action", "hash");

			if (entry->action != UNKNOWN)
				result = -EINVAL;

			entry->action = HASH;
			break;
		case Opt_dont_hash:
			ima_log_string(ab, "action", "dont_hash");

			if (entry->action != UNKNOWN)
				result = -EINVAL;

			entry->action = DONT_HASH;
			break;
		case Opt_func:
			ima_log_string(ab, "func", args[0].from);

			if (entry->func)
				result = -EINVAL;

			if (strcmp(args[0].from, "FILE_CHECK") == 0)
				entry->func = FILE_CHECK;
			/* PATH_CHECK is for backwards compat */
			else if (strcmp(args[0].from, "PATH_CHECK") == 0)
				entry->func = FILE_CHECK;
			else if (strcmp(args[0].from, "MODULE_CHECK") == 0)
				entry->func = MODULE_CHECK;
			else if (strcmp(args[0].from, "FIRMWARE_CHECK") == 0)
				entry->func = FIRMWARE_CHECK;
			else if ((strcmp(args[0].from, "FILE_MMAP") == 0)
				|| (strcmp(args[0].from, "MMAP_CHECK") == 0))
				entry->func = MMAP_CHECK;
			else if (strcmp(args[0].from, "BPRM_CHECK") == 0)
				entry->func = BPRM_CHECK;
			else if (strcmp(args[0].from, "CREDS_CHECK") == 0)
				entry->func = CREDS_CHECK;
			else if (strcmp(args[0].from, "KEXEC_KERNEL_CHECK") ==
				 0)
				entry->func = KEXEC_KERNEL_CHECK;
			else if (strcmp(args[0].from, "KEXEC_INITRAMFS_CHECK")
				 == 0)
				entry->func = KEXEC_INITRAMFS_CHECK;
			else if (strcmp(args[0].from, "POLICY_CHECK") == 0)
				entry->func = POLICY_CHECK;
			else if (strcmp(args[0].from, "KEXEC_CMDLINE") == 0)
				entry->func = KEXEC_CMDLINE;
			else if (IS_ENABLED(CONFIG_IMA_MEASURE_ASYMMETRIC_KEYS) &&
				 strcmp(args[0].from, "KEY_CHECK") == 0)
				entry->func = KEY_CHECK;
			else if (strcmp(args[0].from, "CRITICAL_DATA") == 0)
				entry->func = CRITICAL_DATA;
			else if (strcmp(args[0].from, "SETXATTR_CHECK") == 0)
				entry->func = SETXATTR_CHECK;
			else
				result = -EINVAL;
			if (!result)
				entry->flags |= IMA_FUNC;
			break;
		case Opt_mask:
			ima_log_string(ab, "mask", args[0].from);

			if (entry->mask)
				result = -EINVAL;

			from = args[0].from;
			if (*from == '^')
				from++;

			if ((strcmp(from, "MAY_EXEC")) == 0)
				entry->mask = MAY_EXEC;
			else if (strcmp(from, "MAY_WRITE") == 0)
				entry->mask = MAY_WRITE;
			else if (strcmp(from, "MAY_READ") == 0)
				entry->mask = MAY_READ;
			else if (strcmp(from, "MAY_APPEND") == 0)
				entry->mask = MAY_APPEND;
			else
				result = -EINVAL;
			if (!result)
				entry->flags |= (*args[0].from == '^')
				     ? IMA_INMASK : IMA_MASK;
			break;
		case Opt_fsmagic:
			ima_log_string(ab, "fsmagic", args[0].from);

			if (entry->fsmagic) {
				result = -EINVAL;
				break;
			}

			result = kstrtoul(args[0].from, 16, &entry->fsmagic);
			if (!result)
				entry->flags |= IMA_FSMAGIC;
			break;
		case Opt_fsname:
			ima_log_string(ab, "fsname", args[0].from);

			entry->fsname = kstrdup(args[0].from, GFP_KERNEL);
			if (!entry->fsname) {
				result = -ENOMEM;
				break;
			}
			result = 0;
			entry->flags |= IMA_FSNAME;
			break;
		case Opt_keyrings:
			ima_log_string(ab, "keyrings", args[0].from);

			if (!IS_ENABLED(CONFIG_IMA_MEASURE_ASYMMETRIC_KEYS) ||
			    entry->keyrings) {
				result = -EINVAL;
				break;
			}

			entry->keyrings = ima_alloc_rule_opt_list(args);
			if (IS_ERR(entry->keyrings)) {
				result = PTR_ERR(entry->keyrings);
				entry->keyrings = NULL;
				break;
			}

			entry->flags |= IMA_KEYRINGS;
			break;
		case Opt_label:
			ima_log_string(ab, "label", args[0].from);

			if (entry->label) {
				result = -EINVAL;
				break;
			}

			entry->label = ima_alloc_rule_opt_list(args);
			if (IS_ERR(entry->label)) {
				result = PTR_ERR(entry->label);
				entry->label = NULL;
				break;
			}

			entry->flags |= IMA_LABEL;
			break;
		case Opt_fsuuid:
			ima_log_string(ab, "fsuuid", args[0].from);

			if (!uuid_is_null(&entry->fsuuid)) {
				result = -EINVAL;
				break;
			}

			result = uuid_parse(args[0].from, &entry->fsuuid);
			if (!result)
				entry->flags |= IMA_FSUUID;
			break;
		case Opt_uid_gt:
		case Opt_euid_gt:
			entry->uid_op = &uid_gt;
			fallthrough;
		case Opt_uid_lt:
		case Opt_euid_lt:
			if ((token == Opt_uid_lt) || (token == Opt_euid_lt))
				entry->uid_op = &uid_lt;
			fallthrough;
		case Opt_uid_eq:
		case Opt_euid_eq:
			eid_token = (token == Opt_euid_eq) ||
				    (token == Opt_euid_gt) ||
				    (token == Opt_euid_lt);

			ima_log_string_op(ab, eid_token ? "euid" : "uid",
					  args[0].from, token);

			if (uid_valid(entry->uid)) {
				result = -EINVAL;
				break;
			}

			result = kstrtoul(args[0].from, 10, &lnum);
			if (!result) {
				entry->uid = make_kuid(current_user_ns(),
						       (uid_t) lnum);
				if (!uid_valid(entry->uid) ||
				    (uid_t)lnum != lnum)
					result = -EINVAL;
				else
					entry->flags |= eid_token
					    ? IMA_EUID : IMA_UID;
			}
			break;
		case Opt_gid_gt:
		case Opt_egid_gt:
			entry->gid_op = &gid_gt;
			fallthrough;
		case Opt_gid_lt:
		case Opt_egid_lt:
			if ((token == Opt_gid_lt) || (token == Opt_egid_lt))
				entry->gid_op = &gid_lt;
			fallthrough;
		case Opt_gid_eq:
		case Opt_egid_eq:
			eid_token = (token == Opt_egid_eq) ||
				    (token == Opt_egid_gt) ||
				    (token == Opt_egid_lt);

			ima_log_string_op(ab, eid_token ? "egid" : "gid",
					  args[0].from, token);

			if (gid_valid(entry->gid)) {
				result = -EINVAL;
				break;
			}

			result = kstrtoul(args[0].from, 10, &lnum);
			if (!result) {
				entry->gid = make_kgid(current_user_ns(),
						       (gid_t)lnum);
				if (!gid_valid(entry->gid) ||
				    (((gid_t)lnum) != lnum))
					result = -EINVAL;
				else
					entry->flags |= eid_token
					    ? IMA_EGID : IMA_GID;
			}
			break;
		case Opt_fowner_gt:
			entry->fowner_op = &uid_gt;
			fallthrough;
		case Opt_fowner_lt:
			if (token == Opt_fowner_lt)
				entry->fowner_op = &uid_lt;
			fallthrough;
		case Opt_fowner_eq:
			ima_log_string_op(ab, "fowner", args[0].from, token);

			if (uid_valid(entry->fowner)) {
				result = -EINVAL;
				break;
			}

			result = kstrtoul(args[0].from, 10, &lnum);
			if (!result) {
				entry->fowner = make_kuid(current_user_ns(),
							  (uid_t)lnum);
				if (!uid_valid(entry->fowner) ||
				    (((uid_t)lnum) != lnum))
					result = -EINVAL;
				else
					entry->flags |= IMA_FOWNER;
			}
			break;
		case Opt_fgroup_gt:
			entry->fgroup_op = &gid_gt;
			fallthrough;
		case Opt_fgroup_lt:
			if (token == Opt_fgroup_lt)
				entry->fgroup_op = &gid_lt;
			fallthrough;
		case Opt_fgroup_eq:
			ima_log_string_op(ab, "fgroup", args[0].from, token);

			if (gid_valid(entry->fgroup)) {
				result = -EINVAL;
				break;
			}

			result = kstrtoul(args[0].from, 10, &lnum);
			if (!result) {
				entry->fgroup = make_kgid(current_user_ns(),
							  (gid_t)lnum);
				if (!gid_valid(entry->fgroup) ||
				    (((gid_t)lnum) != lnum))
					result = -EINVAL;
				else
					entry->flags |= IMA_FGROUP;
			}
			break;
		case Opt_obj_user:
			ima_log_string(ab, "obj_user", args[0].from);
			result = ima_lsm_rule_init(entry, args,
						   LSM_OBJ_USER,
						   AUDIT_OBJ_USER);
			break;
		case Opt_obj_role:
			ima_log_string(ab, "obj_role", args[0].from);
			result = ima_lsm_rule_init(entry, args,
						   LSM_OBJ_ROLE,
						   AUDIT_OBJ_ROLE);
			break;
		case Opt_obj_type:
			ima_log_string(ab, "obj_type", args[0].from);
			result = ima_lsm_rule_init(entry, args,
						   LSM_OBJ_TYPE,
						   AUDIT_OBJ_TYPE);
			break;
		case Opt_subj_user:
			ima_log_string(ab, "subj_user", args[0].from);
			result = ima_lsm_rule_init(entry, args,
						   LSM_SUBJ_USER,
						   AUDIT_SUBJ_USER);
			break;
		case Opt_subj_role:
			ima_log_string(ab, "subj_role", args[0].from);
			result = ima_lsm_rule_init(entry, args,
						   LSM_SUBJ_ROLE,
						   AUDIT_SUBJ_ROLE);
			break;
		case Opt_subj_type:
			ima_log_string(ab, "subj_type", args[0].from);
			result = ima_lsm_rule_init(entry, args,
						   LSM_SUBJ_TYPE,
						   AUDIT_SUBJ_TYPE);
			break;
		case Opt_appraise_type:
			ima_log_string(ab, "appraise_type", args[0].from);
			if ((strcmp(args[0].from, "imasig")) == 0)
				entry->flags |= IMA_DIGSIG_REQUIRED;
			else if (IS_ENABLED(CONFIG_IMA_APPRAISE_MODSIG) &&
				 strcmp(args[0].from, "imasig|modsig") == 0)
				entry->flags |= IMA_DIGSIG_REQUIRED |
						IMA_MODSIG_ALLOWED;
			else
				result = -EINVAL;
			break;
		case Opt_appraise_flag:
			ima_log_string(ab, "appraise_flag", args[0].from);
			if (IS_ENABLED(CONFIG_IMA_APPRAISE_MODSIG) &&
			    strstr(args[0].from, "blacklist"))
				entry->flags |= IMA_CHECK_BLACKLIST;
			else
				result = -EINVAL;
			break;
		case Opt_appraise_algos:
			ima_log_string(ab, "appraise_algos", args[0].from);

			if (entry->allowed_algos) {
				result = -EINVAL;
				break;
			}

			entry->allowed_algos =
				ima_parse_appraise_algos(args[0].from);
			/* invalid or empty list of algorithms */
			if (!entry->allowed_algos) {
				result = -EINVAL;
				break;
			}

			entry->flags |= IMA_VALIDATE_ALGOS;

			break;
		case Opt_permit_directio:
			entry->flags |= IMA_PERMIT_DIRECTIO;
			break;
		case Opt_pcr:
			ima_log_string(ab, "pcr", args[0].from);

			result = kstrtoint(args[0].from, 10, &entry->pcr);
			if (result || INVALID_PCR(entry->pcr))
				result = -EINVAL;
			else
				entry->flags |= IMA_PCR;

			break;
		case Opt_template:
			ima_log_string(ab, "template", args[0].from);
			if (entry->action != MEASURE) {
				result = -EINVAL;
				break;
			}
			template_desc = lookup_template_desc(args[0].from);
			if (!template_desc || entry->template) {
				result = -EINVAL;
				break;
			}

			/*
			 * template_desc_init_fields() does nothing if
			 * the template is already initialised, so
			 * it's safe to do this unconditionally
			 */
			template_desc_init_fields(template_desc->fmt,
						 &(template_desc->fields),
						 &(template_desc->num_fields));
			entry->template = template_desc;
			break;
		case Opt_err:
			ima_log_string(ab, "UNKNOWN", p);
			result = -EINVAL;
			break;
		}
	}
	if (!result && !ima_validate_rule(entry))
		result = -EINVAL;
	else if (entry->action == APPRAISE)
		temp_ima_appraise |= ima_appraise_flag(entry->func);

	if (!result && entry->flags & IMA_MODSIG_ALLOWED) {
		template_desc = entry->template ? entry->template :
						  ima_template_desc_current();
		check_template_modsig(template_desc);
	}

	audit_log_format(ab, "res=%d", !result);
	audit_log_end(ab);
	return result;
}

/**
 * ima_parse_add_rule - add a rule to ima_policy_rules
 * @rule - ima measurement policy rule
 *
 * Avoid locking by allowing just one writer at a time in ima_write_policy()
 * Returns the length of the rule parsed, an error code on failure
 */
ssize_t ima_parse_add_rule(char *rule)
{
	static const char op[] = "update_policy";
	char *p;
	struct ima_rule_entry *entry;
	ssize_t result, len;
	int audit_info = 0;

	p = strsep(&rule, "\n");
	len = strlen(p) + 1;
	p += strspn(p, " \t");

	if (*p == '#' || *p == '\0')
		return len;

	entry = kzalloc(sizeof(*entry), GFP_KERNEL);
	if (!entry) {
		integrity_audit_msg(AUDIT_INTEGRITY_STATUS, NULL,
				    NULL, op, "-ENOMEM", -ENOMEM, audit_info);
		return -ENOMEM;
	}

	INIT_LIST_HEAD(&entry->list);

	result = ima_parse_rule(p, entry);
	if (result) {
		ima_free_rule(entry);
		integrity_audit_msg(AUDIT_INTEGRITY_STATUS, NULL,
				    NULL, op, "invalid-policy", result,
				    audit_info);
		return result;
	}

	list_add_tail(&entry->list, &ima_temp_rules);

	return len;
}

/**
 * ima_delete_rules() called to cleanup invalid in-flight policy.
 * We don't need locking as we operate on the temp list, which is
 * different from the active one.  There is also only one user of
 * ima_delete_rules() at a time.
 */
void ima_delete_rules(void)
{
	struct ima_rule_entry *entry, *tmp;

	temp_ima_appraise = 0;
	list_for_each_entry_safe(entry, tmp, &ima_temp_rules, list) {
		list_del(&entry->list);
		ima_free_rule(entry);
	}
}

#define __ima_hook_stringify(func, str)	(#func),

const char *const func_tokens[] = {
	__ima_hooks(__ima_hook_stringify)
};

#ifdef	CONFIG_IMA_READ_POLICY
enum {
	mask_exec = 0, mask_write, mask_read, mask_append
};

static const char *const mask_tokens[] = {
	"^MAY_EXEC",
	"^MAY_WRITE",
	"^MAY_READ",
	"^MAY_APPEND"
};

void *ima_policy_start(struct seq_file *m, loff_t *pos)
{
	loff_t l = *pos;
	struct ima_rule_entry *entry;
	struct list_head *ima_rules_tmp;

	rcu_read_lock();
	ima_rules_tmp = rcu_dereference(ima_rules);
	list_for_each_entry_rcu(entry, ima_rules_tmp, list) {
		if (!l--) {
			rcu_read_unlock();
			return entry;
		}
	}
	rcu_read_unlock();
	return NULL;
}

void *ima_policy_next(struct seq_file *m, void *v, loff_t *pos)
{
	struct ima_rule_entry *entry = v;

	rcu_read_lock();
	entry = list_entry_rcu(entry->list.next, struct ima_rule_entry, list);
	rcu_read_unlock();
	(*pos)++;

	return (&entry->list == &ima_default_rules ||
		&entry->list == &ima_policy_rules) ? NULL : entry;
}

void ima_policy_stop(struct seq_file *m, void *v)
{
}

#define pt(token)	policy_tokens[token].pattern
#define mt(token)	mask_tokens[token]

/*
 * policy_func_show - display the ima_hooks policy rule
 */
static void policy_func_show(struct seq_file *m, enum ima_hooks func)
{
	if (func > 0 && func < MAX_CHECK)
		seq_printf(m, "func=%s ", func_tokens[func]);
	else
		seq_printf(m, "func=%d ", func);
}

static void ima_show_rule_opt_list(struct seq_file *m,
				   const struct ima_rule_opt_list *opt_list)
{
	size_t i;

	for (i = 0; i < opt_list->count; i++)
		seq_printf(m, "%s%s", i ? "|" : "", opt_list->items[i]);
}

static void ima_policy_show_appraise_algos(struct seq_file *m,
					   unsigned int allowed_hashes)
{
	int idx, list_size = 0;

	for (idx = 0; idx < HASH_ALGO__LAST; idx++) {
		if (!(allowed_hashes & (1U << idx)))
			continue;

		/* only add commas if the list contains multiple entries */
		if (list_size++)
			seq_puts(m, ",");

		seq_puts(m, hash_algo_name[idx]);
	}
}

int ima_policy_show(struct seq_file *m, void *v)
{
	struct ima_rule_entry *entry = v;
	int i;
	char tbuf[64] = {0,};
	int offset = 0;

	rcu_read_lock();

	if (entry->action & MEASURE)
		seq_puts(m, pt(Opt_measure));
	if (entry->action & DONT_MEASURE)
		seq_puts(m, pt(Opt_dont_measure));
	if (entry->action & APPRAISE)
		seq_puts(m, pt(Opt_appraise));
	if (entry->action & DONT_APPRAISE)
		seq_puts(m, pt(Opt_dont_appraise));
	if (entry->action & AUDIT)
		seq_puts(m, pt(Opt_audit));
	if (entry->action & HASH)
		seq_puts(m, pt(Opt_hash));
	if (entry->action & DONT_HASH)
		seq_puts(m, pt(Opt_dont_hash));

	seq_puts(m, " ");

	if (entry->flags & IMA_FUNC)
		policy_func_show(m, entry->func);

	if ((entry->flags & IMA_MASK) || (entry->flags & IMA_INMASK)) {
		if (entry->flags & IMA_MASK)
			offset = 1;
		if (entry->mask & MAY_EXEC)
			seq_printf(m, pt(Opt_mask), mt(mask_exec) + offset);
		if (entry->mask & MAY_WRITE)
			seq_printf(m, pt(Opt_mask), mt(mask_write) + offset);
		if (entry->mask & MAY_READ)
			seq_printf(m, pt(Opt_mask), mt(mask_read) + offset);
		if (entry->mask & MAY_APPEND)
			seq_printf(m, pt(Opt_mask), mt(mask_append) + offset);
		seq_puts(m, " ");
	}

	if (entry->flags & IMA_FSMAGIC) {
		snprintf(tbuf, sizeof(tbuf), "0x%lx", entry->fsmagic);
		seq_printf(m, pt(Opt_fsmagic), tbuf);
		seq_puts(m, " ");
	}

	if (entry->flags & IMA_FSNAME) {
		snprintf(tbuf, sizeof(tbuf), "%s", entry->fsname);
		seq_printf(m, pt(Opt_fsname), tbuf);
		seq_puts(m, " ");
	}

	if (entry->flags & IMA_KEYRINGS) {
		seq_puts(m, "keyrings=");
		ima_show_rule_opt_list(m, entry->keyrings);
		seq_puts(m, " ");
	}

	if (entry->flags & IMA_LABEL) {
		seq_puts(m, "label=");
		ima_show_rule_opt_list(m, entry->label);
		seq_puts(m, " ");
	}

	if (entry->flags & IMA_PCR) {
		snprintf(tbuf, sizeof(tbuf), "%d", entry->pcr);
		seq_printf(m, pt(Opt_pcr), tbuf);
		seq_puts(m, " ");
	}

	if (entry->flags & IMA_FSUUID) {
		seq_printf(m, "fsuuid=%pU", &entry->fsuuid);
		seq_puts(m, " ");
	}

	if (entry->flags & IMA_UID) {
		snprintf(tbuf, sizeof(tbuf), "%d", __kuid_val(entry->uid));
		if (entry->uid_op == &uid_gt)
			seq_printf(m, pt(Opt_uid_gt), tbuf);
		else if (entry->uid_op == &uid_lt)
			seq_printf(m, pt(Opt_uid_lt), tbuf);
		else
			seq_printf(m, pt(Opt_uid_eq), tbuf);
		seq_puts(m, " ");
	}

	if (entry->flags & IMA_EUID) {
		snprintf(tbuf, sizeof(tbuf), "%d", __kuid_val(entry->uid));
		if (entry->uid_op == &uid_gt)
			seq_printf(m, pt(Opt_euid_gt), tbuf);
		else if (entry->uid_op == &uid_lt)
			seq_printf(m, pt(Opt_euid_lt), tbuf);
		else
			seq_printf(m, pt(Opt_euid_eq), tbuf);
		seq_puts(m, " ");
	}

	if (entry->flags & IMA_GID) {
		snprintf(tbuf, sizeof(tbuf), "%d", __kgid_val(entry->gid));
		if (entry->gid_op == &gid_gt)
			seq_printf(m, pt(Opt_gid_gt), tbuf);
		else if (entry->gid_op == &gid_lt)
			seq_printf(m, pt(Opt_gid_lt), tbuf);
		else
			seq_printf(m, pt(Opt_gid_eq), tbuf);
		seq_puts(m, " ");
	}

	if (entry->flags & IMA_EGID) {
		snprintf(tbuf, sizeof(tbuf), "%d", __kgid_val(entry->gid));
		if (entry->gid_op == &gid_gt)
			seq_printf(m, pt(Opt_egid_gt), tbuf);
		else if (entry->gid_op == &gid_lt)
			seq_printf(m, pt(Opt_egid_lt), tbuf);
		else
			seq_printf(m, pt(Opt_egid_eq), tbuf);
		seq_puts(m, " ");
	}

	if (entry->flags & IMA_FOWNER) {
		snprintf(tbuf, sizeof(tbuf), "%d", __kuid_val(entry->fowner));
		if (entry->fowner_op == &uid_gt)
			seq_printf(m, pt(Opt_fowner_gt), tbuf);
		else if (entry->fowner_op == &uid_lt)
			seq_printf(m, pt(Opt_fowner_lt), tbuf);
		else
			seq_printf(m, pt(Opt_fowner_eq), tbuf);
		seq_puts(m, " ");
	}

<<<<<<< HEAD
=======
	if (entry->flags & IMA_FGROUP) {
		snprintf(tbuf, sizeof(tbuf), "%d", __kgid_val(entry->fgroup));
		if (entry->fgroup_op == &gid_gt)
			seq_printf(m, pt(Opt_fgroup_gt), tbuf);
		else if (entry->fgroup_op == &gid_lt)
			seq_printf(m, pt(Opt_fgroup_lt), tbuf);
		else
			seq_printf(m, pt(Opt_fgroup_eq), tbuf);
		seq_puts(m, " ");
	}

>>>>>>> df0cc57e
	if (entry->flags & IMA_VALIDATE_ALGOS) {
		seq_puts(m, "appraise_algos=");
		ima_policy_show_appraise_algos(m, entry->allowed_algos);
		seq_puts(m, " ");
	}

	for (i = 0; i < MAX_LSM_RULES; i++) {
		if (entry->lsm[i].rule) {
			switch (i) {
			case LSM_OBJ_USER:
				seq_printf(m, pt(Opt_obj_user),
					   entry->lsm[i].args_p);
				break;
			case LSM_OBJ_ROLE:
				seq_printf(m, pt(Opt_obj_role),
					   entry->lsm[i].args_p);
				break;
			case LSM_OBJ_TYPE:
				seq_printf(m, pt(Opt_obj_type),
					   entry->lsm[i].args_p);
				break;
			case LSM_SUBJ_USER:
				seq_printf(m, pt(Opt_subj_user),
					   entry->lsm[i].args_p);
				break;
			case LSM_SUBJ_ROLE:
				seq_printf(m, pt(Opt_subj_role),
					   entry->lsm[i].args_p);
				break;
			case LSM_SUBJ_TYPE:
				seq_printf(m, pt(Opt_subj_type),
					   entry->lsm[i].args_p);
				break;
			}
			seq_puts(m, " ");
		}
	}
	if (entry->template)
		seq_printf(m, "template=%s ", entry->template->name);
	if (entry->flags & IMA_DIGSIG_REQUIRED) {
		if (entry->flags & IMA_MODSIG_ALLOWED)
			seq_puts(m, "appraise_type=imasig|modsig ");
		else
			seq_puts(m, "appraise_type=imasig ");
	}
	if (entry->flags & IMA_CHECK_BLACKLIST)
		seq_puts(m, "appraise_flag=check_blacklist ");
	if (entry->flags & IMA_PERMIT_DIRECTIO)
		seq_puts(m, "permit_directio ");
	rcu_read_unlock();
	seq_puts(m, "\n");
	return 0;
}
#endif	/* CONFIG_IMA_READ_POLICY */

#if defined(CONFIG_IMA_APPRAISE) && defined(CONFIG_INTEGRITY_TRUSTED_KEYRING)
/*
 * ima_appraise_signature: whether IMA will appraise a given function using
 * an IMA digital signature. This is restricted to cases where the kernel
 * has a set of built-in trusted keys in order to avoid an attacker simply
 * loading additional keys.
 */
bool ima_appraise_signature(enum kernel_read_file_id id)
{
	struct ima_rule_entry *entry;
	bool found = false;
	enum ima_hooks func;
	struct list_head *ima_rules_tmp;

	if (id >= READING_MAX_ID)
		return false;

	func = read_idmap[id] ?: FILE_CHECK;

	rcu_read_lock();
	ima_rules_tmp = rcu_dereference(ima_rules);
	list_for_each_entry_rcu(entry, ima_rules_tmp, list) {
		if (entry->action != APPRAISE)
			continue;

		/*
		 * A generic entry will match, but otherwise require that it
		 * match the func we're looking for
		 */
		if (entry->func && entry->func != func)
			continue;

		/*
		 * We require this to be a digital signature, not a raw IMA
		 * hash.
		 */
		if (entry->flags & IMA_DIGSIG_REQUIRED)
			found = true;

		/*
		 * We've found a rule that matches, so break now even if it
		 * didn't require a digital signature - a later rule that does
		 * won't override it, so would be a false positive.
		 */
		break;
	}

	rcu_read_unlock();
	return found;
}
#endif /* CONFIG_IMA_APPRAISE && CONFIG_INTEGRITY_TRUSTED_KEYRING */<|MERGE_RESOLUTION|>--- conflicted
+++ resolved
@@ -36,12 +36,9 @@
 #define IMA_KEYRINGS	0x0400
 #define IMA_LABEL	0x0800
 #define IMA_VALIDATE_ALGOS	0x1000
-<<<<<<< HEAD
-=======
 #define IMA_GID		0x2000
 #define IMA_EGID	0x4000
 #define IMA_FGROUP	0x8000
->>>>>>> df0cc57e
 
 #define UNKNOWN		0
 #define MEASURE		0x0001	/* same as IMA_MEASURE */
@@ -767,30 +764,6 @@
 {
 	struct ima_rule_entry *entry;
 	int new_policy_flag = 0;
-<<<<<<< HEAD
-
-	rcu_read_lock();
-	list_for_each_entry(entry, ima_rules, list) {
-		/*
-		 * SETXATTR_CHECK rules do not implement a full policy check
-		 * because rule checking would probably have an important
-		 * performance impact on setxattr(). As a consequence, only one
-		 * SETXATTR_CHECK can be active at a given time.
-		 * Because we want to preserve that property, we set out to use
-		 * atomic_cmpxchg. Either:
-		 * - the atomic was non-zero: a setxattr hash policy is
-		 *   already enforced, we do nothing
-		 * - the atomic was zero: no setxattr policy was set, enable
-		 *   the setxattr hash policy
-		 */
-		if (entry->func == SETXATTR_CHECK) {
-			atomic_cmpxchg(&ima_setxattr_allowed_hash_algorithms,
-				       0, entry->allowed_algos);
-			/* SETXATTR_CHECK doesn't impact ima_policy_flag */
-			continue;
-		}
-
-=======
 	struct list_head *ima_rules_tmp;
 
 	rcu_read_lock();
@@ -815,7 +788,6 @@
 			continue;
 		}
 
->>>>>>> df0cc57e
 		if (entry->action & IMA_DO_MASK)
 			new_policy_flag |= entry->action;
 	}
@@ -1045,12 +1017,6 @@
 	Opt_audit, Opt_hash, Opt_dont_hash,
 	Opt_obj_user, Opt_obj_role, Opt_obj_type,
 	Opt_subj_user, Opt_subj_role, Opt_subj_type,
-<<<<<<< HEAD
-	Opt_func, Opt_mask, Opt_fsmagic, Opt_fsname,
-	Opt_fsuuid, Opt_uid_eq, Opt_euid_eq, Opt_fowner_eq,
-	Opt_uid_gt, Opt_euid_gt, Opt_fowner_gt,
-	Opt_uid_lt, Opt_euid_lt, Opt_fowner_lt,
-=======
 	Opt_func, Opt_mask, Opt_fsmagic, Opt_fsname, Opt_fsuuid,
 	Opt_uid_eq, Opt_euid_eq, Opt_gid_eq, Opt_egid_eq,
 	Opt_fowner_eq, Opt_fgroup_eq,
@@ -1058,7 +1024,6 @@
 	Opt_fowner_gt, Opt_fgroup_gt,
 	Opt_uid_lt, Opt_euid_lt, Opt_gid_lt, Opt_egid_lt,
 	Opt_fowner_lt, Opt_fgroup_lt,
->>>>>>> df0cc57e
 	Opt_appraise_type, Opt_appraise_flag, Opt_appraise_algos,
 	Opt_permit_directio, Opt_pcr, Opt_template, Opt_keyrings,
 	Opt_label, Opt_err
@@ -1248,12 +1213,8 @@
 		if (entry->flags & ~(IMA_FUNC | IMA_MASK | IMA_FSMAGIC |
 				     IMA_UID | IMA_FOWNER | IMA_FSUUID |
 				     IMA_INMASK | IMA_EUID | IMA_PCR |
-<<<<<<< HEAD
-				     IMA_FSNAME | IMA_DIGSIG_REQUIRED |
-=======
 				     IMA_FSNAME | IMA_GID | IMA_EGID |
 				     IMA_FGROUP | IMA_DIGSIG_REQUIRED |
->>>>>>> df0cc57e
 				     IMA_PERMIT_DIRECTIO | IMA_VALIDATE_ALGOS))
 			return false;
 
@@ -2130,8 +2091,6 @@
 		seq_puts(m, " ");
 	}
 
-<<<<<<< HEAD
-=======
 	if (entry->flags & IMA_FGROUP) {
 		snprintf(tbuf, sizeof(tbuf), "%d", __kgid_val(entry->fgroup));
 		if (entry->fgroup_op == &gid_gt)
@@ -2143,7 +2102,6 @@
 		seq_puts(m, " ");
 	}
 
->>>>>>> df0cc57e
 	if (entry->flags & IMA_VALIDATE_ALGOS) {
 		seq_puts(m, "appraise_algos=");
 		ima_policy_show_appraise_algos(m, entry->allowed_algos);
